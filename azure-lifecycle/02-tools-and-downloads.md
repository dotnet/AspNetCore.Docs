# Tools and downloads

## Overview

Azure has multiple interfaces for provisioning and managing resources, such as the [Azure portal](https://portal.azure.com), [Azure CLI](https://docs.microsoft.com/cli/azure/?view=azure-cli-latest), [Azure PowerShell](https://docs.microsoft.com/en-us/powershell/azure/overview?view=azurermps-6.0.0), [Azure Cloud Shell](https://shell.azure.com/bash), and Visual Studio. This guide takes a minimalist approach and uses the Azure Cloud Shell whenever possible to reduce the steps required. However, the Portal must be used for some portions.
<<<<<<< HEAD
=======

## Prerequisites

The following subscriptions are required:
>>>>>>> f3d5e38c

* Azure &mdash; If you don't have an account, [get a free trial](https://azure.microsoft.com/free/).
* Visual Studio Team Services (VSTS) &mdash; We'll create this in Chapter 4.
* GitHub &mdash; If you don't have an account, [sign up for free](https://github.com/join).

<<<<<<< HEAD
* An Azure account. If you don't have one, [get a free trial](https://azure.microsoft.com/free/).
* [Git](https://git-scm.com/) is required to download and deploy the sample application.
* [.NET Core SDK](https://www.microsoft.com/net/learn/get-started) 2.0 or greater is required to build and run the sample application. If Visual Studio is installed with the *.NET Core cross-platform development* workload, the .NET Core SDK is already installed.
    
    Verify your installation with the following command:
    
    ```bash
=======
The following tools are required:

* [Git](https://git-scm.com/downloads)
* [.NET Core SDK](https://www.microsoft.com/net/download/) &mdash; Version 2.0 or later is required to build and run the sample app. If Visual Studio is installed with the **.NET Core cross-platform development** workload, the .NET Core SDK is already installed.

    Verify your .NET Core SDK installation. Open a command shell, and run the following command:

    ```console
>>>>>>> f3d5e38c
    dotnet --version
    ```

## Recommended tools (Windows only)

* [Visual Studio](https://www.visualstudio.com/)'s robust Azure tools provide a GUI for most of the functionality described in this guide. Any edition of Visual Studio will work, including the free Visual Studio Community Edition. The tutorials are written to demonstrate development, deployment, and DevOps both with and without Visual Studio.

<<<<<<< HEAD
## Recommended tools (Windows only)

* [Visual Studio](https://www.visualstudio.com/)'s robust Azure tools provide a GUI for most of the functionality described in this guide. Any edition of Visual Studio will work, including the free Visual Studio Community Edition. The tutorials have been written to demonstrate development, deployment, and continuous integration both with and without Visual Studio.
    
=======
>>>>>>> f3d5e38c
    Ensure that Visual Studio has the following [workloads](https://docs.microsoft.com/visualstudio/install/modify-visual-studio) installed:

    * ASP.NET and web development
    * Azure development
    * .NET Core cross-platform development<|MERGE_RESOLUTION|>--- conflicted
+++ resolved
@@ -3,27 +3,15 @@
 ## Overview
 
 Azure has multiple interfaces for provisioning and managing resources, such as the [Azure portal](https://portal.azure.com), [Azure CLI](https://docs.microsoft.com/cli/azure/?view=azure-cli-latest), [Azure PowerShell](https://docs.microsoft.com/en-us/powershell/azure/overview?view=azurermps-6.0.0), [Azure Cloud Shell](https://shell.azure.com/bash), and Visual Studio. This guide takes a minimalist approach and uses the Azure Cloud Shell whenever possible to reduce the steps required. However, the Portal must be used for some portions.
-<<<<<<< HEAD
-=======
 
 ## Prerequisites
 
 The following subscriptions are required:
->>>>>>> f3d5e38c
 
 * Azure &mdash; If you don't have an account, [get a free trial](https://azure.microsoft.com/free/).
 * Visual Studio Team Services (VSTS) &mdash; We'll create this in Chapter 4.
 * GitHub &mdash; If you don't have an account, [sign up for free](https://github.com/join).
 
-<<<<<<< HEAD
-* An Azure account. If you don't have one, [get a free trial](https://azure.microsoft.com/free/).
-* [Git](https://git-scm.com/) is required to download and deploy the sample application.
-* [.NET Core SDK](https://www.microsoft.com/net/learn/get-started) 2.0 or greater is required to build and run the sample application. If Visual Studio is installed with the *.NET Core cross-platform development* workload, the .NET Core SDK is already installed.
-    
-    Verify your installation with the following command:
-    
-    ```bash
-=======
 The following tools are required:
 
 * [Git](https://git-scm.com/downloads)
@@ -32,7 +20,6 @@
     Verify your .NET Core SDK installation. Open a command shell, and run the following command:
 
     ```console
->>>>>>> f3d5e38c
     dotnet --version
     ```
 
@@ -40,13 +27,6 @@
 
 * [Visual Studio](https://www.visualstudio.com/)'s robust Azure tools provide a GUI for most of the functionality described in this guide. Any edition of Visual Studio will work, including the free Visual Studio Community Edition. The tutorials are written to demonstrate development, deployment, and DevOps both with and without Visual Studio.
 
-<<<<<<< HEAD
-## Recommended tools (Windows only)
-
-* [Visual Studio](https://www.visualstudio.com/)'s robust Azure tools provide a GUI for most of the functionality described in this guide. Any edition of Visual Studio will work, including the free Visual Studio Community Edition. The tutorials have been written to demonstrate development, deployment, and continuous integration both with and without Visual Studio.
-    
-=======
->>>>>>> f3d5e38c
     Ensure that Visual Studio has the following [workloads](https://docs.microsoft.com/visualstudio/install/modify-visual-studio) installed:
 
     * ASP.NET and web development
