--- conflicted
+++ resolved
@@ -5,11 +5,7 @@
 keywords: Windows Containers,Docker,ASP.NET MVC
 author: BillWagner
 ms.author: wiwagn
-<<<<<<< HEAD
-ms.date: 09/13/2018
-=======
 ms.date: 12/14/2018
->>>>>>> 25603327
 ms.assetid: c9f1d52c-b4bd-4b5d-b7f9-8f9ceaf778c4
 uid: mvc/overview/deployment/docker
 ---
@@ -30,11 +26,7 @@
 1. [Starting a Docker container that runs your image.](#start-a-container)
 1. [Verifying the application using your browser.](#verify-in-the-browser)
 
-<<<<<<< HEAD
-The [finished application](https://github.com/dotnet/samples/blob/master/framework/docker/MVCRandomAnswerGenerator/) is on GitHub.
-=======
 The [finished application](https://github.com/dotnet/samples/tree/master/framework/docker/MVCRandomAnswerGenerator) is on GitHub.
->>>>>>> 25603327
 
 ## Prerequisites
 
@@ -47,15 +39,8 @@
 > [!IMPORTANT]
 > If you are using Windows Server 2016, follow the instructions for [Container Host Deployment - Windows Server](https://msdn.microsoft.com/virtualization/windowscontainers/deployment/deployment).
 
-<<<<<<< HEAD
-After installing and starting Docker, right-click on the
-tray icon and select **Switch to Windows containers**. This is required to run
-Docker images based on Windows. This command takes a few seconds to
-execute:
-=======
 After installing and starting Docker, right-click on the tray icon and select **Switch to Windows containers**. This is required to run
 Docker images based on Windows. This command takes a few seconds to execute:
->>>>>>> 25603327
 
 ![Windows Container][windows-container]
 
@@ -82,14 +67,7 @@
 
 ## Build the image
 
-<<<<<<< HEAD
-Define your Docker image in a *Dockerfile*. The *Dockerfile* contains instructions
-for the base image, additional components, the app you
-want to run, and other configuration images.  The *Dockerfile* is the input
-to the `docker build` command, which creates the image.
-=======
 Create a new file named *Dockerfile* to define your Docker image. *Dockerfile* contains instructions to build the final image and includes any base image names, required components, the app you want to run, and other configuration images. *Dockerfile* is the input to the `docker build` command that creates the image.
->>>>>>> 25603327
 
 For this exercise, you will build an image based on the `microsoft/aspnet`
 image located on [Docker Hub](https://hub.docker.com/r/microsoft/aspnet/).
