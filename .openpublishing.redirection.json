{ 
    "redirections": [
        {
            "source_path": "aspnetcore/web-api/microsoft.dotnet-openapi.md",
            "redirect_url": "/aspnet/core/fundamentals/openapi/tools",
            "redirect_document_id": false
        },
        {
<<<<<<< HEAD
            "source_path": "aspnetcore/fundamentals/minimal-apis/openapi.md",
=======
            "source_path": "aspnetcore/fundamentals/minimal-apis/aspnetcore-openapi.md",
>>>>>>> e8c06488
            "redirect_url": "/aspnet/core/fundamentals/openapi/aspnetcore-openapi",
            "redirect_document_id": false
        },
        {
            "source_path": "aspnetcore/security/authentication/samples.md",
            "redirect_url": "/aspnet/core/security/authorization/introduction",
            "redirect_document_id": false
        },
        {
            "source_path": "aspnetcore/host-and-deploy/linux-apache.md",
            "redirect_url": "/aspnet/core/host-and-deploy/linux-nginx",
            "redirect_document_id": false
        },
        {
            "source_path": "aspnetcore/fundamentals/aot/request-delegate-generator/rgd_ids.md",
            "redirect_url": "/aspnet/core/fundamentals/aot/request-delegate-generator/rdg_ids",
            "redirect_document_id": false
        },
        {
            "source_path": "aspnetcore/fundamentals/minimal-apis/handle-errrors.md",
            "redirect_url": "/aspnet/core/fundamentals/minimal-apis/handle-errors",
            "redirect_document_id": false
        },
        {
            "source_path": "aspnetcore/web-api/route-to-code.md",
            "redirect_url": "/aspnet/core/fundamentals/minimal-apis/overview",
            "redirect_document_id": false
        },
        {
            "source_path": "aspnetcore/fundamentals/logging/loggermessage.md",
            "redirect_url": "/dotnet/core/extensions/high-performance-logging",
            "redirect_document_id": false
        },
        {
            "source_path": "aspnetcore/client-side/spa/react-with-redux.md",
            "redirect_url": "/aspnet/core/client-side/spa/intro",
            "redirect_document_id": false
        },
        {
            "source_path": "aspnet/core/host-and-deploy/azure-apps/azure-continuous-deployment.md",
            "redirect_url": "/azure/app-service/deploy-continuous-deployment",
            "redirect_document_id": false
        },
        {
            "source_path": "aspnet/core/client-side/bower.md",
            "redirect_url": "/aspnet/core/client-side/libman/",
            "redirect_document_id": false
        },
        {
            "source_path": "aspnetcore/tutorials/grpc/grpc-client.md",
            "redirect_url": "/aspnet/core/tutorials/grpc/grpc-start",
            "redirect_document_id": false
        },
        {
            "source_path": "aspnetcore/tutorials/grpc/index.md",
            "redirect_url": "/aspnet/core/tutorials/grpc/grpc-start",
            "redirect_document_id": false
        },
        {
            "source_path": "aspnetcore/fundamentals/host/index.md",
            "redirect_url": "/aspnet/core/fundamentals/index#host",
            "redirect_document_id": false
        },
        {
            "source_path": "aspnetcore/tutorials/first-mvc-app/index.md",
            "redirect_url": "/aspnet/core/tutorials/first-mvc-app/start-mvc",
            "redirect_document_id": false
        },
        {
            "source_path": "aspnetcore/tutorials/first-mvc-app-xplat/index.md",
            "redirect_url": "/aspnet/core/tutorials/first-mvc-app/start-mvc",
            "redirect_document_id": false
        },
        {
            "source_path": "aspnetcore/tutorials/first-mvc-app-xplat/start-mvc.md",
            "redirect_url": "/aspnet/core/tutorials/first-mvc-app/start-mvc",
            "redirect_document_id": false
        },
        {
            "source_path": "aspnetcore/tutorials/first-mvc-app-xplat/adding-controller.md",
            "redirect_url": "/aspnet/core/tutorials/first-mvc-app/adding-controller",
            "redirect_document_id": false
        },
        {
            "source_path": "aspnetcore/tutorials/first-mvc-app-xplat/adding-view.md",
            "redirect_url": "/aspnet/core/tutorials/first-mvc-app/adding-view",
            "redirect_document_id": false
        },
        {
            "source_path": "aspnetcore/tutorials/first-mvc-app-xplat/adding-model.md",
            "redirect_url": "/aspnet/core/tutorials/first-mvc-app/adding-model",
            "redirect_document_id": false
        },
        {
            "source_path": "aspnetcore/tutorials/first-mvc-app-xplat/working-with-sql.md",
            "redirect_url": "/aspnet/core/tutorials/first-mvc-app/working-with-sql",
            "redirect_document_id": false
        },
        {
            "source_path": "aspnetcore/tutorials/first-mvc-app-xplat/controller-methods-views.md",
            "redirect_url": "/aspnet/core/tutorials/first-mvc-app/controller-methods-views",
            "redirect_document_id": false
        },
        {
            "source_path": "aspnetcore/tutorials/first-mvc-app-xplat/search.md",
            "redirect_url": "/aspnet/core/tutorials/first-mvc-app/search",
            "redirect_document_id": false
        },
        {
            "source_path": "aspnetcore/tutorials/first-mvc-app-xplat/new-field.md",
            "redirect_url": "/aspnet/core/tutorials/first-mvc-app/new-field",
            "redirect_document_id": false
        },
        {
            "source_path": "aspnetcore/tutorials/first-mvc-app-xplat/validation.md",
            "redirect_url": "/aspnet/core/tutorials/first-mvc-app/validation",
            "redirect_document_id": false
        },
        {
            "source_path": "aspnetcore/tutorials/first-mvc-app-mac/start-mvc.md",
            "redirect_url": "/aspnet/core/tutorials/first-mvc-app/start-mvc",
            "redirect_document_id": false
        },
        {
            "source_path": "aspnetcore/tutorials/first-mvc-app-mac/index.md",
            "redirect_url": "/aspnet/core/tutorials/first-mvc-app/start-mvc",
            "redirect_document_id": false
        },
        {
            "source_path": "aspnetcore/tutorials/first-mvc-app-mac/adding-controller.md",
            "redirect_url": "/aspnet/core/tutorials/first-mvc-app/adding-controller",
            "redirect_document_id": false
        },
        {
            "source_path": "aspnetcore/tutorials/first-mvc-app-mac/adding-view.md",
            "redirect_url": "/aspnet/core/tutorials/first-mvc-app/adding-view",
            "redirect_document_id": false
        },
        {
            "source_path": "aspnetcore/tutorials/first-mvc-app-mac/adding-model.md",
            "redirect_url": "/aspnet/core/tutorials/first-mvc-app/adding-model",
            "redirect_document_id": false
        },
        {
            "source_path": "aspnetcore/tutorials/first-mvc-app-mac/working-with-sql.md",
            "redirect_url": "/aspnet/core/tutorials/first-mvc-app/working-with-sql",
            "redirect_document_id": false
        },
        {
            "source_path": "aspnetcore/tutorials/first-mvc-app-mac/controller-methods-views.md",
            "redirect_url": "/aspnet/core/tutorials/first-mvc-app/controller-methods-views",
            "redirect_document_id": false
        },
        {
            "source_path": "aspnetcore/tutorials/first-mvc-app-mac/search.md",
            "redirect_url": "/aspnet/core/tutorials/first-mvc-app/search",
            "redirect_document_id": false
        },
        {
            "source_path": "aspnetcore/tutorials/first-mvc-app-mac/new-field.md",
            "redirect_url": "/aspnet/core/tutorials/first-mvc-app/new-field",
            "redirect_document_id": false
        },
        {
            "source_path": "aspnetcore/tutorials/first-mvc-app-mac/validation.md",
            "redirect_url": "/aspnet/core/tutorials/first-mvc-app/validation",
            "redirect_document_id": false
        },
        {
            "source_path": "aspnetcore/tutorials/razor-pages-mac/index.md",
            "redirect_url": "/aspnet/core/tutorials/razor-pages",
            "redirect_document_id": false
        },
        {
            "source_path": "aspnetcore/tutorials/razor-pages-mac/razor-pages-start.md",
            "redirect_url": "/aspnet/core/tutorials/razor-pages/razor-pages-start",
            "redirect_document_id": false
        },
        {
            "source_path": "aspnetcore/tutorials/razor-pages-mac/model.md",
            "redirect_url": "/aspnet/core/tutorials/razor-pages/model",
            "redirect_document_id": false
        },
        {
            "source_path": "aspnetcore/tutorials/razor-pages-mac/page.md",
            "redirect_url": "/aspnet/core/tutorials/razor-pages/page",
            "redirect_document_id": false
        },
        {
            "source_path": "aspnetcore/tutorials/razor-pages-mac/search.md",
            "redirect_url": "/aspnet/core/tutorials/razor-pages/search",
            "redirect_document_id": false
        },
        {
            "source_path": "aspnetcore/tutorials/razor-pages-mac/sql.md",
            "redirect_url": "/aspnet/core/tutorials/razor-pages/sql",
            "redirect_document_id": false
        },
        {
            "source_path": "aspnetcore/tutorials/razor-pages-mac/da1.md",
            "redirect_url": "/aspnet/core/tutorials/razor-pages/da1",
            "redirect_document_id": false
        },
        {
            "source_path": "aspnetcore/tutorials/razor-pages-vsc/index.md",
            "redirect_url": "/aspnet/core/tutorials/razor-pages",
            "redirect_document_id": false
        },
        {
            "source_path": "aspnetcore/tutorials/razor-pages-vsc/razor-pages-start.md",
            "redirect_url": "/aspnet/core/tutorials/razor-pages/razor-pages-start",
            "redirect_document_id": false
        },
        {
            "source_path": "aspnetcore/tutorials/razor-pages-vsc/model.md",
            "redirect_url": "/aspnet/core/tutorials/razor-pages/model",
            "redirect_document_id": false
        },
        {
            "source_path": "aspnetcore/tutorials/razor-pages-vsc/page.md",
            "redirect_url": "/aspnet/core/tutorials/razor-pages/page",
            "redirect_document_id": false
        },
        {
            "source_path": "aspnetcore/tutorials/razor-pages-vsc/search.md",
            "redirect_url": "/aspnet/core/tutorials/razor-pages/search",
            "redirect_document_id": false
        },
        {
            "source_path": "aspnetcore/tutorials/razor-pages-vsc/sql.md",
            "redirect_url": "/aspnet/core/tutorials/razor-pages/sql",
            "redirect_document_id": false
        },
        {
            "source_path": "aspnetcore/tutorials/razor-pages-vsc/da1.md",
            "redirect_url": "/aspnet/core/tutorials/razor-pages/da1",
            "redirect_document_id": false
        },
        {
            "source_path": "aspnetcore/tutorials/xplat.md",
            "redirect_url": "/aspnet/core/tutorials/razor-pages-vsc",
            "redirect_document_id": false
        },
        {
            "source_path": "aspnetcore/mvc/advanced/index.md",
            "redirect_url": "/aspnet/core/mvc",
            "redirect_document_id": false
        },
        {
            "source_path": "aspnetcore/signalr/index.md",
            "redirect_url": "/aspnet/core/signalr/introduction",
            "redirect_document_id": false
        },
        {
            "source_path": "aspnetcore/signalr/clients.md",
            "redirect_url": "/aspnet/core/signalr/supported-platforms",
            "redirect_document_id": false
        },
        {
            "source_path": "aspnetcore/test/index.md",
            "redirect_url": "/aspnet/core/test/razor-pages-tests",
            "redirect_document_id": false
        },
        {
            "source_path": "aspnetcore/data/index.md",
            "redirect_url": "/aspnet/core/data/ef-rp/intro",
            "redirect_document_id": false
        },
        {
            "source_path": "aspnetcore/data/ef-rp/index.md",
            "redirect_url": "/aspnet/core/data/ef-rp/intro",
            "redirect_document_id": false
        },
        {
            "source_path": "aspnetcore/data/azure-storage.md",
            "redirect_url": "/azure/vs-azure-tools-connected-services-storage",
            "redirect_document_id": false
        },
        {
            "source_path": "aspnetcore/azure/index.md",
            "redirect_url": "/aspnet/core/azure/devops",
            "redirect_document_id": false
        },
        {
            "source_path": "aspnetcore/security/authorization/index.md",
            "redirect_url": "/aspnet/core/security/authorization/introduction",
            "redirect_document_id": false
        },
        {
            "source_path": "aspnetcore/security/data-protection/index.md",
            "redirect_url": "/aspnet/core/security/data-protection/introduction",
            "redirect_document_id": false
        },
        {
            "source_path": "aspnetcore/security/data-protection/consumer-apis/index.md",
            "redirect_url": "/aspnet/core/security/data-protection/consumer-apis/introduction",
            "redirect_document_id": false
        },
        {
            "source_path": "aspnetcore/fundamentals/repository-pattern.md",
            "redirect_url": "/dotnet/standard/microservices-architecture/microservice-ddd-cqrs-patterns/infrastructure-persistence-layer-design#the-repository-pattern",
            "redirect_document_id": false
        },
        {
            "source_path": "aspnetcore/fundamentals/primitives/index.md",
            "redirect_url": "/aspnet/core/fundamentals/change-tokens",
            "redirect_document_id": false
        },
        {
            "source_path": "aspnetcore/fundamentals/primitives/change-tokens.md",
            "redirect_url": "/aspnet/core/fundamentals/change-tokens",
            "redirect_document_id": false
        },
        {
            "source_path": "aspnetcore/tutorials/publish-to-azure-webapp-using-cli.md",
            "redirect_url": "/azure/app-service/app-service-web-tutorial-dotnetcore-sqldb",
            "redirect_document_id": false
        },
        {
            "source_path": "aspnetcore/publishing/vsts-continuous-deployment.md",
            "redirect_url": "/vsts/build-release/apps/cd/azure/aspnet-core-to-azure-webapp?tabs=vsts",
            "redirect_document_id": false
        },
        {
            "source_path": "aspnetcore/client-side/cdn.md",
            "redirect_url": "/aspnet/core/client-side/",
            "redirect_document_id": false
        },
        {
            "source_path": "aspnetcore/performance/measuring.md",
            "redirect_url": "/aspnet/core/performance/overview",
            "redirect_document_id": false
        },
        {
            "source_path": "aspnetcore/performance/performance-best-practices.md",
            "redirect_url": "/aspnet/core/fundamentals/best-practices",
            "redirect_document_id": true
        },
        {
            "source_path": "aspnetcore/security/authentication/oauth2.md",
            "redirect_url": "/aspnet/core/security/authentication/",
            "redirect_document_id": false
        },
        {
            "source_path": "aspnetcore/security/open-redirect.md",
            "redirect_url": "/aspnet/core/security/",
            "redirect_document_id": false
        },
        {
            "source_path": "aspnetcore/mvc/views/html-helpers.md",
            "redirect_url": "/aspnet/core/mvc/views/",
            "redirect_document_id": false
        },
        {
            "source_path": "aspnetcore/mvc/web-api/json-patch.md",
            "redirect_url": "/aspnet/core/mvc/web-api/",
            "redirect_document_id": false
        },
        {
            "source_path": "aspnetcore/mvc/views/custom-view-engine.md",
            "redirect_url": "/aspnet/core/mvc/views/",
            "redirect_document_id": false
        },
        {
            "source_path": "aspnetcore/hosting/dataprotection.md",
            "redirect_url": "/aspnet/core/host-and-deploy/iis/",
            "redirect_document_id": false
        },
        {
            "source_path": "aspnetcore/hosting/servicing.md",
            "redirect_url": "/dotnet/core/versions/",
            "redirect_document_id": false
        },
        {
            "source_path": "aspnetcore/hosting/index.md",
            "redirect_url": "/aspnet/core/host-and-deploy/",
            "redirect_document_id": false
        },
        {
            "source_path": "aspnetcore/fundamentals/servers/overview.md",
            "redirect_url": "/aspnet/core/fundamentals/servers/",
            "redirect_document_id": false
        },
        {
            "source_path": "aspnetcore/intro.md",
            "redirect_url": "/aspnet/core",
            "redirect_document_id": false
        },
        {
            "source_path": "aspnetcore/mvc/views/tag-helpers/builtin-th/AnchorTagHelper.md",
            "redirect_url": "/aspnet/core/mvc/views/tag-helpers/builtin-th/anchor-tag-helper/",
            "redirect_document_id": false
        },
        {
            "source_path": "aspnetcore/mvc/views/tag-helpers/builtin-th/CacheTagHelper.md",
            "redirect_url": "/aspnet/core/mvc/views/tag-helpers/builtin-th/cache-tag-helper/",
            "redirect_document_id": false
        },
        {
            "source_path": "aspnetcore/mvc/views/tag-helpers/builtin-th/DistributedCacheTagHelper.md",
            "redirect_url": "/aspnet/core/mvc/views/tag-helpers/builtin-th/distributed-cache-tag-helper/",
            "redirect_document_id": false
        },
        {
            "source_path": "aspnetcore/mvc/views/tag-helpers/builtin-th/EnvironmentTagHelper.md",
            "redirect_url": "/aspnet/core/mvc/views/tag-helpers/builtin-th/environment-tag-helper/",
            "redirect_document_id": false
        },
        {
            "source_path": "aspnetcore/mvc/views/tag-helpers/builtin-th/ImageTagHelper.md",
            "redirect_url": "/aspnet/core/mvc/views/tag-helpers/builtin-th/image-tag-helper/",
            "redirect_document_id": false
        },
        {
            "source_path": "aspnetcore/security/https.md",
            "redirect_url": "/aspnet/core/security/enforcing-ssl",
            "redirect_document_id": false
        },
        {
            "source_path": "aspnetcore/fundamentals/logging.md",
            "redirect_url": "/aspnet/core/fundamentals/logging/",
            "redirect_document_id": false
        },
        {
            "source_path": "aspnetcore/fundamentals/configuration.md",
            "redirect_url": "/aspnet/core/fundamentals/configuration/",
            "redirect_document_id": false
        },
        {
            "source_path": "aspnetcore/client-side/angular.md",
            "redirect_url": "/aspnet/core/client-side/spa/",
            "redirect_document_id": false
        },
        {
            "source_path": "aspnetcore/client-side/knockout.md",
            "redirect_url": "/aspnet/core/client-side/spa/",
            "redirect_document_id": false
        },
        {
            "source_path": "aspnetcore/client-side/yeoman.md",
            "redirect_url": "/dotnet/core/tools/dotnet-new",
            "redirect_document_id": false
        },
        {
            "source_path": "aspnetcore/publishing/apache-proxy.md",
            "redirect_url": "/aspnet/core/host-and-deploy/linux-apache",
            "redirect_document_id": false
        },
        {
            "source_path": "aspnetcore/publishing/azure-continuous-deployment.md",
            "redirect_url": "/aspnet/core/host-and-deploy/azure-apps/azure-continuous-deployment",
            "redirect_document_id": false
        },
        {
            "source_path": "aspnetcore/publishing/development-time-iis-support.md",
            "redirect_url": "/aspnet/core/host-and-deploy/iis/development-time-iis-support",
            "redirect_document_id": false
        },
        {
            "source_path": "aspnetcore/publishing/docker.md",
            "redirect_url": "/aspnet/core/host-and-deploy/docker/",
            "redirect_document_id": false
        },
        {
            "source_path": "aspnetcore/publishing/iis.md",
            "redirect_url": "/aspnet/core/host-and-deploy/iis/",
            "redirect_document_id": false
        },
        {
            "source_path": "aspnetcore/publishing/index.md",
            "redirect_url": "/aspnet/core/host-and-deploy/",
            "redirect_document_id": false
        },
        {
            "source_path": "aspnetcore/publishing/linuxproduction.md",
            "redirect_url": "/aspnet/core/host-and-deploy/linux-nginx",
            "redirect_document_id": false
        },
        {
            "source_path": "aspnetcore/publishing/visual-studio-tools-for-docker.md",
            "redirect_url": "/aspnet/core/host-and-deploy/docker/visual-studio-tools-for-docker",
            "redirect_document_id": false
        },
        {
            "source_path": "aspnetcore/publishing/web-publishing-vs.md",
            "redirect_url": "/aspnet/core/host-and-deploy/visual-studio-publish-profiles",
            "redirect_document_id": false
        },
        {
            "source_path": "aspnetcore/hosting/aspnet-core-module.md",
            "redirect_url": "/aspnet/core/host-and-deploy/aspnet-core-module",
            "redirect_document_id": false
        },
        {
            "source_path": "aspnetcore/hosting/directory-structure.md",
            "redirect_url": "/aspnet/core/host-and-deploy/directory-structure",
            "redirect_document_id": false
        },
        {
            "source_path": "aspnetcore/hosting/ihostingstartup.md",
            "redirect_url": "/aspnet/core/fundamentals/host/platform-specific-configuration",
            "redirect_document_id": false
        },
        {
            "source_path": "aspnetcore/hosting/iis-modules.md",
            "redirect_url": "/aspnet/core/host-and-deploy/iis/modules",
            "redirect_document_id": false
        },
        {
            "source_path": "aspnetcore/hosting/windows-service.md",
            "redirect_url": "/aspnet/core/host-and-deploy/windows-service",
            "redirect_document_id": false
        },
        {
            "source_path": "aspnetcore/conceptual-overview/aspnet.md",
            "redirect_url": "/aspnet/core",
            "redirect_document_id": false
        },
        {
            "source_path": "aspnetcore/conceptual-overview/index.md",
            "redirect_url": "/aspnet/core",
            "redirect_document_id": false
        },
        {
            "source_path": "aspnetcore/conceptual-overview/choosing-the-right-dotnet.md",
            "redirect_url": "/dotnet/standard/choosing-core-framework-server",
            "redirect_document_id": false
        },
        {
            "source_path": "aspnetcore/choosing-the-right-dotnet.md",
            "redirect_url": "/dotnet/standard/choosing-core-framework-server",
            "redirect_document_id": false
        },
        {
            "source_path": "aspnetcore/getting-started/installing-on-linux.md",
            "redirect_url": "/aspnet/core/getting-started",
            "redirect_document_id": false
        },
        {
            "source_path": "aspnetcore/getting-started/installing-on-mac.md",
            "redirect_url": "/aspnet/core/getting-started",
            "redirect_document_id": false
        },
        {
            "source_path": "aspnetcore/getting-started/installing-on-windows.md",
            "redirect_url": "/aspnet/core/getting-started",
            "redirect_document_id": false
        },
        {
            "source_path": "aspnetcore/intro/index.md",
            "redirect_url": "/aspnet/core",
            "redirect_document_id": false
        },
        {
            "source_path": "aspnetcore/migration/rc1-to-rtm.md",
            "redirect_url": "/aspnet/core/migration/",
            "redirect_document_id": false
        },
        {
            "source_path": "aspnetcore/migration/rc2-to-rtm.md",
            "redirect_url": "/aspnet/core/migration/",
            "redirect_document_id": false
        },
        {
            "source_path": "aspnetcore/mvc/controllers/index.md",
            "redirect_url": "/aspnet/core/mvc/controllers/actions",
            "redirect_document_id": false
        },
        {
            "source_path": "aspnetcore/mvc/index.md",
            "redirect_url": "/aspnet/core/mvc/overview",
            "redirect_document_id": false
        },
        {
            "source_path": "aspnetcore/mvc/models/index.md",
            "redirect_url": "/aspnet/core/mvc/models/model-binding",
            "redirect_document_id": false
        },
        {
            "source_path": "aspnetcore/mvc/views/index.md",
            "redirect_url": "/aspnet/core/mvc/views/overview",
            "redirect_document_id": false
        },
        {
            "source_path": "aspnetcore/mvc/views/tag-helpers/index.md",
            "redirect_url": "/aspnet/core/mvc/views/tag-helpers/intro",
            "redirect_document_id": false
        },
        {
            "source_path": "aspnetcore/security/authentication/azure-ad-b2c-webapi.md",
            "redirect_url": "/aspnet/core/security/authentication/azure-active-directory",
            "redirect_document_id": false
        },
        {
            "source_path": "aspnetcore/security/authentication/facebook-logins.md",
            "redirect_url": "/aspnet/core/security/authentication/social/facebook-logins",
            "redirect_document_id": false
        },
        {
            "source_path": "aspnetcore/security/authentication/google-logins.md",
            "redirect_url": "/aspnet/core/security/authentication/social/google-logins",
            "redirect_document_id": false
        },
        {
            "source_path": "aspnetcore/security/authentication/microsoft-logins.md",
            "redirect_url": "/aspnet/core/security/authentication/social/microsoft-logins",
            "redirect_document_id": false
        },
        {
            "source_path": "aspnetcore/security/authentication/other-logins.md",
            "redirect_url": "/aspnet/core/security/authentication/social/other-logins",
            "redirect_document_id": false
        },
        {
            "source_path": "aspnetcore/security/authentication/sociallogins.md",
            "redirect_url": "/aspnet/core/security/authentication/social/",
            "redirect_document_id": false
        },
        {
            "source_path": "aspnetcore/security/authentication/twitter-logins.md",
            "redirect_url": "/aspnet/core/security/authentication/social/twitter-logins",
            "redirect_document_id": false
        },
        {
            "source_path": "aspnetcore/tutorials/your-first-aspnet-application.md",
            "redirect_url": "/aspnet/core/tutorials/first-mvc-app/start-mvc",
            "redirect_document_id": false
        },
        {
            "source_path": "aspnetcore/fundamentals/middleware.md",
            "redirect_url": "/aspnet/core/fundamentals/middleware/",
            "redirect_document_id": false
        },
        {
            "source_path": "aspnetcore/host-and-deploy/ihostingstartup.md",
            "redirect_url": "/aspnet/core/fundamentals/host/platform-specific-configuration",
            "redirect_document_id": false
        },
        {
            "source_path": "aspnet/mvc/videos/mvc-1/aspnet-mvc-storefront/aspnet-mvc-mvc-storefront-part-19-processing-orders-with-windows-workflow.md",
            "redirect_url": "/aspnet/mvc/videos/mvc-1/aspnet-mvc-storefront/aspnet-mvc-storefront-part-19-processing-orders-with-windows-workflow",
            "redirect_document_id": false
        },
        {
            "source_path": "aspnetcore/security/data-protection/compatibility/cookie-sharing.md",
            "redirect_url": "/aspnet/core/security/cookie-sharing/",
            "redirect_document_id": false
        },
        {
            "source_path": "aspnetcore/getting-started-1.1.md",
            "redirect_url": "/aspnet/getting-started",
            "redirect_document_id": false
        },
        {
            "source_path": "aspnetcore/mvc/models/formatting.md",
            "redirect_url": "/aspnet/core/web-api/advanced/formatting",
            "redirect_document_id": false
        },
        {
            "source_path": "aspnetcore/mvc/advanced/custom-formatters.md",
            "redirect_url": "/aspnet/core/web-api/advanced/custom-formatters",
            "redirect_document_id": false
        },
        {
            "source_path": "aspnetcore/host-and-deploy/platform-specific-configuration.md",
            "redirect_url": "/aspnet/core/fundamentals/host/platform-specific-configuration",
            "redirect_document_id": false
        },
        {
            "source_path": "aspnetcore/fundamentals/hosting.md",
            "redirect_url": "/aspnet/core/fundamentals/host/",
            "redirect_document_id": false
        },
        {
            "source_path": "aspnetcore/fundamentals/hosted-services.md",
            "redirect_url": "/aspnet/core/fundamentals/host/hosted-services",
            "redirect_document_id": false
        },
        {
            "source_path": "aspnetcore/testing/integration-testing.md",
            "redirect_url": "/aspnet/core/test/integration-tests",
            "redirect_document_id": false
        },
        {
            "source_path": "aspnetcore/testing/razor-pages-testing.md",
            "redirect_url": "/aspnet/core/test/razor-pages-tests",
            "redirect_document_id": false
        },
        {
            "source_path": "aspnetcore/testing/index.md",
            "redirect_url": "/aspnet/core/test",
            "redirect_document_id": false
        },
        {
            "source_path": "aspnetcore/testing/troubleshoot.md",
            "redirect_url": "/aspnet/core/test/troubleshoot",
            "redirect_document_id": false
        },
        {
            "source_path": "aspnetcore/signalr/get-started.md",
            "redirect_url": "/aspnet/core/tutorials/signalr",
            "redirect_document_id": false
        },
        {
            "source_path": "aspnetcore/mvc/razor-pages/filter.md",
            "redirect_url": "/aspnet/core/razor-pages/filter",
            "redirect_document_id": false
        },
        {
            "source_path": "aspnetcore/mvc/razor-pages/index.md",
            "redirect_url": "/aspnet/core/razor-pages/",
            "redirect_document_id": false
        },
        {
            "source_path": "aspnetcore/mvc/razor-pages/razor-pages-conventions.md",
            "redirect_url": "/aspnet/core/razor-pages/razor-pages-conventions",
            "redirect_document_id": false
        },
        {
            "source_path": "aspnetcore/mvc/razor-pages/sdk.md",
            "redirect_url": "/aspnet/core/razor-pages/sdk",
            "redirect_document_id": false
        },
        {
            "source_path": "aspnetcore/mvc/razor-pages/ui-class.md",
            "redirect_url": "/aspnet/core/razor-pages/ui-class",
            "redirect_document_id": false
        },
        {
            "source_path": "aspnetcore/aspnetcore-1.1.md",
            "redirect_url": "/aspnet/core/release-notes/aspnetcore-1.1",
            "redirect_document_id": false
        },
        {
            "source_path": "aspnetcore/aspnetcore-2.0.md",
            "redirect_url": "/aspnet/core/release-notes/aspnetcore-2.0",
            "redirect_document_id": false
        },
        {
            "source_path": "aspnetcore/aspnetcore-2.1.md",
            "redirect_url": "/aspnet/core/release-notes/aspnetcore-2.1",
            "redirect_document_id": false
        },
        {
            "source_path": "aspnetcore/choose-aspnet-framework.md",
            "redirect_url": "/aspnet/core/fundamentals/choose-aspnet-framework",
            "redirect_document_id": false
        },
        {
            "source_path": "aspnetcore/getting-started.md",
            "redirect_url": "/aspnet/core/getting-started/",
            "redirect_document_id": false
        },
        {
            "source_path": "aspnetcore/spa/angular.md",
            "redirect_url": "/aspnet/core/client-side/spa/angular",
            "redirect_document_id": false
        },
        {
            "source_path": "aspnetcore/spa/index.md",
            "redirect_url": "/aspnet/core/client-side/spa/",
            "redirect_document_id": false
        },
        {
            "source_path": "aspnetcore/spa/react-with-redux.md",
            "redirect_url": "/aspnet/core/client-side/spa/react-with-redux",
            "redirect_document_id": false
        },
        {
            "source_path": "aspnetcore/spa/react.md",
            "redirect_url": "/aspnet/core/client-side/spa/react",
            "redirect_document_id": false
        },
        {
            "source_path": "aspnetcore/tutorials/razor-pages/uploading-files.md",
            "redirect_url": "/aspnet/core/mvc/models/file-uploads",
            "redirect_document_id": false
        },
        {
            "source_path": "aspnet/mvc/overview/getting-started/introduction/sample/code-location.md",
            "redirect_url": "/aspnet/mvc/overview/getting-started/introduction/",
            "redirect_document_id": false
        },
        {
            "source_path": "aspnet/mvc/overview/getting-started/database-first-development/publish-to-azure.md",
            "redirect_url": "/azure/app-service/app-service-web-tutorial-dotnet-sqldatabase",
            "redirect_document_id": false
        },
        {
            "source_path": "aspnetcore/fundamentals/configuration/platform-specific-configuration.md",
            "redirect_url": "/aspnet/core/fundamentals/host/platform-specific-configuration",
            "redirect_document_id": false
        },
        {
            "source_path": "aspnetcore/security/authentication/identity-primary-key-configuration.md",
            "redirect_url": "/aspnet/core/security/authentication/customize-identity-model#change-the-primary-key-type",
            "redirect_document_id": false
        },
        {
            "source_path": "aspnetcore/client-side/bootstrap.md",
            "redirect_url": "https://getbootstrap.com/",
            "redirect_document_id": false
        },
        {
            "source_path": "aspnetcore/web-api/advanced/index.md",
            "redirect_url": "/aspnet/core/web-api/",
            "redirect_document_id": false
        },
        {
            "source_path": "aspnetcore/tutorials/index.md",
            "redirect_url": "/aspnet/core/tutorials/razor-pages/",
            "redirect_document_id": false
        },
        {
            "source_path": "aspnetcore/fundamentals/servers/aspnet-core-module.md",
            "redirect_url": "/aspnet/core/host-and-deploy/aspnet-core-module",
            "redirect_document_id": false
        },
        {
            "source_path": "aspnetcore/client-side/spa/index.md",
            "redirect_url": "/aspnet/core/blazor/",
            "redirect_document_id": false
        },
        {
            "source_path": "aspnetcore/client-side/index.md",
            "redirect_url": "/aspnet/core/blazor/",
            "redirect_document_id": false
        },
        {
            "source_path": "aspnetcore/client-side/less-sass-fa.md",
            "redirect_url": "https://fontawesome.com/",
            "redirect_document_id": false
        },
        {
            "source_path": "aspnetcore/razor-components/index.md",
            "redirect_url": "/aspnet/core/blazor/components/",
            "redirect_document_id": false
        },
        {
            "source_path": "aspnetcore/client-side/spa/blazor/index.md",
            "redirect_url": "/aspnet/core/blazor/",
            "redirect_document_id": false
        },
        {
            "source_path": "aspnetcore/razor-components/get-started.md",
            "redirect_url": "/aspnet/core/blazor/tutorials/",
            "redirect_document_id": false
        },
        {
            "source_path": "aspnetcore/client-side/spa/blazor/get-started.md",
            "redirect_url": "/aspnet/core/blazor/tutorials/",
            "redirect_document_id": false
        },
        {
            "source_path": "aspnetcore/razor-components/hosting-models.md",
            "redirect_url": "/aspnet/core/blazor/hosting-models",
            "redirect_document_id": false
        },
        {
            "source_path": "aspnetcore/razor-components/components.md",
            "redirect_url": "/aspnet/core/blazor/components/",
            "redirect_document_id": false
        },
        {
            "source_path": "aspnetcore/razor-components/forms-validation.md",
            "redirect_url": "/aspnet/core/blazor/forms/",
            "redirect_document_id": false
        },
        {
            "source_path": "aspnetcore/razor-components/class-libraries.md",
            "redirect_url": "/aspnet/core/blazor/components/class-libraries",
            "redirect_document_id": false
        },
        {
            "source_path": "aspnetcore/razor-components/layouts.md",
            "redirect_url": "/aspnet/core/blazor/components/layouts",
            "redirect_document_id": false
        },
        {
            "source_path": "aspnetcore/razor-components/dependency-injection.md",
            "redirect_url": "/aspnet/core/blazor/fundamentals/dependency-injection",
            "redirect_document_id": false
        },
        {
            "source_path": "aspnetcore/razor-components/routing.md",
            "redirect_url": "/aspnet/core/blazor/fundamentals/routing",
            "redirect_document_id": false
        },
        {
            "source_path": "aspnetcore/razor-components/javascript-interop.md",
            "redirect_url": "/aspnet/core/blazor/javascript-interoperability/",
            "redirect_document_id": false
        },
        {
            "source_path": "aspnetcore/razor-components/debug.md",
            "redirect_url": "/aspnet/core/blazor/debug",
            "redirect_document_id": false
        },
        {
            "source_path": "aspnetcore/host-and-deploy/razor-components-blazor/index.md",
            "redirect_url": "/aspnet/core/blazor/host-and-deploy/",
            "redirect_document_id": false
        },
        {
            "source_path": "aspnetcore/host-and-deploy/razor-components-blazor/blazor.md",
            "redirect_url": "/aspnet/core/blazor/host-and-deploy/",
            "redirect_document_id": false
        },
        {
            "source_path": "aspnetcore/host-and-deploy/razor-components-blazor/razor-components.md",
            "redirect_url": "/aspnet/core/blazor/host-and-deploy/",
            "redirect_document_id": false
        },
        {
            "source_path": "aspnetcore/host-and-deploy/razor-components-blazor/configure-linker.md",
            "redirect_url": "/aspnet/core/blazor/host-and-deploy/configure-linker",
            "redirect_document_id": false
        },
        {
            "source_path": "aspnetcore/client-side/using-gulp.md",
            "redirect_url": "/aspnet/core/client-side/using-grunt",
            "redirect_document_id": false
        },
        {
            "source_path": "aspnetcore/tutorials/build-your-first-razor-components-app.md",
            "redirect_url": "/aspnet/core/blazor/tutorials/",
            "redirect_document_id": false
        },
        {
            "source_path": "aspnetcore/host-and-deploy/iis/troubleshoot.md",
            "redirect_url": "/aspnet/core/test/troubleshoot-azure-iis",
            "redirect_document_id": false
        },
        {
            "source_path": "aspnetcore/host-and-deploy/azure-apps/troubleshoot.md",
            "redirect_url": "/aspnet/core/test/troubleshoot-azure-iis",
            "redirect_document_id": false
        },
        {
            "source_path": "aspnetcore/tutorials/web-api-jquery.md",
            "redirect_url": "/aspnet/core/tutorials/web-api-javascript",
            "redirect_document_id": false
        },
        {
            "source_path": "aspnetcore/migration/index.md",
            "redirect_url": "/aspnet/core/migration/proper-to-2x/",
            "redirect_document_id": false
        },
        {
            "source_path": "aspnetcore/security/blazor/server-side.md",
            "redirect_url": "/aspnet/core/blazor/security/server/",
            "redirect_document_id": false
        },
        {
            "source_path": "aspnetcore/host-and-deploy/blazor/client-side.md",
            "redirect_url": "/aspnet/core/blazor/host-and-deploy/webassembly",
            "redirect_document_id": false
        },
        {
            "source_path": "aspnetcore/host-and-deploy/blazor/server-side.md",
            "redirect_url": "/aspnet/core/blazor/host-and-deploy/server",
            "redirect_document_id": false
        },
        {
            "source_path": "aspnetcore/razor-pages/upload-files.md",
            "redirect_url": "/aspnet/core/mvc/models/file-uploads",
            "redirect_document_id": false
        },
        {
            "source_path": "aspnetcore/blazor/javascript-interop.md",
            "redirect_url": "/aspnet/core/blazor/javascript-interoperability/",
            "redirect_document_id": false
        },
        {
            "source_path": "aspnetcore/security/blazor/server/additional-scenarios.md",
            "redirect_url": "/aspnet/core/blazor/security/server/additional-scenarios",
            "redirect_document_id": false
        },
        {
            "source_path": "aspnetcore/security/blazor/server/index.md",
            "redirect_url": "/aspnet/core/blazor/security/server/",
            "redirect_document_id": false
        },
        {
            "source_path": "aspnetcore/security/blazor/server/threat-mitigation.md",
            "redirect_url": "/aspnet/core/blazor/security/server/interactive-server-side-rendering",
            "redirect_document_id": false
        },
        {
            "source_path": "aspnetcore/security/blazor/webassembly/additional-scenarios.md",
            "redirect_url": "/aspnet/core/blazor/security/webassembly/additional-scenarios",
            "redirect_document_id": false
        },
        {
            "source_path": "aspnetcore/security/blazor/webassembly/azure-active-directory-groups-and-roles.md",
            "redirect_url": "/aspnet/core/blazor/security/webassembly/azure-active-directory-groups-and-roles",
            "redirect_document_id": false
        },
        {
            "source_path": "aspnetcore/security/blazor/webassembly/hosted-with-azure-active-directory-b2c.md",
            "redirect_url": "/aspnet/core/blazor/security/webassembly/hosted-with-azure-active-directory-b2c",
            "redirect_document_id": false
        },
        {
            "source_path": "aspnetcore/security/blazor/webassembly/hosted-with-azure-active-directory.md",
            "redirect_url": "/aspnet/core/blazor/security/webassembly/hosted-with-azure-active-directory",
            "redirect_document_id": false
        },
        {
            "source_path": "aspnetcore/security/blazor/webassembly/hosted-with-identity-server.md",
            "redirect_url": "/aspnet/core/blazor/security/webassembly/hosted-with-identity-server",
            "redirect_document_id": false
        },
        {
            "source_path": "aspnetcore/security/blazor/webassembly/index.md",
            "redirect_url": "/aspnet/core/blazor/security/webassembly/",
            "redirect_document_id": false
        },
        {
            "source_path": "aspnetcore/security/blazor/webassembly/standalone-with-authentication-library.md",
            "redirect_url": "/aspnet/core/blazor/security/webassembly/standalone-with-authentication-library",
            "redirect_document_id": false
        },
        {
            "source_path": "aspnetcore/security/blazor/webassembly/standalone-with-azure-active-directory-b2c.md",
            "redirect_url": "/aspnet/core/blazor/security/webassembly/standalone-with-azure-active-directory-b2c",
            "redirect_document_id": false
        },
        {
            "source_path": "aspnetcore/security/blazor/webassembly/standalone-with-azure-active-directory.md",
            "redirect_url": "/aspnet/core/blazor/security/webassembly/standalone-with-azure-active-directory",
            "redirect_document_id": false
        },
        {
            "source_path": "aspnetcore/security/blazor/webassembly/standalone-with-microsoft-accounts.md",
            "redirect_url": "/aspnet/core/blazor/security/webassembly/standalone-with-microsoft-accounts",
            "redirect_document_id": false
        },
        {
            "source_path": "aspnetcore/security/blazor/content-security-policy.md",
            "redirect_url": "/aspnet/core/blazor/security/content-security-policy",
            "redirect_document_id": false
        },
        {
            "source_path": "aspnetcore/security/blazor/index.md",
            "redirect_url": "/aspnet/core/blazor/security/",
            "redirect_document_id": false
        },
        {
            "source_path": "aspnetcore/host-and-deploy/blazor/configure-linker.md",
            "redirect_url": "/aspnet/core/blazor/host-and-deploy/configure-linker",
            "redirect_document_id": false
        },
        {
            "source_path": "aspnetcore/host-and-deploy/blazor/index.md",
            "redirect_url": "/aspnet/core/blazor/host-and-deploy/",
            "redirect_document_id": false
        },
        {
            "source_path": "aspnetcore/host-and-deploy/blazor/server.md",
            "redirect_url": "/aspnet/core/blazor/host-and-deploy/server",
            "redirect_document_id": false
        },
        {
            "source_path": "aspnetcore/host-and-deploy/blazor/webassembly.md",
            "redirect_url": "/aspnet/core/blazor/host-and-deploy/webassembly",
            "redirect_document_id": false
        },
        {
            "source_path": "aspnetcore/performance/blazor/webassembly-best-practices.md",
            "redirect_url": "/aspnet/core/blazor/performance",
            "redirect_document_id": false
        },
        {
            "source_path": "aspnetcore/blazor/components.md",
            "redirect_url": "/aspnet/core/blazor/components/",
            "redirect_document_id": false
        },
        {
            "source_path": "aspnetcore/blazor/routing.md",
            "redirect_url": "/aspnet/core/blazor/fundamentals/routing",
            "redirect_document_id": false
        },
        {
            "source_path": "aspnetcore/blazor/handle-errors.md",
            "redirect_url": "/aspnet/core/blazor/fundamentals/handle-errors",
            "redirect_document_id": false
        },
        {
            "source_path": "aspnetcore/blazor/hosting-model-configuration.md",
            "redirect_url": "/aspnet/core/blazor/fundamentals/additional-scenarios",
            "redirect_document_id": false
        },
        {
            "source_path": "aspnetcore/blazor/class-libraries.md",
            "redirect_url": "/aspnet/core/blazor/components/class-libraries",
            "redirect_document_id": false
        },
        {
            "source_path": "aspnetcore/blazor/integrate-components.md",
            "redirect_url": "/aspnet/core/blazor/components/prerendering-and-integration",
            "redirect_document_id": false
        },
        {
            "source_path": "aspnetcore/blazor/templated-components.md",
            "redirect_url": "/aspnet/core/blazor/components/templated-components",
            "redirect_document_id": false
        },
        {
            "source_path": "aspnetcore/blazor/data-binding.md",
            "redirect_url": "/aspnet/core/blazor/components/data-binding",
            "redirect_document_id": false
        },
        {
            "source_path": "aspnetcore/blazor/lifecycle.md",
            "redirect_url": "/aspnet/core/blazor/components/lifecycle",
            "redirect_document_id": false
        },
        {
            "source_path": "aspnetcore/blazor/event-handling.md",
            "redirect_url": "/aspnet/core/blazor/components/event-handling",
            "redirect_document_id": false
        },
        {
            "source_path": "aspnetcore/blazor/dependency-injection.md",
            "redirect_url": "/aspnet/core/blazor/fundamentals/dependency-injection",
            "redirect_document_id": false
        },
        {
            "source_path": "aspnetcore/tutorials/build-your-first-blazor-app.md",
            "redirect_url": "/aspnet/core/blazor/tutorials/",
            "redirect_document_id": false
        },
        {
            "source_path": "aspnetcore/blazor/get-started.md",
            "redirect_url": "/aspnet/core/blazor/tutorials/",
            "redirect_document_id": false
        },
        {
            "source_path": "aspnetcore/blazor/components/integrate-components-into-razor-pages-and-mvc-apps.md",
            "redirect_url": "/aspnet/core/blazor/components/prerendering-and-integration",
            "redirect_document_id": false
        },
        {
            "source_path": "aspnetcore/blazor/templates.md",
            "redirect_url": "/aspnet/core/blazor/tooling",
            "redirect_document_id": false
        },
        {
            "source_path": "aspnetcore/tutorials/signalr-blazor-webassembly.md",
            "redirect_url": "/aspnet/core/tutorials/signalr-blazor",
            "redirect_document_id": false
        },
        {
            "source_path": "aspnetcore/blazor/fundamentals/additional-scenarios.md",
            "redirect_url": "/aspnet/core/blazor/fundamentals/signalr",
            "redirect_document_id": false
        },
        {
            "source_path": "aspnetcore/azure/devops/index.md",
            "redirect_url": "/dotnet/architecture/devops-for-aspnet-developers"
        },
        {
            "source_path": "aspnetcore/azure/devops/tool-and-downloads.md",
            "redirect_url": "/dotnet/architecture/devops-for-aspnet-developers/tool-and-downloads"
        },
        {
            "source_path": "aspnetcore/azure/devops/cicd.md",
            "redirect_url": "/dotnet/architecture/devops-for-aspnet-developers/cicd"
        },
        {
            "source_path": "aspnetcore/azure/devops/monitoring.md",
            "redirect_url": "/dotnet/architecture/devops-for-aspnet-developers/monitoring"
        },
        {
            "source_path": "aspnetcore/azure/devops/deploying-to-app-service.md",
            "redirect_url": "/dotnet/architecture/devops-for-aspnet-developers/deploying-to-app-service"
        },
        {
            "source_path": "aspnetcore/azure/devops/next-steps.md",
            "redirect_url": "/dotnet/architecture/devops-for-aspnet-developers/next-steps"
        },
        {
            "source_path": "aspnetcore/blazor/call-javascript-from-dotnet.md",
            "redirect_url": "/aspnet/core/blazor/javascript-interoperability/call-javascript-from-dotnet",
            "redirect_document_id": false
        },
        {
            "source_path": "aspnetcore/blazor/call-dotnet-from-javascript.md",
            "redirect_url": "/aspnet/core/blazor/javascript-interoperability/call-dotnet-from-javascript",
            "redirect_document_id": false
        },
        {
            "source_path": "aspnetcore/blazor/layouts.md",
            "redirect_url": "/aspnet/core/blazor/components/layouts",
            "redirect_document_id": false
        },
        {
            "source_path": "aspnetcore/blazor/webassembly-performance-best-practices.md",
            "redirect_url": "/aspnet/core/blazor/performance",
            "redirect_document_id": false
        },
        {
            "source_path": "aspnetcore/blazor/tutorials.md",
            "redirect_url": "/aspnet/core/blazor/tutorials/",
            "redirect_document_id": false
        },
        {
            "source_path": "aspnetcore/tutorials/build-a-blazor-app.md",
            "redirect_url": "/aspnet/core/blazor/tutorials/build-a-blazor-app",
            "redirect_document_id": false
        },
        {
            "source_path": "aspnetcore/tutorials/signalr-blazor.md",
            "redirect_url": "/aspnet/core/blazor/tutorials/signalr-blazor",
            "redirect_document_id": false
        },
        {
            "source_path": "aspnetcore/blazor/forms-validation.md",
            "redirect_url": "/aspnet/core/blazor/forms/",
            "redirect_document_id": false
        },
        {
            "source_path": "aspnetcore/grpc/httpapi.md",
            "redirect_url": "/aspnet/core/grpc/json-transcoding",
            "redirect_document_id": false
        },
        {
            "source_path": "aspnetcore/whats-new/dotnet-AspNetCore.Docs-2022-03-01.md",
            "redirect_url": "/aspnet/whats-new/dotnet-AspNetCore.Docs-mod5"
        },
        {
            "source_path": "aspnetcore/whats-new/dotnet-AspNetCore.Docs-2022-04-01.md",
            "redirect_url": "/aspnet/whats-new/dotnet-AspNetCore.Docs-mod0"
        },
        {
            "source_path": "aspnetcore/whats-new/dotnet-AspNetCore.Docs-2022-07-01.md",
            "redirect_url": "/aspnet/whats-new/dotnet-AspNetCore.Docs-mod1"
        },
        {
            "source_path": "aspnetcore/whats-new/dotnet-AspNetCore.Docs-2022-08-01.md",
            "redirect_url": "/aspnet/whats-new/dotnet-AspNetCore.Docs-mod2"
        },
        {
            "source_path": "aspnetcore/whats-new/dotnet-AspNetCore.Docs-2022-09-01.md",
            "redirect_url": "/aspnet/whats-new/dotnet-AspNetCore.Docs-mod3"
        },
        {
            "source_path": "aspnetcore/whats-new/dotnet-AspNetCore.Docs-2022-10-01.md",
            "redirect_url": "/aspnet/whats-new/dotnet-AspNetCore.Docs-mod4"
        },
        {
            "source_path": "aspnetcore/blazor/security/webassembly/hosted-with-azure-active-directory.md",
            "redirect_url": "/aspnet/core/blazor/security/webassembly/hosted-with-microsoft-entra-id",
            "redirect_document_id": false
        },
        {
            "source_path": "aspnetcore/blazor/security/webassembly/azure-active-directory-groups-and-roles.md",
            "redirect_url": "/aspnet/core/blazor/security/webassembly/microsoft-entra-id-groups-and-roles",
            "redirect_document_id": false
        },
        {
            "source_path": "aspnetcore/blazor/security/webassembly/standalone-with-azure-active-directory.md",
            "redirect_url": "/aspnet/core/blazor/security/webassembly/standalone-with-microsoft-entra-id",
            "redirect_document_id": false
        },
        {
            "source_path": "aspnetcore/blazor/tutorials/signalr-blazor-preview.md",
            "redirect_url": "/aspnet/core/blazor/tutorials/signalr-blazor",
            "redirect_document_id": false
        },
        {
            "source_path": "aspnetcore/blazor/blazor-server-ef-core.md",
            "redirect_url": "/aspnet/core/blazor/blazor-ef-core",
            "redirect_document_id": false
        },
        {
            "source_path": "aspnetcore/blazor/forms-and-input-components.md",
            "redirect_url": "/aspnet/core/blazor/forms/",
            "redirect_document_id": false
        },
        {
            "source_path": "aspnetcore/blazor/security/server/threat-mitigation.md",
            "redirect_url": "/aspnet/core/blazor/security/server/interactive-server-side-rendering",
            "redirect_document_id": false
        },
        {
            "source_path": "aspnetcore/blazor/security/server/blazor-web-app-with-oidc.md",
            "redirect_url": "/aspnet/core/blazor/security/blazor-web-app-with-oidc",
            "redirect_document_id": false
        },
        {
            "source_path": "aspnetcore/blazor/http-caching-issues.md",
            "redirect_url": "/aspnet/core/blazor/host-and-deploy/webassembly-caching/http-caching-issues",
            "redirect_document_id": false
        }
    ]
}<|MERGE_RESOLUTION|>--- conflicted
+++ resolved
@@ -6,11 +6,7 @@
             "redirect_document_id": false
         },
         {
-<<<<<<< HEAD
-            "source_path": "aspnetcore/fundamentals/minimal-apis/openapi.md",
-=======
             "source_path": "aspnetcore/fundamentals/minimal-apis/aspnetcore-openapi.md",
->>>>>>> e8c06488
             "redirect_url": "/aspnet/core/fundamentals/openapi/aspnetcore-openapi",
             "redirect_document_id": false
         },
