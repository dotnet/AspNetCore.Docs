--- conflicted
+++ resolved
@@ -315,18 +315,15 @@
         "redirect_url": "/aspnet/core/fundamentals/middleware/index",
         "redirect_document_id": false
     },
-<<<<<<< HEAD
     {
         "source_path": "aspnetcore/host-and-deploy/ihostingstartup.md",
         "redirect_url": "/aspnet/core/host-and-deploy/platform-specific-configuration",
         "redirect_document_id": false
-    }
-=======
-	{
-		"source_path": "aspnet/mvc/videos/mvc-1/aspnet-mvc-storefront/aspnet-mvc-mvc-storefront-part-19-processing-orders-with-windows-workflow.md",
-		"redirect_url": "/aspnet/mvc/videos/mvc-1/aspnet-mvc-storefront/aspnet-mvc-storefront-part-19-processing-orders-with-windows-workflow",
-		"redirect_document_id": false
-	}
->>>>>>> 60ef02cb
+    },
+	  {
+		    "source_path": "aspnet/mvc/videos/mvc-1/aspnet-mvc-storefront/aspnet-mvc-mvc-storefront-part-19-processing-orders-with-windows-workflow.md",
+		    "redirect_url": "/aspnet/mvc/videos/mvc-1/aspnet-mvc-storefront/aspnet-mvc-storefront-part-19-processing-orders-with-windows-workflow",
+		    "redirect_document_id": false
+	  }
   ] 
 }