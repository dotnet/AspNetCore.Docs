---
title: What's new in ASP.NET Core 2.0
author: rick-anderson
description: What's new in ASP.NET Core 2.0
keywords: ASP.NET Core, release notes, what's new
ms.author: riande
manager: wpickett
ms.date: 07/10/2017
ms.topic: article
ms.assetid: 08c9f457-9c24-40f9-a08b-47dc251e4cec
ms.technology: aspnet
ms.prod: aspnet-core
uid: aspnetcore-2.0
---

# What's new in ASP.NET Core 2.0 Preview

> [!NOTE]
<<<<<<< HEAD
> ASP.NET Core 2.0 is in preview, and some of the documentation for it has not been written. This document links to GitHub issues for articles that are planned but not yet published.
=======
> ASP.NET Core 2.0 is in preview, and some of the documentation for it has not yet been written. This document links to GitHub issues for articles that are planned but not yet published. For information about how to install ASP.NET 2.0 Preview 2, see [Introducing ASP.NET Core 2.0 Preview 2](https://blogs.msdn.microsoft.com/webdev/2017/06/28/introducing-asp-net-core-2-0-preview-2/)
>>>>>>> f0780225

ASP.NET Core 2.0 includes the following new features:

- [ASP.NET Core metapackage](#aspnet-core-metapackage)
- [.NET Standard 2.0](#net-standard-20)
- [Razor Pages](mvc/razor-pages/index.md)
- [Configuration update](#configuration-update)
- [Logging update](#logging-update)
- [Authentication update](#authentication-update)
- [Identity update](#identity-update)
- [SPA templates](#spa-templates)
- [Kestrel improvements](#kestrel-improvements)
- [WebListener renamed to HttpSysServer](#weblistener-renamed-to-httpsys)
- [Enhanced HTTP header support](#enhanced-http-header-support)
- [Hosting startup and Application Insights](#hosting-startup-and-application-insights)
- [Automatic use of anti-forgery tokens](#automatic-use-of-antiforgery-tokens)
- [Automatic precompilation](#automatic-precompilation)
- [Razor support for C# 7.1](#razor-support-for-c-71)

<!--
For guidance on how to migrate ASP.NET Core 1.x applications to ASP.NET Core 2.0, see [Migrate from 1.x to 2.0](https://github.com/aspnet/Docs/issues/3548).
-->

## ASP.NET Core metapackage

A new ASP.NET Core metapackage includes all of the packages made and supported by the ASP.NET Core and Entity Framework Core teams, along with their internal and 3rd-party dependencies. You no longer need to choose individual ASP.NET Core features by package. All features are included in the [Microsoft.AspNetCore.All](https://www.nuget.org/packages/Microsoft.AspNetCore.All) package. The default templates use this package.

The version number of the `Microsoft.AspNetCore.All` metapackage represents the latest ASP.NET Core version (aligned with the .NET Core version).

Applications that use the `Microsoft.AspNetCore.All` metapackage automatically take advantage of the new .NET Core Runtime Store. The Runtime Store will contain all the runtime assets needed to run ASP.NET Core 2.0 applications by default. <!-- what does by default mean? --> Including the `Microsoft.AspNetCore.All` metapackage removes the requirement to have assets from the referenced ASP.NET Core NuGet packages deployed with the application. The assets in the Runtime Store are also pre-JIT'ted to improve application startup-time.

<!-- Maybe something like: Because the `Microsoft.AspNetCore.All` is resolved by the runtime store, deployments no longer need to include the NuGet packages used by the application. -->

If there are features you don’t use in your application, the new package trimming features will exclude those binaries in the published application output.

For information about the status of planned documentation, see the [metapackage GitHub issue](https://github.com/aspnet/Docs/issues/3449) and [Runtime Store GitHub issue](https://github.com/aspnet/Docs/issues/3667).

## .NET Standard 2.0

The ASP.NET Core 2.0 packages target .NET Standard 2.0. They can be referenced by other .NET Standard 2.0 libraries, and they can run on .NET Standard 2.0-compliant implementations of .NET, including .NET Core 2.0 and .NET Framework 4.6.1. 

## Configuration update

An `IConfiguration` instance is added to the services container by default in ASP.NET Core 2.0.  `IConfiguration` in the services container makes it easier for applications to retrieve configuration values from the container.

For information about the status of planned documentation, see the [GitHub issue](https://github.com/aspnet/Docs/issues/3387).

## Logging update

The `LoggerFactory` object supports a `Dictionary<string, LogLevel>` object to define log filters. For example here's what the code looks like in 1.x:

```csharp
var loggerFactory = new LoggerFactory();
loggerFactory = loggerFactory.WithFilter(new FilterLoggerSettings
{
    { "Microsoft", LogLevel.Warning },
    { "System", LogLevel.Error }
});
loggerFactory.AddConsole();
```

Here's what it looks like in 2.0:

```csharp
var loggerFactory = new LoggerFactory();
loggerFactory.AddFilter(new Dictionary<string, LogLevel>
{
    { "Microsoft", LogLevel.Warning },
    { "System", LogLevel.Error }
});
loggerFactory.AddConsole();
```

`LoggerFactory` now has multiple `AddFilter` overloads, and filters can specify provider names, categories, and log level. The `AddProvider(string providerName, ILoggerProvider provider)` function adds providers with a custom name used for filtering. The following provider names are predefined:

- Console
- Debug
- EventLog
- AzureAppServices
- TraceSource
- EventSource

The `LoggerFactory` constructor can take an `IConfiguration` and creates filters based on the config:

```csharp
{
  "Logging": {
    "LogLevel": {
        "System": "Trace",
        "Default": "Warning"
    },
    "Console": {
        "LogLevel": {
          "Microsoft.Extensions": "Warning"
        }
    },
    "CustomProvider": {
      "LogLevel": {
        "System": "Information"
      }
    }
  }
}
```

The configuration can be replaced with `UseConfiguration` on `LoggerFactory`.

You add providers in `Main` instead of the `Configure` method.  For example, in 1.x you typically add them as in the following example:

```csharp
public void Configure(IApplicationBuilder app, IHostingEnvironment env, ILoggerFactory factory)
{
    factory.AddConsole();
    factory.AddDebug();
} 
```

Here's a 2.0 example:

```csharp
public static void Main(string[] args)
{
    var host = new WebHostBuilder()
        .ConfigureLogging(factory =>
        {
            factory.AddConsole();
            factory.AddDebug();
        }
        .etc...

    host.Run();
}
```

For information about the status of planned documentation, see the [GitHub issue](https://github.com/aspnet/Docs/issues/3388).

## Authentication update

A new authentication model makes it easier to configure authentication for an application using DI. New templates are available for configuring authentication for web apps and web APIs using [Azure AD B2C]
(https://azure.microsoft.com/services/active-directory-b2c/).

For information about the status of planned documentation, see the [GitHub issue](https://github.com/aspnet/Docs/issues/3054).

## Identity update

We've made it easier to build secure web APIs using Identity in ASP.NET Core 2.0. You can acquire access tokens for accessing your web APIs using the [Microsoft Authentication Library (MSAL)](https://www.nuget.org/packages/Microsoft.Identity.Client).

For information about the status of planned documentation, see the [GitHub issue](https://github.com/aspnet/Docs/issues/3668).

## SPA templates

Single-Page Application (SPA) project templates for Angular, Aurelia, Knockout.js, React.js, and React.js with Redux are available. The Angular template has been updated to Angular 4. The Angular and React templates are available by default; for information about how to get access to the other templates, see [Creating a new SPA project](xref:client-side/spa-services#creating-a-new-project). For information about how to build a SPA in ASP.NET Core, see Using [JavaScriptServices for Creating Single Page Applications](xref:client-side/spa-services).

## Kestrel improvements

The Kestrel web server is now approved for edge deployments. We’ve added a number of server constraint configuration options to Kestrel through the `KestrelServerOptions` class’s new `Limits` property.  You can now add limits for the following:

- Maximum client connections
- Maximum request body size
- Maximum request body data rate

### Maximum client connections

The maximum number of concurrent open HTTP/S connections can be set for the entire application with the following code:

```csharp
.UseKestrel(options =>
{
    options.Limits.MaxConcurrentConnections = 100;
    options.Limits.MaxConcurrentUpgradedConnections = 100;
```

Note how there are two limits. Once a connection is upgraded from HTTP to another protocol (e.g. on a WebSockets request), it’s not counted against the limit anymore since upgraded connections have their own limit.

### Maximum request body size

To configure the default constraint for the entire application:

```csharp
.UseKestrel(options =>
{
    options.Limits.MaxRequestBodySize = 10 * 1024;
```

This will affect every request, unless it’s overridden on a specific request:

```csharp
app.Run(async context =>
{
    context.Features.Get<IHttpMaxRequestBodySizeFeature>().MaxRequestBodySize = 10 * 1024;
```
 
You can only configure the limit on a request if the application hasn’t started reading yet; otherwise an exception is thrown. There’s an `IsReadOnly` property that tells you if the request body is in read-only state, meaning it’s too late to configure the limit.

### Minimum request body data rate

To configure a default minimum request rate:

```csharp
.UseKestrel(options =>
{
    options.Limits.RequestBodyMinimumDataRate = 
        new MinimumDataRate(rate: 100, gracePeriod: TimeSpan.FromSeconds(10));
```

To configure per-request:

```csharp
app.Run(async context =>
{
    context.Features.Get<IHttpRequestBodyMinimumDataRateFeature>().MinimumDataRate = 
        new MinimumDataRate(rate: 100, gracePeriod: TimeSpan.FromSeconds(10));
```

The way the rate works is as follows: Kestrel will check every second if data is coming in at the specified rate in bytes/second. If the rate drops below the minimum, the connection is timed out. The grace period is the amount of time that Kestrel will give the client to get its send rate up to the minimum, the rate is not checked during that time. The grace period is to avoid dropping connections that are initially sending data at a slow rate due to TCP slow start.

For information about the status of planned documentation, see the [GitHub issue](https://github.com/aspnet/Docs/issues/3385).

## WebListener renamed to HttpSys

The packages `Microsoft.AspNetCore.Server.WebListener` and `Microsoft.Net.Http.Server` have been merged into a new package `Microsoft.AspNetCore.Server.HttpSys`. The namespaces have been updated to match.

For information about the status of planned documentation, see the [GitHub issue](https://github.com/aspnet/Docs/issues/2648).

## Enhanced HTTP header support

When using MVC to transmit a `FileStreamResult` or a `FileContentResult`, you now have the option to set an `ETag` or a `LastModified` date on the content you transmit.  You can set these values on the returned content with code similar to the following:

```csharp
var data = Encoding.UTF8.GetBytes("This is a sample text from a binary array");
var entityTag = new EntityTagHeaderValue("\"MyCalculatedEtagValue\"");
return File(data, "text/plain", "downloadName.txt", lastModified: DateTime.UtcNow.AddSeconds(-5), entityTag: entityTag);
```
 
The file returned to your visitors will be decorated with the appropriate HTTP headers for the `ETag` and `LastModified` values.

If an application visitor requests content with a Range Request header, ASP.NET will recognize that and handle that header. If the requested content can be partially delivered, ASP.NET will appropriately skip and return just the requested set of bytes.  You do not need to write any special handlers into your methods to adapt or handle this feature; it is automatically handled for you.

## Hosting startup and Application Insights

Hosting environments can now inject extra package dependencies and execute code during application startup, without the application needing to explicitly take a dependency or call any methods. This feature can be used to enable certain environments, such as debugging in Visual Studio or hosting in Azure App Service, to "light-up" features unique to that environment without the application needing to know ahead of time.

This feature is used to automatically enable Application Insights diagnostics  in ASP.NET Core 2.0 applications when debugging in Visual Studio and (after opting in) when running in Azure App Services. As a result, the project templates no longer add Application Insights packages and code by default.

For information about the status of planned documentation, see the [GitHub issue](https://github.com/aspnet/Docs/issues/3389).

## Automatic use of anti-forgery tokens

ASP.NET Core has always helped HTMLEncode your content by default, but with the new version we’re taking an extra step to help prevent cross-site request forgery (XSRF) attacks: ASP.NET Core will now emit anti-forgery tokens by default and validate them on form POST actions and pages without extra configuration.

## Automatic precompilation

Razor view pre-compilation is enabled during publish by default, reducing the publish output size and application startup time.

## Razor support for C# 7.1

The Razor engine has been updated to work with the new Roslyn compiler. That includes support for C# 7.1 features like Default Expressions, Inferred Tuple Names, and Pattern-Matching with Generics.  To use C #7.1 features in your project add the following property in your project file and then reload the solution:

```xml
<LangVersion>latest</LangVersion>
```

C# 7.1 is in preview, and you can review the language specification for these features on [the Roslyn GitHub repository](https://github.com/dotnet/roslyn/blob/master/docs/Language%20Feature%20Status.md).

## Additional Information

- [ASP.NET Core Release Notes](https://github.com/aspnet/Home/releases/)
- If you’d like to connect with the ASP.NET Core development team’s progress and plans, tune in to the weekly [ASP.NET Community Standup](https://live.asp.net/).<|MERGE_RESOLUTION|>--- conflicted
+++ resolved
@@ -16,11 +16,7 @@
 # What's new in ASP.NET Core 2.0 Preview
 
 > [!NOTE]
-<<<<<<< HEAD
-> ASP.NET Core 2.0 is in preview, and some of the documentation for it has not been written. This document links to GitHub issues for articles that are planned but not yet published.
-=======
 > ASP.NET Core 2.0 is in preview, and some of the documentation for it has not yet been written. This document links to GitHub issues for articles that are planned but not yet published. For information about how to install ASP.NET 2.0 Preview 2, see [Introducing ASP.NET Core 2.0 Preview 2](https://blogs.msdn.microsoft.com/webdev/2017/06/28/introducing-asp-net-core-2-0-preview-2/)
->>>>>>> f0780225
 
 ASP.NET Core 2.0 includes the following new features:
 
