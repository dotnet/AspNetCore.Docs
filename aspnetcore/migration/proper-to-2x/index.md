---
title: Migrating from ASP.NET to ASP.NET Core 2.0
author: isaac2004
description: This reference document provides guidance for migrating existing ASP.NET MVC or Web API applications to ASP.NET Core 2.0.
keywords: ASP.NET Core,MVC,migrating
ms.author: scaddie
manager: wpickett
ms.date: 08/27/2017
ms.topic: article
ms.assetid: 3155cc9e-d0c9-424b-886c-35c0ec6f9f4e
ms.technology: aspnet
ms.prod: asp.net-core
uid: migration/proper-to-2x/index
---

# Migrating from ASP.NET to ASP.NET Core 2.0

By [Isaac Levin](https://isaaclevin.com)

This article serves as a reference guide for migrating ASP.NET applications to ASP.NET Core 2.0.

## Prerequisites

<<<<<<< HEAD
* [.NET Core 2.0.0 SDK](https://www.microsoft.com/net/core) or later.
* [Visual Studio 2017](https://docs.microsoft.com/visualstudio/install/install-visual-studio) version 15.3 or later with the **ASP.NET and web development** workload.
=======
* [.NET Core 2.0.0 SDK](https://dot.net/core) or later.
>>>>>>> 4693cb02

## Target Frameworks
ASP.NET Core 2.0 projects offer developers the flexibility of targeting .NET Core, .NET Framework, or both. See [Choosing between .NET Core and .NET Framework for server apps](https://docs.microsoft.com/dotnet/standard/choosing-core-framework-server) to determine which target framework is most appropriate.

When targeting .NET Framework, projects need to reference individual NuGet packages.

Targeting .NET Core allows you to eliminate numerous explicit package references, thanks to the ASP.NET Core 2.0 [metapackage](xref:fundamentals/metapackage). Install the `Microsoft.AspNetCore.All` metapackage in your project:

```xml
<ItemGroup>
  <PackageReference Include="Microsoft.AspNetCore.All" Version="2.0.0" />
</ItemGroup>
```

When the metapackage is used, no packages referenced in the metapackage are deployed with the app. The .NET Core Runtime Store includes these assets, and they are precompiled to improve performance. See [Microsoft.AspNetCore.All metapackage for ASP.NET Core 2.x](xref:fundamentals/metapackage) for more detail.

## Project structure differences
The *.csproj* file format has been simplified in ASP.NET Core. Some notable changes include:
- Explicit inclusion of files is not necessary for them to be considered part of the project. This reduces the risk of XML merge conflicts when working on large teams.
- There are no GUID-based references to other projects, which improves file readability.
- The file can be edited without unloading it in Visual Studio:

    ![Edit CSPROJ context menu option in Visual Studio 2017](_static/EditProjectVs2017.png)

## Global.asax file replacement
ASP.NET Core introduced a new mechanism for bootstrapping an app. The entry point for ASP.NET applications is the *Global.asax* file. Tasks such as route configuration and filter and area registrations are handled in the *Global.asax* file.

[!code-csharp[Main](samples/globalasax-sample.cs)]

This approach couples the application and the server to which it's deployed in a way that interferes with the implementation. In an effort to decouple, [OWIN](http://owin.org/) was introduced to provide a cleaner way to use multiple frameworks together. OWIN provides a pipeline to add only the modules needed. The hosting environment takes a [Startup](xref:fundamentals/startup) function to configure services and the app's request pipeline. `Startup` registers a set of middleware with the application. For each request, the application calls each of the the middleware components with the head pointer of a linked list to an existing set of handlers. Each middleware component can add one or more handlers to the request handling pipeline. This is accomplished by returning a reference to the handler that is the new head of the list. Each handler is responsible for remembering and invoking the next handler in the list. With ASP.NET Core, the entry point to an application is `Startup`, and you no longer have a dependency on *Global.asax*. When using OWIN with .NET Framework, use something like the following as a pipeline:

[!code-csharp[Main](samples/webapi-owin.cs)]

This configures your default routes, and defaults to XmlSerialization over Json. Add other Middleware to this pipeline as needed (loading services, configuration settings, static files, etc.).

ASP.NET Core uses a similar approach, but doesn't rely on OWIN to handle the entry. Instead, that is done through the *Program.cs* `Main` method (similar to console applications) and `Startup` is loaded through there.

[!code-csharp[Main](samples/program.cs)]

`Startup` must include a `Configure` method. In `Configure`, add the necessary middleware to the pipeline. In the following example (from the default web site template), several extension methods are used to configure the pipeline with support for:

* [BrowserLink](http://vswebessentials.com/features/browserlink)
* Error pages
* Static files
* ASP.NET Core MVC
* Identity

[!code-csharp[Main](../../common/samples/WebApplication1/Startup.cs?highlight=8,9,10,14,17,19,21&start=58&end=84)]

The host and application have been decoupled, which provides the flexibility of moving to a different platform in the future.

**Note:** For a more in-depth reference to ASP.NET Core Startup and Middleware, see [Startup in ASP.NET Core](xref:fundamentals/startup)

## Storing Configurations
ASP.NET supports storing settings. These setting are used, for example, to support the environment to which the applications were deployed. A common practice was to store all custom key-value pairs in the `<appSettings>` section of the *Web.config* file:

[!code-xml[Main](samples/webconfig-sample.xml)]

Applications read these settings using the `ConfigurationManager.AppSettings` collection in the `System.Configuration` namespace:

[!code-csharp[Main](samples/read-webconfig.cs)]

ASP.NET Core can store configuration data for the application in any file and load them as part of middleware bootstrapping. The default file used in the project templates is *appsettings.json*:

[!code-json[Main](samples/appsettings-sample.json)]

Loading this file into an instance of `IConfiguration` inside your application is done in *Startup.cs*:

[!code-csharp[Main](samples/startup-builder.cs)]

The app reads from `Configuration` to get the settings:

[!code-csharp[Main](samples/read-appsettings.cs)]

There are extensions to this approach to make the process more robust, such as using [Dependency Injection](xref:fundamentals/dependency-injection) (DI) to load a service with these values. The DI approach provides a strongly-typed set of configuration objects.

````csharp
// Assume AppConfiguration is a class representing a strongly-typed version of AppConfiguration section
services.Configure<AppConfiguration>(Configuration.GetSection("AppConfiguration"));
````

**Note:** For a more in-depth reference to ASP.NET Core configuration, see [Configuration in ASP.NET Core](xref:fundamentals/configuration).

## Native Dependency Injection
An important goal when building large, scalable applications is the loose coupling of components and services. [Dependency Injection](xref:fundamentals/dependency-injection) is a popular technique for achieving this, and it is a native component of ASP.NET Core.

In ASP.NET applications, developers rely on a third-party library to implement Dependency Injection. One such library is [Unity](https://github.com/unitycontainer/unity), provided by Microsoft Patterns & Practices. 

An example of setting up Dependency Injection with Unity is implementing `IDependencyResolver` that wraps a `UnityContainer`:

[!code-csharp[Main](../../../aspnet/web-api/overview/advanced/dependency-injection/samples/sample8.cs)]

Create an instance of your `UnityContainer`, register your service, and set the dependency resolver of `HttpConfiguration` to the new instance of `UnityResolver` for your container:

[!code-csharp[Main](../../../aspnet/web-api/overview/advanced/dependency-injection/samples/sample9.cs)]

Inject `IProductRepository` where needed:

[!code-csharp[Main](../../../aspnet/web-api/overview/advanced/dependency-injection/samples/sample5.cs)]

Because Dependency Injection is part of ASP.NET Core, you can add your service in the `ConfigureServices` method of *Startup.cs*:

[!code-csharp[Main](samples/configure-services.cs)]

The repository can be injected anywhere, as was true with Unity.

**Note:** For an in-depth reference to dependency injection in ASP.NET Core, see [Dependency Injection in ASP.NET Core](xref:fundamentals/dependency-injection#replacing-the-default-services-container)

## Serving Static Files
An important part of web development is the ability to serve static, client-side assets. The most common examples of static files are HTML, CSS, Javascript, and images. These files need to be saved in the published location of the app (or CDN) and referenced so they can be loaded by a request. This process has changed in ASP.NET Core.

In ASP.NET, static files are stored in various directories and referenced in the views.

In ASP.NET Core, static files are stored in the "web root" (*&lt;content root&gt;/wwwroot*), unless configured otherwise. The files are loaded into the request pipeline by invoking the `UseStaticFiles` extension method from `Startup.Configure`:

[!code-csharp[Main](../../fundamentals/static-files/sample/StartupStaticFiles.cs?highlight=3&name=snippet1)]

**Note:** If targeting .NET Framework, install the NuGet package `Microsoft.AspNetCore.StaticFiles`.

For example, an image asset in the *wwwroot/images* folder is accessible to the browser at a location such as `http://<app>/images/<imageFileName>`.

**Note:** For a more in-depth reference to serving static files in ASP.NET Core, see [Introduction to working with static files in ASP.NET Core](xref:fundamentals/static-files).

## Additional Resources
* [Porting Libraries to .NET Core](https://docs.microsoft.com/dotnet/core/porting/libraries)<|MERGE_RESOLUTION|>--- conflicted
+++ resolved
@@ -21,12 +21,7 @@
 
 ## Prerequisites
 
-<<<<<<< HEAD
-* [.NET Core 2.0.0 SDK](https://www.microsoft.com/net/core) or later.
-* [Visual Studio 2017](https://docs.microsoft.com/visualstudio/install/install-visual-studio) version 15.3 or later with the **ASP.NET and web development** workload.
-=======
 * [.NET Core 2.0.0 SDK](https://dot.net/core) or later.
->>>>>>> 4693cb02
 
 ## Target Frameworks
 ASP.NET Core 2.0 projects offer developers the flexibility of targeting .NET Core, .NET Framework, or both. See [Choosing between .NET Core and .NET Framework for server apps](https://docs.microsoft.com/dotnet/standard/choosing-core-framework-server) to determine which target framework is most appropriate.
