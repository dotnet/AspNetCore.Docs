---
title: Migrate from ASP.NET to ASP.NET Core
author: isaac2004
description: Receive guidance for migrating existing ASP.NET MVC or Web API apps to ASP.NET Core.web
manager: wpickett
ms.author: scaddie
ms.date: 08/27/2017
ms.prod: asp.net-core
ms.technology: aspnet
ms.topic: article
uid: migration/proper-to-2x/index
---
# Migrate from ASP.NET to ASP.NET Core

By [Isaac Levin](https://isaaclevin.com)

This article serves as a reference guide for migrating ASP.NET apps to ASP.NET Core.

## Prerequisites

[!INCLUDE [](~/includes/net-core-sdk-download-link.md)]

## Target frameworks

ASP.NET Core projects offer developers the flexibility of targeting .NET Core, .NET Framework, or both. See [Choosing between .NET Core and .NET Framework for server apps](/dotnet/standard/choosing-core-framework-server) to determine which target framework is most appropriate.

When targeting .NET Framework, projects need to reference individual NuGet packages.

Targeting .NET Core allows you to eliminate numerous explicit package references, thanks to the ASP.NET Core [metapackage](xref:fundamentals/metapackage). Install the `Microsoft.AspNetCore.All` metapackage in your project:

```xml
<ItemGroup>
  <PackageReference Include="Microsoft.AspNetCore.All" Version="2.0.0" />
</ItemGroup>
```

When the metapackage is used, no packages referenced in the metapackage are deployed with the app. The .NET Core Runtime Store includes these assets, and they're precompiled to improve performance. See [Microsoft.AspNetCore.All metapackage for ASP.NET Core 2.x](xref:fundamentals/metapackage) for more detail.

## Project structure differences

The *.csproj* file format has been simplified in ASP.NET Core. Some notable changes include:

- Explicit inclusion of files isn't necessary for them to be considered part of the project. This reduces the risk of XML merge conflicts when working on large teams.
- There are no GUID-based references to other projects, which improves file readability.
- The file can be edited without unloading it in Visual Studio:

    ![Edit CSPROJ context menu option in Visual Studio 2017](_static/EditProjectVs2017.png)

## Global.asax file replacement

ASP.NET Core introduced a new mechanism for bootstrapping an app. The entry point for ASP.NET applications is the *Global.asax* file. Tasks such as route configuration and filter and area registrations are handled in the *Global.asax* file.

[!code-csharp[](samples/globalasax-sample.cs)]

This approach couples the application and the server to which it's deployed in a way that interferes with the implementation. In an effort to decouple, [OWIN](http://owin.org/) was introduced to provide a cleaner way to use multiple frameworks together. OWIN provides a pipeline to add only the modules needed. The hosting environment takes a [Startup](xref:fundamentals/startup) function to configure services and the app's request pipeline. `Startup` registers a set of middleware with the application. For each request, the application calls each of the middleware components with the head pointer of a linked list to an existing set of handlers. Each middleware component can add one or more handlers to the request handling pipeline. This is accomplished by returning a reference to the handler that's the new head of the list. Each handler is responsible for remembering and invoking the next handler in the list. With ASP.NET Core, the entry point to an application is `Startup`, and you no longer have a dependency on *Global.asax*. When using OWIN with .NET Framework, use something like the following as a pipeline:

[!code-csharp[](samples/webapi-owin.cs)]

This configures your default routes, and defaults to XmlSerialization over Json. Add other Middleware to this pipeline as needed (loading services, configuration settings, static files, etc.).

ASP.NET Core uses a similar approach, but doesn't rely on OWIN to handle the entry. Instead, that's done through the *Program.cs* `Main` method (similar to console applications) and `Startup` is loaded through there.

[!code-csharp[](samples/program.cs)]

`Startup` must include a `Configure` method. In `Configure`, add the necessary middleware to the pipeline. In the following example (from the default web site template), several extension methods are used to configure the pipeline with support for:

* [BrowserLink](http://vswebessentials.com/features/browserlink)
* Error pages
* Static files
* ASP.NET Core MVC
* Identity

[!code-csharp[](../../common/samples/WebApplication1/Startup.cs?highlight=8,9,10,14,17,19,21&start=58&end=84)]

The host and application have been decoupled, which provides the flexibility of moving to a different platform in the future.

> [!NOTE]
> For a more in-depth reference to ASP.NET Core Startup and Middleware, see [Startup in ASP.NET Core](xref:fundamentals/startup)

## Store configurations

ASP.NET supports storing settings. These setting are used, for example, to support the environment to which the applications were deployed. A common practice was to store all custom key-value pairs in the `<appSettings>` section of the *Web.config* file:

[!code-xml[](samples/webconfig-sample.xml)]

Applications read these settings using the `ConfigurationManager.AppSettings` collection in the `System.Configuration` namespace:

[!code-csharp[](samples/read-webconfig.cs)]

ASP.NET Core can store configuration data for the application in any file and load them as part of middleware bootstrapping. The default file used in the project templates is *appsettings.json*:

[!code-json[](samples/appsettings-sample.json)]

Loading this file into an instance of `IConfiguration` inside your application is done in *Startup.cs*:

[!code-csharp[](samples/startup-builder.cs)]

The app reads from `Configuration` to get the settings:

[!code-csharp[](samples/read-appsettings.cs)]

There are extensions to this approach to make the process more robust, such as using [Dependency Injection](xref:fundamentals/dependency-injection) (DI) to load a service with these values. The DI approach provides a strongly-typed set of configuration objects.

````csharp
// Assume AppConfiguration is a class representing a strongly-typed version of AppConfiguration section
services.Configure<AppConfiguration>(Configuration.GetSection("AppConfiguration"));
````

> [!NOTE]
> For a more in-depth reference to ASP.NET Core configuration, see [Configuration in ASP.NET Core](xref:fundamentals/configuration/index).

## Native dependency injection

An important goal when building large, scalable applications is the loose coupling of components and services. [Dependency Injection](xref:fundamentals/dependency-injection) is a popular technique for achieving this, and it's a native component of ASP.NET Core.

In ASP.NET apps, developers rely on a third-party library to implement Dependency Injection. One such library is [Unity](https://github.com/unitycontainer/unity), provided by Microsoft Patterns & Practices.

An example of setting up Dependency Injection with Unity is implementing `IDependencyResolver` that wraps a `UnityContainer`:

[!code-csharp[](../../../aspnet/web-api/overview/advanced/dependency-injection/samples/sample8.cs)]

Create an instance of your `UnityContainer`, register your service, and set the dependency resolver of `HttpConfiguration` to the new instance of `UnityResolver` for your container:

[!code-csharp[](../../../aspnet/web-api/overview/advanced/dependency-injection/samples/sample9.cs)]

Inject `IProductRepository` where needed:

[!code-csharp[](../../../aspnet/web-api/overview/advanced/dependency-injection/samples/sample5.cs)]

Because Dependency Injection is part of ASP.NET Core, you can add your service in the `ConfigureServices` method of *Startup.cs*:

[!code-csharp[](samples/configure-services.cs)]

The repository can be injected anywhere, as was true with Unity.

> [!NOTE]
> For an in-depth reference to dependency injection in ASP.NET Core, see [Dependency Injection in ASP.NET Core](xref:fundamentals/dependency-injection#replacing-the-default-services-container)

## Serve static files

An important part of web development is the ability to serve static, client-side assets. The most common examples of static files are HTML, CSS, Javascript, and images. These files need to be saved in the published location of the app (or CDN) and referenced so they can be loaded by a request. This process has changed in ASP.NET Core.

In ASP.NET, static files are stored in various directories and referenced in the views.

In ASP.NET Core, static files are stored in the "web root" (*&lt;content root&gt;/wwwroot*), unless configured otherwise. The files are loaded into the request pipeline by invoking the `UseStaticFiles` extension method from `Startup.Configure`:

[!code-csharp[](../../fundamentals/static-files/samples/1x/StartupStaticFiles.cs?highlight=3&name=snippet_ConfigureMethod)]

> [!NOTE]
> If targeting .NET Framework, install the NuGet package `Microsoft.AspNetCore.StaticFiles`.

For example, an image asset in the *wwwroot/images* folder is accessible to the browser at a location such as `http://<app>/images/<imageFileName>`.

<<<<<<< HEAD
> [!NOTE]
> For a more in-depth reference to serving static files in ASP.NET Core, see [Work with static files in ASP.NET Core](xref:fundamentals/static-files).
=======
**Note:** For a more in-depth reference to serving static files in ASP.NET Core, see [Static files](xref:fundamentals/static-files).
>>>>>>> 17b9ad6b

## Additional resources

- [Porting Libraries to .NET Core](/dotnet/core/porting/libraries)<|MERGE_RESOLUTION|>--- conflicted
+++ resolved
@@ -151,12 +151,8 @@
 
 For example, an image asset in the *wwwroot/images* folder is accessible to the browser at a location such as `http://<app>/images/<imageFileName>`.
 
-<<<<<<< HEAD
 > [!NOTE]
-> For a more in-depth reference to serving static files in ASP.NET Core, see [Work with static files in ASP.NET Core](xref:fundamentals/static-files).
-=======
-**Note:** For a more in-depth reference to serving static files in ASP.NET Core, see [Static files](xref:fundamentals/static-files).
->>>>>>> 17b9ad6b
+> For a more in-depth reference to serving static files in ASP.NET Core, see [Static files](xref:fundamentals/static-files).
 
 ## Additional resources
 
