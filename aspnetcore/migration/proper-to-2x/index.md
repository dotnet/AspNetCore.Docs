---
title: Migrate from ASP.NET to ASP.NET Core
author: isaacrlevin
description: Guidance for migrating existing ASP.NET MVC or Web API apps to ASP.NET Core.web
ms.author: riande
ms.date: 10/18/2019
uid: migration/proper-to-2x/index
---
# Migrate from ASP.NET Framework to ASP.NET Core

By [Isaac Levin](https://isaaclevin.com)

 :::moniker range=">= aspnetcore-7.0"

Most non-trivial ASP.NET Framework apps should consider using the [incremental migration](xref:migration/inc/overview) approach.

<<<<<<< HEAD
The ebook [Porting existing ASP.NET apps to .NET Core](https://aka.ms/aspnet-porting-ebook) contains information:

* On porting ASP.NET Framework apps to ASP.NET Core.
* Incremental migration information that is outdated. See <xref:migration/inc/overview> for the definitive guide to incremental migration.
=======
Visual Studio has tooling to help migrate ASP.NET apps to ASP.NET Core. For more information, see [Migrating from ASP.NET to ASP.NET Core in Visual Studio](/aspnet/core/migration/inc/overview).

The [.NET Upgrade Assistant](https://dotnet.microsoft.com/platform/upgrade-assistant) is a command-line tool that can help migrate ASP.NET to ASP.NET Core. For more information, see [Overview of the .NET Upgrade Assistant](/dotnet/architecture/porting-existing-aspnet-apps/) and [Upgrade an ASP.NET MVC app to .NET 6 with the .NET Upgrade Assistant](/dotnet/core/porting/upgrade-assistant-aspnetmvc).
>>>>>>> 7713e259

## URI decoding differences between ASP.NET to ASP.NET Core

ASP.NET Core has the following URI decoding differences with ASP.NET Framework:

| ASCII   | Encoded | ASP.NET Core | ASP.NET Framework |
| ------------- | ------------- | ------------- | ------------- |
| `\` | `%5C`  |  `/` |  `\` |
| `/` | `%2F`  |  `%2F` |  `/` |

When decoding `%2F` on ASP.NET Core:

* The entire path gets unescaped except `%2F` because converting it to `/` would change the path structure. It can’t be decoded until the path is split into segments.
* See the [PathBase source](https://source.dot.net/#Microsoft.AspNetCore.Http.Abstractions/HttpRequest.cs,8d85f458c32cb4a5) for more information.

To generate the value for `HttpRequest.Url`, use `new Uri(this.AspNetCoreHttpRequest.GetEncodedUrl());` to avoid `Uri` misinterpreting the values.

## Migrating User Secrets from ASP.NET Framework to ASP.NET Core

See [this GitHub issue](https://github.com/dotnet/AspNetCore.Docs/issues/27611).

## Additional resources

- [Overview of porting from .NET Framework to .NET](/dotnet/core/porting/libraries)

:::moniker-end

[!INCLUDE[](~/migration/proper-to-2x/includes/index5.md)]<|MERGE_RESOLUTION|>--- conflicted
+++ resolved
@@ -14,16 +14,9 @@
 
 Most non-trivial ASP.NET Framework apps should consider using the [incremental migration](xref:migration/inc/overview) approach.
 
-<<<<<<< HEAD
-The ebook [Porting existing ASP.NET apps to .NET Core](https://aka.ms/aspnet-porting-ebook) contains information:
-
-* On porting ASP.NET Framework apps to ASP.NET Core.
-* Incremental migration information that is outdated. See <xref:migration/inc/overview> for the definitive guide to incremental migration.
-=======
 Visual Studio has tooling to help migrate ASP.NET apps to ASP.NET Core. For more information, see [Migrating from ASP.NET to ASP.NET Core in Visual Studio](/aspnet/core/migration/inc/overview).
 
 The [.NET Upgrade Assistant](https://dotnet.microsoft.com/platform/upgrade-assistant) is a command-line tool that can help migrate ASP.NET to ASP.NET Core. For more information, see [Overview of the .NET Upgrade Assistant](/dotnet/architecture/porting-existing-aspnet-apps/) and [Upgrade an ASP.NET MVC app to .NET 6 with the .NET Upgrade Assistant](/dotnet/core/porting/upgrade-assistant-aspnetmvc).
->>>>>>> 7713e259
 
 ## URI decoding differences between ASP.NET to ASP.NET Core
 
