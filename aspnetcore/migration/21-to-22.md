---
title: Migrate from ASP.NET Core 2.1 to 2.2
author: scottaddie
description: This article outlines the prerequisites and most common steps for migrating an ASP.NET Core 2.1 project to ASP.NET Core 2.2.
ms.author: scaddie
ms.custom: mvc
<<<<<<< HEAD
ms.date: 12/10/2018
=======
ms.date: 12/11/2018
>>>>>>> 08703f9a
uid: migration/21-to-22
---
# Migrate from ASP.NET Core 2.1 to 2.2

By [Scott Addie](https://github.com/scottaddie)

This article explains how to update an existing ASP.NET Core 2.1 project to ASP.NET Core 2.2.

[!INCLUDE[](~/includes/net-core-prereqs-all-2.2.md)]

## Update Target Framework Moniker (TFM)

Projects targeting .NET Core should use the [TFM](/dotnet/standard/frameworks#referring-to-frameworks) of a version greater than or equal to .NET Core 2.2. Update the `<TargetFramework>` node's inner text with `netcoreapp2.2`:

```xml
<TargetFramework>netcoreapp2.2</TargetFramework>
```

Projects targeting .NET Framework may continue to use the TFM of a version greater than or equal to .NET Framework 4.6.1:

```xml
<TargetFramework>net461</TargetFramework>
```

## Adopt the IIS in-process hosting model

To adopt the [in-process hosting model for IIS](xref:fundamentals/servers/aspnet-core-module#in-process-hosting-model), add the `<AspNetCoreHostingModel>` property with a value of `InProcess` to a `<PropertyGroup>` in the project file:

```xml
<AspNetCoreHostingModel>InProcess</AspNetCoreHostingModel>
```

For more information, see <xref:host-and-deploy/aspnet-core-module#hosting-model>.

## Update package references

If targeting .NET Core, remove the `Version` attribute for the metapackage reference. Inclusion of a `Version` attribute results in the following warning:

```console
A PackageReference to 'Microsoft.AspNetCore.App' specified a Version of `2.2.0`. Specifying the version of this package is not recommended. For more information, see https://aka.ms/sdkimplicitrefs
```

The metapackage reference should resemble the following `<PackageReference />` node:

```xml
<ItemGroup>
  <PackageReference Include="Microsoft.AspNetCore.App" />
</ItemGroup>
```

If targeting .NET Framework, update each package reference's `Version` attribute to 2.2.0 or later. Here are the package references in a typical ASP.NET Core 2.2 project targeting .NET Framework:

```xml
<ItemGroup>
  <PackageReference Include="Microsoft.AspNetCore" Version="2.2.0" />
  <PackageReference Include="Microsoft.AspNetCore.CookiePolicy" Version="2.2.0" />
  <PackageReference Include="Microsoft.AspNetCore.HttpsPolicy" Version="2.2.0" />
  <PackageReference Include="Microsoft.AspNetCore.Mvc" Version="2.2.0" />
  <PackageReference Include="Microsoft.AspNetCore.StaticFiles" Version="2.2.0" />
</ItemGroup>
```

## Update .NET Core SDK version in global.json

If your solution relies upon a [global.json](/dotnet/core/tools/global-json) file to target a specific .NET Core SDK version, update its `version` property to the 2.2 version installed on your machine:

```json
{
  "sdk": {
    "version": "2.2.100"
  }
}
```

## Call ConfigureKestrel instead of UseKestrel

If the app calls <xref:Microsoft.AspNetCore.Hosting.WebHostBuilderKestrelExtensions.UseKestrel*> in the `CreateWebHostBuilder` method of the `Program` class, call `ConfigureKestrel` instead to avoid conflicts with the [IIS in-process hosting model](xref:fundamentals/servers/aspnet-core-module#in-process-hosting-model):

```csharp
public static IWebHostBuilder CreateWebHostBuilder(string[] args) =>
    WebHost.CreateDefaultBuilder(args)
        .UseStartup<Startup>()
        .ConfigureKestrel((context, options) =>
        {
            // Set properties and call methods on options
        });
```

For more information, see <xref:fundamentals/servers/kestrel#how-to-use-kestrel-in-aspnet-core-apps>.

## Update compatibility version

Update the compatibility version in `Startup.ConfigureServices` to `Version_2_2`:

```csharp
services.AddMvc()
        .SetCompatibilityVersion(CompatibilityVersion.Version_2_2);
```

## Update CORS policy

In ASP.NET Core 2.2, the CORS middleware responds with a wildcard origin (`*`) if a policy allows any origin and allows credentials. Credentials aren't supported when a wildcard origin (`*`) is specified, and browsers will disallow the CORS request. For more information, including options for correcting the problem on the client, see the [MDN web docs](https://developer.mozilla.org/docs/Web/HTTP/CORS/Errors/CORSNotSupportingCredentials).

To correct this problem on the server, take one of the following actions:

* Modify the CORS policy to no longer allow credentials. That is, remove the call to <xref:Microsoft.AspNetCore.Cors.Infrastructure.CorsPolicyBuilder.AllowCredentials*> when configuring the policy.
* If credentials are required for the CORS request to succeed, modify the policy to specify allowed hosts. For example, use `builder.WithOrigins("https://api.example1.com", "https://example2.com")` instead of using <xref:Microsoft.AspNetCore.Cors.Infrastructure.CorsPolicyBuilder.AllowAnyOrigin*>.

## Update Docker images

The following table shows the Docker image tag changes:

| 2.1                                       | 2.2                                       |
| ----------------------------------------- | ----------------------------------------- |
| `microsoft/dotnet:2.1-aspnetcore-runtime` | `microsoft/dotnet:2.2-aspnetcore-runtime` |
| `microsoft/dotnet:2.1-sdk`                | `microsoft/dotnet:2.2-sdk`                |

Change the `FROM` lines in your *Dockerfile* to use the new image tags in the preceding table's 2.2 column.

## Visual Studio Auto build on browser request with IIS in-process hosting

Visual Studio's **Auto build on browser request** experience doesn't function with the [IIS in-process hosting model](xref:fundamentals/servers/aspnet-core-module#in-process-hosting-model). You must manually rebuild the project when using in-process hosting. We plan to improve this experience in a future release of Visual Studio.

## Additional resources

* <xref:mvc/compatibility-version>
* <xref:fundamentals/metapackage-app>
* [Implicit package references](/dotnet/core/tools/csproj#implicit-package-references)<|MERGE_RESOLUTION|>--- conflicted
+++ resolved
@@ -4,11 +4,7 @@
 description: This article outlines the prerequisites and most common steps for migrating an ASP.NET Core 2.1 project to ASP.NET Core 2.2.
 ms.author: scaddie
 ms.custom: mvc
-<<<<<<< HEAD
-ms.date: 12/10/2018
-=======
 ms.date: 12/11/2018
->>>>>>> 08703f9a
 uid: migration/21-to-22
 ---
 # Migrate from ASP.NET Core 2.1 to 2.2
@@ -128,7 +124,7 @@
 
 Change the `FROM` lines in your *Dockerfile* to use the new image tags in the preceding table's 2.2 column.
 
-## Visual Studio Auto build on browser request with IIS in-process hosting
+## Build manually in Visual Studio when using IIS in-process hosting
 
 Visual Studio's **Auto build on browser request** experience doesn't function with the [IIS in-process hosting model](xref:fundamentals/servers/aspnet-core-module#in-process-hosting-model). You must manually rebuild the project when using in-process hosting. We plan to improve this experience in a future release of Visual Studio.
 
