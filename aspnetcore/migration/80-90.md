---
title: Migrate from ASP.NET Core in .NET 8 to ASP.NET Core in .NET 9
author: wadepickett
description: Learn how to migrate an ASP.NET Core in .NET 8 to ASP.NET Core in .NET 9.
ms.author: wpickett
ms.date: 2/11/2024
uid: migration/80-to-90
---
# Migrate from ASP.NET Core in .NET 8 to ASP.NET Core in .NET 9

<!-- New content should be added to the includes files in the '80-to-90' folder. This will help prevent merge conflicts in this file. -->

This article explains how to update an ASP.NET Core in .NET 8 to ASP.NET Core in .NET 9.

## Prerequisites

# [Visual Studio](#tab/visual-studio)

[!INCLUDE[](~/includes/net-prereqs-vs-9.0.md)]

# [Visual Studio Code](#tab/visual-studio-code)

[!INCLUDE[](~/includes/net-prereqs-vsc-9.0.md)]

---

## Update the .NET SDK version in `global.json`

If you rely on a [`global.json`](/dotnet/core/tools/global-json) file to target a specific .NET SDK version, update the `version` property to the .NET 9 SDK version that's installed. For example:

```diff
{
  "sdk": {
-    "version": "8.0.100"
+    "version": "9.0.100"
  }
}
```

## Update the target framework

Update the project file's [Target Framework Moniker (TFM)](/dotnet/standard/frameworks) to `net9.0`:

```diff
<Project Sdk="Microsoft.NET.Sdk.Web">

  <PropertyGroup>
-    <TargetFramework>net8.0</TargetFramework>
+    <TargetFramework>net9.0</TargetFramework>
  </PropertyGroup>

</Project>
```

## Update package references

In the project file, update each [`Microsoft.AspNetCore.*`](https://www.nuget.org/packages?q=Microsoft.AspNetCore.*), [`Microsoft.EntityFrameworkCore.*`](https://www.nuget.org/packages?q=Microsoft.EntityFrameworkCore.*), [`Microsoft.Extensions.*`](https://www.nuget.org/packages?q=Microsoft.Extensions.*), and [`System.Net.Http.Json`](https://www.nuget.org/packages/System.Net.Http.Json) package reference's `Version` attribute to 9.0.0 or later. For example:

```diff
<ItemGroup>
-   <PackageReference Include="Microsoft.AspNetCore.JsonPatch" Version="8.0.2" />
-   <PackageReference Include="Microsoft.EntityFrameworkCore.Tools" Version="8.0.2" />
-   <PackageReference Include="Microsoft.Extensions.Caching.Abstractions" Version="8.0.0" />
-   <PackageReference Include="System.Net.Http.Json" Version="8.0.0" />
+   <PackageReference Include="Microsoft.AspNetCore.JsonPatch" Version="9.0.0" />
+   <PackageReference Include="Microsoft.EntityFrameworkCore.Tools" Version="9.0.0" />
+   <PackageReference Include="Microsoft.Extensions.Caching.Abstractions" Version="9.0.0" />
+   <PackageReference Include="System.Net.Http.Json" Version="9.0.0" />
</ItemGroup>
```

## Replace `UseStaticFiles` with `MapStaticAssets`

Optimize the handling of static files in your web apps by replacing <xref:Microsoft.AspNetCore.Builder.StaticFileExtensions.UseStaticFiles%2A> with <xref:Microsoft.AspNetCore.Builder.StaticAssetsEndpointRouteBuilderExtensions.MapStaticAssets%2A> in the app's `Program` file:
  
```diff
- app.UseStaticFiles();
+ app.MapStaticAssets();
```

In MVC & Razor Pages apps you additionally need to chain a call to `.WithStaticAssets` after `MapRazorPages` or `MapControllerRoute` in `Program.cs`. For an example, see the <xref:fundamentals/static-files?view=aspnetcore-9.0&preserve-view=true>. 

ASP.NET Core automatically fingerprints and precompresses your static files at build and publish time, and then <xref:Microsoft.AspNetCore.Builder.StaticAssetsEndpointRouteBuilderExtensions.MapStaticAssets%2A> surfaces the optimized files as endpoints using endpoint routing with appropriate caching headers.

To resolve the fingerprinted file names from your app:

* In Blazor apps, use the <xref:Microsoft.AspNetCore.Components.ComponentBase.Assets?displayProperty=nameWithType> property. Update explicit references to static assets in Razor component files (`.razor`) to use `@Assets["{ASSET PATH}"]`, where the `{ASSET PATH}` placeholder is the path to the asset. Note that this should ***NOT*** be done for the Blazor framework scripts (`blazor.*.js`). In the following example, Bootstrap, the Blazor project template app stylesheet (`app.css`), and the [CSS isolation stylesheet](xref:blazor/components/css-isolation) (based on an app's namespace of `BlazorSample`) are linked in a root component, typically the `App` component (`Components/App.razor`):

    ```razor
    <link rel="stylesheet" href="@Assets["bootstrap/bootstrap.min.css"]" />
    <link rel="stylesheet" href="@Assets["app.css"]" />
    <link rel="stylesheet" href="@Assets["BlazorSample.styles.css"]" />
    ```

* In MVC & Razor Pages apps, the script and link tag helpers will automatically resolve the fingerprinted file names.

To resolve the fingerprinted file names when importing JavaScript modules, add a generated [import map](https://developer.mozilla.org/docs/Web/HTML/Element/script/type/importmap):

* In Blazor apps, add the (<xref:Microsoft.AspNetCore.Components.ImportMap>) component to the `<head>` content of the app's root component, typically in the `App` component (`App.razor`):

   ```razor
   <ImportMap />
   ```

* In MVC & Razor pages apps, add `<script type="importmap"></script>` to the head of the main layout file, which is updated by the Import Map Tag Helper.
 
For more information, see the following resources:

* <xref:aspnetcore-9#static-asset-delivery-optimization>
* <xref:blazor/fundamentals/static-files>

## Blazor

<<<<<<< HEAD
[!INCLUDE[](~/migration/80-to-90/includes/blazor.md)]
=======
[!INCLUDE[](~/migration/80-to-90/includes/blazor.md)]

## Breaking changes

Use the articles in [Breaking changes in .NET](/dotnet/core/compatibility/breaking-changes) to find breaking changes that might apply when upgrading an app to a newer version of .NET.
>>>>>>> 9f9af5ff
<|MERGE_RESOLUTION|>--- conflicted
+++ resolved
@@ -111,12 +111,8 @@
 
 ## Blazor
 
-<<<<<<< HEAD
-[!INCLUDE[](~/migration/80-to-90/includes/blazor.md)]
-=======
 [!INCLUDE[](~/migration/80-to-90/includes/blazor.md)]
 
 ## Breaking changes
 
-Use the articles in [Breaking changes in .NET](/dotnet/core/compatibility/breaking-changes) to find breaking changes that might apply when upgrading an app to a newer version of .NET.
->>>>>>> 9f9af5ff
+Use the articles in [Breaking changes in .NET](/dotnet/core/compatibility/breaking-changes) to find breaking changes that might apply when upgrading an app to a newer version of .NET.