---
title: Migrate from ASP.NET Core 2.2 to 3.0
author: rick-anderson
description: Learn how to migrate an ASP.NET Core 2.2 project to ASP.NET Core 3.0.
ms.author: riande
ms.custom: mvc
<<<<<<< HEAD
ms.date: 01/21/2020
no-loc: [Blazor, "Identity", "Let's Encrypt", Razor, SignalR]
=======
ms.date: 05/03/2020
no-loc: [SignalR]
>>>>>>> ecbf8bd7
uid: migration/22-to-30
---
# Migrate from ASP.NET Core 2.2 to 3.0

By [Scott Addie](https://github.com/scottaddie) and [Rick Anderson](https://twitter.com/RickAndMSFT)

This article explains how to update an existing ASP.NET Core 2.2 project to ASP.NET Core 3.0. It might be helpful to create a new ASP.NET Core 3.0 project to:

* Compare with the ASP.NET Core 2.2 code.
* Copy the relevant changes to your ASP.NET Core 3.0 project.

## Prerequisites

# [Visual Studio](#tab/visual-studio)

[!INCLUDE[](~/includes/net-core-prereqs-vs-3.0.md)]

# [Visual Studio Code](#tab/visual-studio-code)

[!INCLUDE[](~/includes/net-core-prereqs-vsc-3.0.md)]

# [Visual Studio for Mac](#tab/visual-studio-mac)

[!INCLUDE[](~/includes/net-core-prereqs-mac-3.0.md)]

---

## Update .NET Core SDK version in global.json

If your solution relies upon a [global.json](/dotnet/core/tools/global-json) file to target a specific .NET Core SDK version, update its `version` property to the 3.0 version installed on your machine:

```json
{
  "sdk": {
    "version": "3.0.100"
  }
}
```

## Update the project file

### Update the Target Framework

ASP.NET Core 3.0 and later only run on .NET Core. Set the [Target Framework Moniker (TFM)](/dotnet/standard/frameworks) to `netcoreapp3.0`:

[!code-xml[](22-to-30/samples/Web1.csproj?highlight=4)]

### Remove obsolete package references

A large number of NuGet packages aren't produced for ASP.NET Core 3.0. Such package references should be removed from your project file. Consider the following project file for an ASP.NET Core 2.2 web app:

```xml
<Project Sdk="Microsoft.NET.Sdk.Web">

  <PropertyGroup>
    <TargetFramework>netcoreapp2.2</TargetFramework>
    <AspNetCoreHostingModel>InProcess</AspNetCoreHostingModel>
  </PropertyGroup>

  <ItemGroup>
    <PackageReference Include="Microsoft.AspNetCore.App"/>
    <PackageReference Include="Microsoft.AspNetCore.Razor.Design" Version="2.2.0" PrivateAssets="All" />
  </ItemGroup>

</Project>
```

The updated project file for ASP.NET Core 3.0:

[!code-xml[](22-to-30/samples/Web1.csproj?highlight=4)]

The updated ASP.NET Core 3.0 project file:

* In the `<PropertyGroup>`:
  * Updates the TFM to `netcoreapp3.0`
  * Removes the `<AspNetCoreHostingModel>` element. For more information, see [In-process hosting model](#in-process-hosting-model) in this document.

* In the `<ItemGroup>`:
  * `Microsoft.AspNetCore.App` is removed. For more information, see [Framework reference](#framework-reference) in this document.
  * `Microsoft.AspNetCore.Razor.Design` is removed and in the following list of packages no longer being produced.

To see the full list of packages that are no longer produced, select the following expand list:

<details>
    <summary>Click to expand the list of packages no longer being produced</summary>
    <ul>
        <li>Microsoft.AspNetCore</li>
        <li>Microsoft.AspNetCore.All</li>
        <li>Microsoft.AspNetCore.App</li>
        <li>Microsoft.AspNetCore.Antiforgery</li>
        <li>Microsoft.AspNetCore.Authentication</li>
        <li>Microsoft.AspNetCore.Authentication.Abstractions</li>
        <li>Microsoft.AspNetCore.Authentication.Cookies</li>
        <li>Microsoft.AspNetCore.Authentication.Core</li>
        <li>Microsoft.AspNetCore.Authentication.OAuth</li>
        <li>Microsoft.AspNetCore.Authorization.Policy</li>
        <li>Microsoft.AspNetCore.CookiePolicy</li>
        <li>Microsoft.AspNetCore.Cors</li>
        <li>Microsoft.AspNetCore.Diagnostics</li>
        <li>Microsoft.AspNetCore.Diagnostics.HealthChecks</li>
        <li>Microsoft.AspNetCore.HostFiltering</li>
        <li>Microsoft.AspNetCore.Hosting</li>
        <li>Microsoft.AspNetCore.Hosting.Abstractions</li>
        <li>Microsoft.AspNetCore.Hosting.Server.Abstractions</li>
        <li>Microsoft.AspNetCore.Http</li>
        <li>Microsoft.AspNetCore.Http.Abstractions</li>
        <li>Microsoft.AspNetCore.Http.Connections</li>
        <li>Microsoft.AspNetCore.Http.Extensions</li>
        <li>Microsoft.AspNetCore.HttpOverrides</li>
        <li>Microsoft.AspNetCore.HttpsPolicy</li>
        <li>Microsoft.AspNetCore.Identity</li>
        <li>Microsoft.AspNetCore.Localization</li>
        <li>Microsoft.AspNetCore.Localization.Routing</li>
        <li>Microsoft.AspNetCore.Mvc</li>
        <li>Microsoft.AspNetCore.Mvc.Abstractions</li>
        <li>Microsoft.AspNetCore.Mvc.Analyzers</li>
        <li>Microsoft.AspNetCore.Mvc.ApiExplorer</li>
        <li>Microsoft.AspNetCore.Mvc.Api.Analyzers</li>
        <li>Microsoft.AspNetCore.Mvc.Core</li>
        <li>Microsoft.AspNetCore.Mvc.Cors</li>
        <li>Microsoft.AspNetCore.Mvc.DataAnnotations</li>
        <li>Microsoft.AspNetCore.Mvc.Formatters.Json</li>
        <li>Microsoft.AspNetCore.Mvc.Formatters.Xml</li>
        <li>Microsoft.AspNetCore.Mvc.Localization</li>
        <li>Microsoft.AspNetCore.Mvc.Razor</li>
        <li>Microsoft.AspNetCore.Mvc.Razor.ViewCompilation</li>
        <li>Microsoft.AspNetCore.Mvc.RazorPages</li>
        <li>Microsoft.AspNetCore.Mvc.TagHelpers</li>
        <li>Microsoft.AspNetCore.Mvc.ViewFeatures</li>
        <li>Microsoft.AspNetCore.Razor</li>
        <li>Microsoft.AspNetCore.Razor.Runtime</li>
        <li>Microsoft.AspNetCore.Razor.Design</li>
        <li>Microsoft.AspNetCore.ResponseCaching</li>
        <li>Microsoft.AspNetCore.ResponseCaching.Abstractions</li>
        <li>Microsoft.AspNetCore.ResponseCompression</li>
        <li>Microsoft.AspNetCore.Rewrite</li>
        <li>Microsoft.AspNetCore.Routing</li>
        <li>Microsoft.AspNetCore.Routing.Abstractions</li>
        <li>Microsoft.AspNetCore.Server.HttpSys</li>
        <li>Microsoft.AspNetCore.Server.IIS</li>
        <li>Microsoft.AspNetCore.Server.IISIntegration</li>
        <li>Microsoft.AspNetCore.Server.Kestrel</li>
        <li>Microsoft.AspNetCore.Server.Kestrel.Core</li>
        <li>Microsoft.AspNetCore.Server.Kestrel.Https</li>
        <li>Microsoft.AspNetCore.Server.Kestrel.Transport.Abstractions</li>
        <li>Microsoft.AspNetCore.Server.Kestrel.Transport.Sockets</li>
        <li>Microsoft.AspNetCore.Session</li>
        <li>Microsoft.AspNetCore.SignalR</li>
        <li>Microsoft.AspNetCore.SignalR.Core</li>
        <li>Microsoft.AspNetCore.StaticFiles</li>
        <li>Microsoft.AspNetCore.WebSockets</li>
        <li>Microsoft.AspNetCore.WebUtilities</li>
        <li>Microsoft.Net.Http.Headers</li>
    </ul>
</details>

### Review breaking changes

[Review breaking changes](#break)

### Framework reference

Features of ASP.NET Core that were available through one of the packages listed above are available as part of the `Microsoft.AspNetCore.App` shared framework. The *shared framework* is the set of assemblies (*.dll* files) that are installed on the machine and includes a runtime component and a targeting pack. For more information, see [The shared framework](https://natemcmaster.com/blog/2018/08/29/netcore-primitives-2/).

* Projects that target the `Microsoft.NET.Sdk.Web` SDK implicitly reference the `Microsoft.AspNetCore.App` framework.

  No additional references are required for these projects:

  ```xml
  <Project Sdk="Microsoft.NET.Sdk.Web">
    <PropertyGroup>
      <TargetFramework>netcoreapp3.0</TargetFramework>
    </PropertyGroup>
      ...
  </Project>
  ```

* Projects that target `Microsoft.NET.Sdk` or `Microsoft.NET.Sdk.Razor` SDK, should add an explicit `FrameworkReference` to `Microsoft.AspNetCore.App`:

  ```xml
  <Project Sdk="Microsoft.NET.Sdk.Razor">
    <PropertyGroup>
      <TargetFramework>netcoreapp3.0</TargetFramework>
    </PropertyGroup>

    <ItemGroup>
      <FrameworkReference Include="Microsoft.AspNetCore.App" />
    </ItemGroup>
      ...
  </Project>
  ```

#### Framework-dependent builds using Docker

Framework-dependent builds of console apps that use a package that depends on the ASP.NET Core [shared framework](https://natemcmaster.com/blog/2018/08/29/netcore-primitives-2/) may give the following runtime error:

```console
It was not possible to find any compatible framework version
The specified framework 'Microsoft.AspNetCore.App', version '3.0.0' was not found.
  - No frameworks were found.
```

`Microsoft.AspNetCore.App` is the shared framework containing the ASP.NET Core runtime and is only present on the [dotnet/core/aspnet](https://hub.docker.com/_/microsoft-dotnet-core-aspnet/) Docker image. The 3.0 SDK reduces the size of framework-dependent builds using ASP.NET Core by not including duplicate copies of libraries that are available in the shared framework. This is a potential savings of up to 18 MB, but it requires that the ASP.NET Core runtime be present / installed to run the app.

To determine if the app has a dependency (either direct or indirect) on the ASP.NET Core shared framework, examine the *runtimeconfig.json* file generated during a build/publish of your app. The following JSON file shows a dependency on the ASP.NET Core shared framework:

```json
{
  "runtimeOptions": {
    "tfm": "netcoreapp3.0",
    "framework": {
      "name": "Microsoft.AspNetCore.App",
      "version": "3.0.0"
    },
    "configProperties": {
      "System.GC.Server": true
    }
  }
}
```

If your app is using Docker, use a base image that includes ASP.NET Core 3.0. For example, `docker pull mcr.microsoft.com/dotnet/core/aspnet:3.0`.

### Add package references for removed assemblies

ASP.NET Core 3.0 removes some assemblies that were previously part of the `Microsoft.AspNetCore.App` package reference. To visualize which assemblies were removed, compare the two shared framework folders. For example, a comparison of versions 2.2.7 and 3.0.0:

![shared framework assemblies comparison](22-to-30/_static/assembly-diff.png)

To continue using features provided by the removed assemblies, reference the 3.0 versions of the corresponding packages:

* A template-generated web app with **Individual User Accounts** requires adding the following packages:

  [!code-xml[](22-to-30/samples/WebFull.csproj?highlight=9-13)]

* [Microsoft.EntityFrameworkCore](https://www.nuget.org/packages/Microsoft.EntityFrameworkCore)

  For more information on referencing the database provider-specific package, see [Database Providers](/ef/core/providers/index).

* Identity UI

  Support for [Identity UI](xref:security/authentication/identity) can be added by referencing the [Microsoft.AspNetCore.Identity.UI](https://www.nuget.org/packages/Microsoft.AspNetCore.Identity.UI) package.

* SPA Services

  * [Microsoft.AspNetCore.SpaServices](https://www.nuget.org/packages/Microsoft.AspNetCore.SpaServices)
  * [Microsoft.AspNetCore.SpaServices.Extensions](https://www.nuget.org/packages/Microsoft.AspNetCore.SpaServices.Extensions)

* Authentication &ndash; Support for third-party authentication flows are available as NuGet packages:

  * Facebook OAuth ([Microsoft.AspNetCore.Authentication.Facebook](https://www.nuget.org/packages/Microsoft.AspNetCore.Authentication.Facebook))
  * Google OAuth ([Microsoft.AspNetCore.Authentication.Google](https://www.nuget.org/packages/Microsoft.AspNetCore.Authentication.Google))
  * Microsoft Account authentication ([Microsoft.AspNetCore.Authentication.MicrosoftAccount](https://www.nuget.org/packages/Microsoft.AspNetCore.Authentication.MicrosoftAccount))
  * OpenID Connect authentication ([Microsoft.AspNetCore.Authentication.OpenIdConnect](https://www.nuget.org/packages/Microsoft.AspNetCore.Authentication.OpenIdConnect))
  * OpenID Connect bearer token ([Microsoft.AspNetCore.Authentication.JwtBearer](https://www.nuget.org/packages/Microsoft.AspNetCore.Authentication.JwtBearer))
  * Twitter OAuth ([Microsoft.AspNetCore.Authentication.Twitter](https://www.nuget.org/packages/Microsoft.AspNetCore.Authentication.Twitter))
  * WsFederation authentication ([Microsoft.AspNetCore.Authentication.WsFederation](https://www.nuget.org/packages/Microsoft.AspNetCore.Authentication.WsFederation))

* Formatting and content negotiation support for `System.Net.HttpClient` &ndash; The [Microsoft.AspNet.WebApi.Client](https://www.nuget.org/packages/Microsoft.AspNet.WebApi.Client/) NuGet package provides useful extensibility to `System.Net.HttpClient` with APIs such as `ReadAsAsync` and `PostJsonAsync`.

* Razor runtime compilation &ndash; Support for runtime compilation of Razor views and pages is now part of [Microsoft.AspNetCore.Mvc.Razor.RuntimeCompilation](https://www.nuget.org/packages/Microsoft.AspNetCore.Mvc.Razor.RuntimeCompilation).

* MVC `Newtonsoft.Json` (Json.NET) support &ndash; Support for using MVC with `Newtonsoft.Json` is now part of [Microsoft.AspNetCore.Mvc.NewtonsoftJson](https://www.nuget.org/packages/Microsoft.AspNetCore.Mvc.NewtonsoftJson).

## Startup changes

The following image shows the deleted and changed lines in an ASP.NET Core 2.2 Razor Pages Web app:

![the deleted and changed lines in an ASP.NET Core 2.2 Razor Web app](22-to-30/_static/startup2.2.png)

In the preceding image, deleted code is shown in red. The deleted code doesn't show cookie options code, which was deleted prior to comparing the files.

The following image shows the added and changed lines in an ASP.NET Core 3.0 Razor Pages Web app:

![the added and changed lines in an ASP.NET Core 3.0 Razor Web app](22-to-30/_static/startup3.0.png)

In the preceding image, added code is shown in green. For information on the following changes:

* `services.AddMvc` to `services.AddRazorPages`, see [MVC service registration](#mvc-service-registration) in this document.
* `CompatibilityVersion`, see <xref:mvc/compatibility-version>.
* `IHostingEnvironment` to `IWebHostEnvironment`, see [this GitHub announcement](https://github.com/dotnet/AspNetCore/issues/7749).
* `app.UseAuthorization` was added to the templates to show the order authorization middleware must be added. If the app doesn't use authorization, you can safely remove the call to `app.UseAuthorization`.
* `app.UseEndpoints`, see [Razor Pages](#razor-pages) or [Migrate Startup.Configure](#migrate-startupconfigure) in this document.

### Analyzer support

Projects that target `Microsoft.NET.Sdk.Web` implicitly reference analyzers previously shipped as part of the [Microsoft.AspNetCore.Mvc.Analyzers](https://www.nuget.org/packages/Microsoft.AspNetCore.Mvc.Analyzers/) package. No additional references are required to enable these.

If your app uses [API analyzers](xref:web-api/advanced/analyzers) previously shipped using the [Microsoft.AspNetCore.Mvc.Api.Analyzers](https://www.nuget.org/packages/Microsoft.AspNetCore.Mvc.Api.Analyzers/) package, edit your project file to reference the analyzers shipped as part of the .NET Core Web SDK:

```xml
<Project Sdk="Microsoft.NET.Sdk.Web">
    <PropertyGroup>
        <TargetFramework>netcoreapp3.0</TargetFramework>
        <IncludeOpenAPIAnalyzers>true</IncludeOpenAPIAnalyzers>
    </PropertyGroup>

    ...
</Project>
```

### Razor Class Library

Razor Class Library projects that provide UI components for MVC must set the `AddRazorSupportForMvc` property in the project file:

```xml
<PropertyGroup>
  <AddRazorSupportForMvc>true</AddRazorSupportForMvc>
</PropertyGroup>
```

### In-process hosting model

Projects default to the [in-process hosting model](xref:host-and-deploy/aspnet-core-module#in-process-hosting-model) in ASP.NET Core 3.0 or later. You may optionally remove the `<AspNetCoreHostingModel>` property in the project file if its value is `InProcess`.

## Kestrel

### Configuration

Migrate Kestrel configuration to the [web host builder](#hostb) provided by `ConfigureWebHostDefaults` (*Program.cs*):

```csharp
public static IHostBuilder CreateHostBuilder(string[] args) =>
    Host.CreateDefaultBuilder(args)
        .ConfigureWebHostDefaults(webBuilder =>
        {
            webBuilder.ConfigureKestrel(serverOptions =>
            {
                // Set properties and call methods on options
            })
            .UseStartup<Startup>();
        });
```

If the app creates the host manually with `HostBuilder`, call `UseKestrel` on the web host builder in `ConfigureWebHostDefaults`:

```csharp
public static void Main(string[] args)
{
    var host = new HostBuilder()
        .UseContentRoot(Directory.GetCurrentDirectory())
        .ConfigureWebHostDefaults(webBuilder =>
        {
            webBuilder.UseKestrel(serverOptions =>
            {
                // Set properties and call methods on options
            })
            .UseIISIntegration()
            .UseStartup<Startup>();
        })
        .Build();

    host.Run();
}
```

### Connection Middleware replaces Connection Adapters

Connection Adapters (`Microsoft.AspNetCore.Server.Kestrel.Core.Adapter.Internal.IConnectionAdapter`) have been removed from Kestrel. Replace Connection Adapters with Connection Middleware. Connection Middleware is similar to HTTP Middleware in the ASP.NET Core pipeline but for lower-level connections. HTTPS and connection logging:

* Have been moved from Connection Adapters to Connection Middleware.
* These extension methods work as in previous versions of ASP.NET Core. 

For more information, see [the TlsFilterConnectionHandler example in the ListenOptions.Protocols section of the Kestrel article](/aspnet/core/fundamentals/servers/kestrel?view=aspnetcore-3.0#listenoptionsprotocols).

### Transport abstractions moved and made public

The Kestrel transport layer has been exposed as a public interface in `Connections.Abstractions`. As part of these updates:

* `Microsoft.AspNetCore.Server.Kestrel.Transport.Abstractions` and associated types have been removed.
* <xref:Microsoft.AspNetCore.Server.Kestrel.KestrelServerOptions.NoDelay> was moved from <xref:Microsoft.AspNetCore.Server.Kestrel.Core.ListenOptions> to the transport options.
* `Microsoft.AspNetCore.Server.Kestrel.Transport.Abstractions.Internal.SchedulingMode` was removed from <xref:Microsoft.AspNetCore.Server.Kestrel.KestrelServerOptions>.

For more information, see the following GitHub resources:

* [Client/server networking abstractions (dotnet/AspNetCore #10308)](https://github.com/dotnet/AspNetCore/issues/10308)
* [Implement new bedrock listener abstraction and re-plat Kestrel on top (dotnet/AspNetCore #10321)](https://github.com/dotnet/AspNetCore/pull/10321)

### Kestrel Request trailer headers

For apps that target earlier versions of ASP.NET Core:

* Kestrel adds HTTP/1.1 chunked trailer headers into the request headers collection.
* Trailers are available after the request body is read to the end.

This causes some concerns about ambiguity between headers and trailers, so the trailers have been moved to a new collection (`RequestTrailerExtensions`) in 3.0.

HTTP/2 request trailers are:

* Not available in ASP.NET Core 2.2.
* Available in 3.0 as `RequestTrailerExtensions`.

New request extension methods are present to access these trailers. As with HTTP/1.1, trailers are available after the request body is read to the end.

For the 3.0 release, the following `RequestTrailerExtensions` methods are available:

* `GetDeclaredTrailers` &ndash; Gets the request `Trailer` header that lists which trailers to expect after the body.
* `SupportsTrailers` &ndash; Indicates if the request supports receiving trailer headers.
* `CheckTrailersAvailable` &ndash; Checks if the request supports trailers and if they're available to be read. This check doesn't assume that there are trailers to read. There might be no trailers to read even if `true` is returned by this method.
* `GetTrailer` &ndash; Gets the requested trailing header from the response. Check `SupportsTrailers` before calling `GetTrailer`, or a <xref:System.NotSupportedException> may occur if the request doesn't support trailing headers.

For more information, see [Put request trailers in a separate collection (dotnet/AspNetCore #10410)](https://github.com/dotnet/AspNetCore/pull/10410).

### AllowSynchronousIO disabled

`AllowSynchronousIO` enables or disables synchronous I/O APIs, such as `HttpRequest.Body.Read`, `HttpResponse.Body.Write`, and `Stream.Flush`. These APIs are a source of thread starvation leading to app crashes. In 3.0, `AllowSynchronousIO` is disabled by default. For more information, see [the Synchronous I/O section in the Kestrel article](/aspnet/core/fundamentals/servers/kestrel?view=aspnetcore-3.0#synchronous-io).

If synchronous I/O is needed, it can be enabled by configuring the `AllowSynchronousIO` option on the server being used (when calling `ConfigureKestrel`, for example, if using Kestrel). Note that servers (Kestrel, HttpSys, TestServer, etc.) all have their own `AllowSynchronousIO` option that won't affect other servers. Synchronous I/O can be enabled for all servers on a per-request basis using the `IHttpBodyControlFeature.AllowSynchronousIO` option:

```csharp
var syncIOFeature = HttpContext.Features.Get<IHttpBodyControlFeature>();

if (syncIOFeature != null)
{
    syncIOFeature.AllowSynchronousIO = true;
}
```

If you have trouble with <xref:System.IO.TextWriter> implementations or other streams that call synchronous APIs in [Dispose](/dotnet/standard/garbage-collection/implementing-dispose), call the new <xref:System.IO.Stream.DisposeAsync*> API instead.

For more information, see [[Announcement] AllowSynchronousIO disabled in all servers (dotnet/AspNetCore #7644)](https://github.com/dotnet/AspNetCore/issues/7644).

### Microsoft.AspNetCore.Server.Kestrel.Https assembly removed

In ASP.NET Core 2.1, the contents of *Microsoft.AspNetCore.Server.Kestrel.Https.dll* were moved to *Microsoft.AspNetCore.Server.Kestrel.Core.dll*. This was a non-breaking update using `TypeForwardedTo` attributes. For 3.0, the empty *Microsoft.AspNetCore.Server.Kestrel.Https.dll* assembly and the NuGet package have been removed.

Libraries referencing [Microsoft.AspNetCore.Server.Kestrel.Https](https://www.nuget.org/packages/Microsoft.AspNetCore.Server.Kestrel.Https) should update ASP.NET Core dependencies to 2.1 or later.

Apps and libraries targeting ASP.NET Core 2.1 or later should remove any direct references to the [Microsoft.AspNetCore.Server.Kestrel.Https](https://www.nuget.org/packages/Microsoft.AspNetCore.Server.Kestrel.Https) package.

<a id="jsonnet-support"></a>

## Newtonsoft.Json (Json.NET) support

As part of the work to [improve the ASP.NET Core shared framework](https://blogs.msdn.microsoft.com/webdev/2018/10/29/a-first-look-at-changes-coming-in-asp-net-core-3-0/), [Newtonsoft.Json (Json.NET)](https://www.newtonsoft.com/json/help/html/Introduction.htm) has been removed from the ASP.NET Core shared framework.

The default JSON serializer for ASP.NET Core is now <xref:System.Text.Json>, which is new in .NET Core 3.0. Consider using `System.Text.Json` when possible. It's high-performance and doesn't require an additional library dependency. However, since `System.Text.Json` is new, it might currently be missing features that your app needs. For more information, see [How to migrate from Newtonsoft.Json to System.Text.Json](/dotnet/standard/serialization/system-text-json-migrate-from-newtonsoft-how-to).

### Use Newtonsoft.Json in an ASP.NET Core 3.0 SignalR project

* Install the [Microsoft.AspNetCore.SignalR.Protocols.NewtonsoftJson](https://www.nuget.org/packages/Microsoft.AspNetCore.SignalR.Protocols.NewtonsoftJson) NuGet package.

* On the client, chain an `AddNewtonsoftJsonProtocol` method call to the `HubConnectionBuilder` instance:

  ```csharp
  new HubConnectionBuilder()
      .WithUrl("/chatHub")
      .AddNewtonsoftJsonProtocol(...)
      .Build();
  ```

* On the server, chain an `AddNewtonsoftJsonProtocol` method call to the `AddSignalR` method call in `Startup.ConfigureServices`:

  ```csharp
  services.AddSignalR()
      .AddNewtonsoftJsonProtocol(...);
  ```

### Use Newtonsoft.Json in an ASP.NET Core 3.0 MVC project

* Install the [Microsoft.AspNetCore.Mvc.NewtonsoftJson](https://nuget.org/packages/Microsoft.AspNetCore.Mvc.NewtonsoftJson) package.

* Update `Startup.ConfigureServices` to call `AddNewtonsoftJson`.

  ```csharp
  services.AddMvc()
      .AddNewtonsoftJson();
  ```

  `AddNewtonsoftJson` is compatible with the new MVC service registration methods:

  * `AddRazorPages`
  * `AddControllersWithViews`
  * `AddControllers`

  ```csharp
  services.AddControllers()
      .AddNewtonsoftJson();
  ```

  `Newtonsoft.Json` settings can be set in the call to `AddNewtonsoftJson`:

  ```csharp
  services.AddMvc()
      .AddNewtonsoftJson(options =>
             options.SerializerSettings.ContractResolver =
                new CamelCasePropertyNamesContractResolver());
  ```

**Note:** If the `AddNewtonsoftJson` method isn't available, make sure that you installed the [Microsoft.AspNetCore.Mvc.NewtonsoftJson](https://nuget.org/packages/Microsoft.AspNetCore.Mvc.NewtonsoftJson) package. A common error is to install the [Newtonsoft.Json](https://www.nuget.org/packages/Newtonsoft.Json/) package instead of the [Microsoft.AspNetCore.Mvc.NewtonsoftJson](https://nuget.org/packages/Microsoft.AspNetCore.Mvc.NewtonsoftJson) package.

## MVC service registration

ASP.NET Core 3.0 adds new options for registering MVC scenarios inside `Startup.ConfigureServices`.

Three new top-level extension methods related to MVC scenarios on `IServiceCollection` are available. Templates use these new methods instead of `AddMvc`. However, `AddMvc` continues to behave as it has in previous releases.

The following example adds support for controllers and API-related features, but not views or pages. The API template uses this code:

```csharp
public void ConfigureServices(IServiceCollection services)
{
    services.AddControllers();
}
```

The following example adds support for controllers, API-related features, and views, but not pages. The Web Application (MVC) template uses this code:

```csharp
public void ConfigureServices(IServiceCollection services)
{
    services.AddControllersWithViews();
}
```

The following example adds support for Razor Pages and minimal controller support. The Web Application template uses this code:

```csharp
public void ConfigureServices(IServiceCollection services)
{
    services.AddRazorPages();
}
```

The new methods can also be combined. The following example is equivalent to calling `AddMvc` in ASP.NET Core 2.2:

```csharp
public void ConfigureServices(IServiceCollection services)
{
    services.AddControllersWithViews();
    services.AddRazorPages();
}
```

## Routing startup code

If an app calls `UseMvc` or `UseSignalR`, migrate the app to [Endpoint Routing](xref:fundamentals/routing) if possible. To improve Endpoint Routing compatibility with previous versions of MVC, we've reverted some of the changes in URL generation introduced in ASP.NET Core 2.2. If you experienced problems using Endpoint Routing in 2.2, expect improvements in ASP.NET Core 3.0 with the following exceptions:

* If the app implements `IRouter` or inherits from `Route`, use [DynamicRouteValuesTransformer](https://github.com/dotnet/AspNetCore.Docs/issues/12997) as the replacement.
* If the app directly accesses `RouteData.Routers` inside MVC to parse URLs, you can replace this with use of [LinkParser.ParsePathByEndpointName](xref:Microsoft.AspNetCore.Routing.LinkParserEndpointNameAddressExtensions.ParsePathByEndpointName*). 
  * Define the route with a route name.
  * Use `LinkParser.ParsePathByEndpointName` and pass in the desired route name.

Endpoint Routing supports the same route pattern syntax and route pattern authoring features as `IRouter`. Endpoint Routing supports `IRouteConstraint`. Endpoint routing supports `[Route]`, `[HttpGet]`, and the other MVC routing attributes.

For most applications, only `Startup` requires changes.

### Migrate Startup.Configure

General advice:

* Add `UseRouting`.
* If the app calls `UseStaticFiles`, place `UseStaticFiles` **before** `UseRouting`.
* If the app uses authentication/authorization features such as `AuthorizePage` or `[Authorize]`, place the call to `UseAuthentication` and `UseAuthorization`: **after**, `UseRouting` and `UseCors`, but before `UseEndpoints`:

  ```csharp
  public void Configure(IApplicationBuilder app)
  {
    ...

    app.UseStaticFiles();

    app.UseRouting();
    app.UseCors();

    app.UseAuthentication();
    app.UseAuthorization();

    app.UseEndpoints(endpoints => {
       endpoints.MapControllers();
    });
  ```

* Replace `UseMvc` or `UseSignalR` with `UseEndpoints`.
* If the app uses [CORS](xref:security/cors) scenarios, such as `[EnableCors]`, place the call to `UseCors` before any other middleware that use CORS (for example, place `UseCors` before `UseAuthentication`, `UseAuthorization`, and `UseEndpoints`).
* Replace `IHostingEnvironment` with `IWebHostEnvironment` and add a `using` statement for the <xref:Microsoft.Extensions.Hosting?displayProperty=fullName> namespace.
* Replace `IApplicationLifetime` with <xref:Microsoft.Extensions.Hosting.IHostApplicationLifetime> (<xref:Microsoft.Extensions.Hosting?displayProperty=fullName> namespace).
* Replace `EnvironmentName` with <xref:Microsoft.Extensions.Hosting.Environments> (<xref:Microsoft.Extensions.Hosting?displayProperty=fullName> namespace).

The following code is an example of `Startup.Configure` in a typical ASP.NET Core 2.2 app:

```csharp
public void Configure(IApplicationBuilder app)
{
    ...

    app.UseStaticFiles();

    app.UseAuthentication();

    app.UseSignalR(hubs =>
    {
        hubs.MapHub<ChatHub>("/chat");
    });

    app.UseMvc(routes =>
    {
        routes.MapRoute("default", "{controller=Home}/{action=Index}/{id?}");
    });
}
```

After updating the previous `Startup.Configure` code:

```csharp
public void Configure(IApplicationBuilder app)
{
    ...

    app.UseStaticFiles();

    app.UseRouting();

    app.UseCors();

    app.UseAuthentication();
    app.UseAuthorization();

    app.UseEndpoints(endpoints =>
    {
        endpoints.MapHub<ChatHub>("/chat");
        endpoints.MapControllerRoute("default", "{controller=Home}/{action=Index}/{id?}");
    });
}
```

> [!WARNING]
> For most apps, calls to `UseAuthentication`, `UseAuthorization`, and `UseCors` must appear between the calls to `UseRouting` and `UseEndpoints` to be effective.

### Health Checks

Health Checks use endpoint routing with the Generic Host. In `Startup.Configure`, call `MapHealthChecks` on the endpoint builder with the endpoint URL or relative path:

```csharp
app.UseEndpoints(endpoints =>
{
    endpoints.MapHealthChecks("/health");
});
```

Health Checks endpoints can:

* Specify one or more permitted hosts/ports.
* Require authorization.
* Require CORS.

For more information, see <xref:host-and-deploy/health-checks>.

### Security middleware guidance

Support for authorization and CORS is unified around the [middleware](xref:fundamentals/middleware/index) approach. This allows use of the same middleware and functionality across these scenarios. An updated authorization middleware is provided in this release, and CORS Middleware is enhanced so that it can understand the attributes used by MVC controllers.

#### CORS

Previously, CORS could be difficult to configure. Middleware was provided for use in some use cases, but MVC filters were intended to be used **without** the middleware in other use cases. With ASP.NET Core 3.0, we recommend that all apps that require CORS use the CORS Middleware in tandem with Endpoint Routing. `UseCors` can be provided with a default policy, and `[EnableCors]` and `[DisableCors]` attributes can be used to override the default policy where required.

In the following example:

* CORS is enabled for all endpoints with the `default` named policy.
* The `MyController` class disables CORS with the `[DisableCors]` attribute.

```csharp
public void Configure(IApplicationBuilder app)
{
    ...

    app.UseRouting();

    app.UseCors("default");

    app.UseEndpoints(endpoints =>
    {
        endpoints.MapDefaultControllerRoute();
    });
}

[DisableCors]
public class MyController : ControllerBase
{
    ...
}
```

#### Authorization

In earlier versions of ASP.NET Core, authorization support was provided via the `[Authorize]` attribute. Authorization middleware wasn't available. In ASP.NET Core 3.0, authorization middleware is required. We recommend placing the ASP.NET Core Authorization Middleware (`UseAuthorization`) immediately after `UseAuthentication`. The Authorization Middleware can also be configured with a default policy, which can be overridden.

In ASP.NET Core 3.0 or later, `UseAuthorization` is called in `Startup.Configure`, and the following `HomeController` requires a signed in user:

```csharp
public void Configure(IApplicationBuilder app)
{
    ...

    app.UseRouting();

    app.UseAuthentication();
    app.UseAuthorization();

    app.UseEndpoints(endpoints =>
    {
        endpoints.MapDefaultControllerRoute();
    });
}

public class HomeController : Controller
{
    [Authorize]
    public IActionResult BuyWidgets()
    {
        ...
    }
}
```

When using endpoint routing, we recommend against configuring `<xref:Microsoft.AspNetCore.Mvc.Authorization.AuthorizeFilter>` and instead relying on the Authorization middleware.  If the app uses an `AuthorizeFilter` as a global filter in MVC, we recommend refactoring the code to provide a policy in the call to `AddAuthorization`.

The `DefaultPolicy` is initially configured to require authentication, so no additional configuration is required. In the following example, MVC endpoints are marked as `RequireAuthorization` so that all requests must be authorized based on the `DefaultPolicy`. However, the `HomeController` allows access without the user signing into the app due to `[AllowAnonymous]`:

```csharp
public void Configure(IApplicationBuilder app)
{
    ...

    app.UseRouting();

    app.UseAuthentication();
    app.UseAuthorization();

    app.UseEndpoints(endpoints =>
    {
        endpoints.MapDefaultControllerRoute().RequireAuthorization();
    });
}

[AllowAnonymous]
public class HomeController : Controller
{
    ...
}
```

### Authorization for specific endpoints

Authorization can also be configured for specific classes of endpoints. The following code is an example of converting an MVC app that configured a global `AuthorizeFilter` to an app with a specific policy requiring authorization:

[!code-csharp[](22-to-30/samples/Startup.cs?name=snippet&highlight=8-9,21-22,26-27,53-54)]

Policies can also be customized. The `DefaultPolicy` is configured to require authentication:

[!code-csharp[](22-to-30/samples/Startup2.cs?name=snippet&highlight=21-26,52)]

[!code-csharp[](22-to-30/samples/HomeController.cs?name=snippet)]

Alternatively, all endpoints can be configured to require authorization without `[Authorize]` or `RequireAuthorization` by configuring a `FallbackPolicy`. The `FallbackPolicy` is different from the `DefaultPolicy`. The `DefaultPolicy` is triggered by `[Authorize]` or `RequireAuthorization`, while the `FallbackPolicy` is triggered when no other policy is set. `FallbackPolicy` is initially configured to allow requests without authorization.

The following example is the same as the preceding `DefaultPolicy` example but uses the `FallbackPolicy` to always require authentication on all endpoints except when `[AllowAnonymous]` is specified:

```csharp
public void ConfigureServices(IServiceCollection services)
{
    ...

    services.AddAuthorization(options =>
    {
        options.FallbackPolicy = new AuthorizationPolicyBuilder()
          .RequireAuthenticatedUser()
          .Build();
    });
}

public void Configure(IApplicationBuilder app)
{
    ...

    app.UseRouting();

    app.UseAuthentication();
    app.UseAuthorization();

    app.UseEndpoints(endpoints =>
    {
        endpoints.MapDefaultControllerRoute();
    });
}

[AllowAnonymous]
public class HomeController : Controller
{
    ...
}
```

Authorization by middleware works without the framework having any specific knowledge of authorization. For instance, [health checks](xref:host-and-deploy/health-checks) has no specific knowledge of authorization, but health checks can have a configurable authorization policy applied by the middleware.

Additionally, each endpoint can customize its authorization requirements. In the following example, `UseAuthorization` processes authorization with the `DefaultPolicy`, but the `/healthz` health check endpoint requires an `admin` user:

```csharp
public void Configure(IApplicationBuilder app)
{
    ...

    app.UseRouting();

    app.UseAuthentication();
    app.UseAuthorization();

    app.UseEndpoints(endpoints =>
    {
        endpoints
            .MapHealthChecks("/healthz")
            .RequireAuthorization(new AuthorizeAttribute(){ Roles = "admin", });
    });
}
```

Protection is implemented for some scenarios. Endpoints Middleware throws an exception if an authorization or CORS policy is skipped due to missing middleware. Analyzer support to provide additional feedback about misconfiguration is in progress.

#### Custom authorization handlers

If the app uses custom [authorization handlers](xref:security/authorization/policies#authorization-handlers), endpoint routing passes a different resource type to handlers than MVC. Handlers that expect the authorization handler context resource to be of type <xref:Microsoft.AspNetCore.Mvc.Filters.AuthorizationFilterContext> (the resource type [provided by MVC filters](xref:security/authorization/policies#accessing-mvc-request-context-in-handlers)) will need to be updated to handle resources of type <xref:Microsoft.AspNetCore.Routing.RouteEndpoint> (the resource type given to authorization handlers by endpoint routing).

MVC still uses `AuthorizationFilterContext` resources, so if the app uses MVC authorization filters along with endpoint routing authorization, it may be necessary to handle both types of resources.

### SignalR

Mapping of SignalR hubs now takes place inside `UseEndpoints`.

Map each hub with `MapHub`. As in previous versions, each hub is explicitly listed.

In the following example, support for the `ChatHub` SignalR hub is added:

```csharp
public void Configure(IApplicationBuilder app)
{
    ...

    app.UseRouting();

    app.UseEndpoints(endpoints =>
    {
        endpoints.MapHub<ChatHub>();
    });
}
```

There is a new option for controlling message size limits from clients. For example, in `Startup.ConfigureServices`:

```csharp
services.AddSignalR(hubOptions =>
{
    hubOptions.MaximumReceiveMessageSize = 32768;
});
```

In ASP.NET Core 2.2, you could set the `TransportMaxBufferSize` and that would effectively control the maximum message size. In ASP.NET Core 3.0, that option now only controls the maximum size before backpressure is observed.

### MVC controllers

Mapping of controllers now takes place inside `UseEndpoints`.

Add `MapControllers` if the app uses attribute routing. Since routing includes support for many frameworks in ASP.NET Core 3.0 or later, adding attribute-routed controllers is opt-in.

Replace the following:

* `MapRoute` with `MapControllerRoute`
* `MapAreaRoute` with `MapAreaControllerRoute`

Since routing now includes support for more than just MVC, the terminology has changed to make these methods clearly state what they do. Conventional routes such as `MapControllerRoute`/`MapAreaControllerRoute`/`MapDefaultControllerRoute` are applied in the order that they're added. Place more specific routes (such as routes for an area) first.

In the following example:

* `MapControllers` adds support for attribute-routed controllers.
* `MapAreaControllerRoute` adds a conventional route for controllers in an area.
* `MapControllerRoute` adds a conventional route for controllers.

```csharp
public void Configure(IApplicationBuilder app)
{
    ...

    app.UseRouting();

    app.UseEndpoints(endpoints =>
    {
        endpoints.MapControllers();
        endpoints.MapAreaControllerRoute(
            "admin",
            "admin",
            "Admin/{controller=Home}/{action=Index}/{id?}");
        endpoints.MapControllerRoute(
            "default", "{controller=Home}/{action=Index}/{id?}");
    });
}
```

#### Async suffix removal from controller action names

In ASP.NET Core 3.0, ASP.NET Core MVC removes the `Async` suffix from controller action names. Both routing and link generation are impacted by this new default. For example:

```csharp
public class ProductsController : Controller
{
    public async Task<IActionResult> ListAsync()
    {
        var model = await _dbContext.Products.ToListAsync();
        return View(model);
    }
}
```

Prior to ASP.NET Core 3.0:

* The preceding action could be accessed at the *Products/ListAsync* route.
* Link generation required specifying the `Async` suffix. For example:

    ```cshtml
    <a asp-controller="Products" asp-action="ListAsync">List</a>
    ```

In ASP.NET Core 3.0:

* The preceding action can be accessed at the *Products/List* route.
* Link generation doesn't require specifying the `Async` suffix. For example:

    ```cshtml
    <a asp-controller="Products" asp-action="List">List</a>
    ```

This change doesn't affect names specified using the [`[ActionName]`](/dotnet/api/microsoft.aspnetcore.mvc.actionnameattribute) attribute. The default behavior can be disabled with the following code in `Startup.ConfigureServices`:

```csharp
services.AddMvc(options =>
    options.SuppressAsyncSuffixInActionNames = false);
```

#### Changes to link generation

As explained in documentation on [differences from earlier versions of routing](xref:fundamentals/routing#differences-from-earlier-versions-of-routing), there are some differences in link generation (using `Url.Link` and similar APIs, for example). These include:

* By default, when using endpoint routing, casing of route parameters in generated URIs is not necessarily preserved. This behavior can be controlled with the `IOutboundParameterTransformer` interface.
* Generating a URI for an invalid route (a controller/action or page that doesn't exist) will produce an empty string under endpoint routing instead of producing an invalid URI.
* Ambient values (route parameters from the current context) are not automatically used in link generation with endpoint routing. Previously, when generating a link to another action (or page), unspecified route values would be inferred from the *current* routes ambient values. When using endpoint routing, all route parameters must be specified explicitly during link generation.

### Razor Pages

Mapping Razor Pages now takes place inside `UseEndpoints`.

Add `MapRazorPages` if the app uses Razor Pages. Since Endpoint Routing includes support for many frameworks, adding Razor Pages is now opt-in.

In the following `Startup.Configure` method, `MapRazorPages` adds support for Razor Pages:

```csharp
public void Configure(IApplicationBuilder app)
{
    ...

    app.UseRouting();

    app.UseEndpoints(endpoints =>
    {
        endpoints.MapRazorPages();
    });
}
```

### Use MVC without Endpoint Routing

Using MVC via `UseMvc` or `UseMvcWithDefaultRoute` in ASP.NET Core 3.0 requires an explicit opt-in inside `Startup.ConfigureServices`. This is required because MVC must know whether it can rely on the authorization and CORS Middleware during initialization. An analyzer is provided that warns if the app attempts to use an unsupported configuration.

If the app requires legacy `IRouter` support, disable `EnableEndpointRouting` using any of the following approaches in `Startup.ConfigureServices`:

```csharp
services.AddMvc(options => options.EnableEndpointRouting = false);
```

```csharp
services.AddControllers(options => options.EnableEndpointRouting = false);
```

```csharp
services.AddControllersWithViews(options => options.EnableEndpointRouting = false);
```

```csharp
services.AddRazorPages().AddMvcOptions(options => options.EnableEndpointRouting = false);
```

### Health checks

Health checks can be used as a *router-ware* with Endpoint Routing.

Add `MapHealthChecks` to use health checks with Endpoint Routing. The `MapHealthChecks` method accepts arguments similar to `UseHealthChecks`. The advantage of using `MapHealthChecks` over `UseHealthChecks` is the ability to apply authorization and to have greater fine-grained control over the matching policy.

In the following example, `MapHealthChecks` is called for a health check endpoint at `/healthz`:

```csharp
public void Configure(IApplicationBuilder app)
{
    ...

    app.UseRouting();

    app.UseEndpoints(endpoints =>
    {
        endpoints.MapHealthChecks("/healthz", new HealthCheckOptions() { });
    });
}
```

<a name="hostb"></a>

## HostBuilder replaces WebHostBuilder

The ASP.NET Core 3.0 templates use [Generic Host](xref:fundamentals/host/generic-host). Previous versions used [Web Host](xref:fundamentals/host/web-host). The following code shows the ASP.NET Core 3.0 template generated `Program` class:

[!code-csharp[](22-to-30/samples/Program.cs?name=snippet)]

The following code shows the ASP.NET Core 2.2 template-generated `Program` class:

[!code-csharp[](22-to-30/samples/Program2.2.cs?name=snippet)]

<xref:Microsoft.AspNetCore.Hosting.IWebHostBuilder> remains in 3.0 and is the type of the `webBuilder` seen in the preceding code sample. <xref:Microsoft.AspNetCore.Hosting.WebHostBuilder> will be deprecated in a future release and replaced by `HostBuilder`.

The most significant change from `WebHostBuilder` to `HostBuilder` is in [dependency injection (DI)](xref:fundamentals/dependency-injection). When using `HostBuilder`, you can only inject the following into `Startup`'s constructor:

* <xref:Microsoft.Extensions.Configuration.IConfiguration>
* <xref:Microsoft.Extensions.Hosting.IHostEnvironment>
* <xref:Microsoft.AspNetCore.Hosting.IWebHostEnvironment>

The `HostBuilder` DI constraints:

* Enable the DI container to be built only one time.
* Avoids the resulting object lifetime issues like resolving multiple instances of singletons.

For more information, see [Avoiding Startup service injection in ASP.NET Core 3](https://andrewlock.net/avoiding-startup-service-injection-in-asp-net-core-3/).

## AddAuthorization moved to a different assembly

The ASP.NET Core 2.2 and lower `AddAuthorization` methods in *Microsoft.AspNetCore.Authorization.dll*:

* Have been renamed `AddAuthorizationCore`.
* Have been moved to *Microsoft.AspNetCore.Authorization.Policy.dll*.

Apps that are using both *Microsoft.AspNetCore.Authorization.dll* and *Microsoft.AspNetCore.Authorization.Policy.dll* aren't impacted.

Apps that are not using *Microsoft.AspNetCore.Authorization.Policy.dll* should do one of the following:

* Add a reference to *Microsoft.AspNetCore.Authorization.Policy.dll*. This approach works for most apps and is all that is required.
* Switch to using `AddAuthorizationCore`

For more information, see [Breaking change in `AddAuthorization(o =>`) overload lives in a different assembly #386](https://github.com/aspnet/Announcements/issues/386).

## Identity UI

Identity UI updates for ASP.NET Core 3.0:

* Add a package reference to [Microsoft.AspNetCore.Identity.UI](https://nuget.org/packages/Microsoft.AspNetCore.Identity.UI).
* Apps that don't use Razor Pages must call `MapRazorPages`. See [Razor Pages](#razor-pages) in this document.
* Bootstrap 4 is the default UI framework. Set an `IdentityUIFrameworkVersion` project property to change the default. For more information, see [this GitHub announcement](https://github.com/aspnet/Announcements/issues/380).

## SignalR

The SignalR JavaScript client has changed from `@aspnet/signalr` to `@microsoft/signalr`. To react to this change, change the references in *package.json* files, `require` statements, and ECMAScript `import` statements.

### System.Text.Json is the default protocol

`System.Text.Json` is now the default Hub protocol used by both the client and server.

In `Startup.ConfigureServices`, call `AddJsonProtocol` to set serializer options.

**Server:**

```csharp
services.AddSignalR(...)
        .AddJsonProtocol(options =>
        {
            options.PayloadSerializerOptions.WriteIndented = false;
        })
```

**Client:**

```csharp
new HubConnectionBuilder()
    .WithUrl("/chatHub")
    .AddJsonProtocol(options =>
    {
        options.PayloadSerializerOptions.WriteIndented = false;
    })
    .Build();
```

### Switch to Newtonsoft.Json

If you're using [features of Newtonsoft.Json that aren't supported in System.Text.Json](/dotnet/standard/serialization/system-text-json-migrate-from-newtonsoft-how-to), you can switch back to `Newtonsoft.Json`. See [Use Newtonsoft.Json in an ASP.NET Core 3.0 SignalR project](#use-newtonsoftjson-in-an-aspnet-core-30-signalr-project) earlier in this article.

## Redis distributed caches

The [Microsoft.Extensions.Caching.Redis](https://www.nuget.org/packages/Microsoft.Extensions.Caching.Redis) package isn't available for ASP.NET Core 3.0 or later apps. Replace the package reference with [Microsoft.Extensions.Caching.StackExchangeRedis](https://www.nuget.org/packages/Microsoft.Extensions.Caching.StackExchangeRedis). For more information, see <xref:performance/caching/distributed>.

## Opt in to runtime compilation

Prior to ASP.NET Core 3.0, runtime compilation of views was an implicit feature of the framework. Runtime compilation supplements build-time compilation of views. It allows the framework to compile Razor views and pages (*.cshtml* files) when the files are modified, without having to rebuild the entire app. This feature supports the scenario of making a quick edit in the IDE and refreshing the browser to view the changes.

In ASP.NET Core 3.0, runtime compilation is an opt-in scenario. Build-time compilation is the only mechanism for view compilation that's enabled by default. The runtime relies on Visual Studio or [dotnet-watch](xref:tutorials/dotnet-watch) in Visual Studio Code to rebuild the project when it detects changes to *.cshtml* files. In Visual Studio, changes to *.cs*, *.cshtml*, or *.razor* files in the project being run (<kbd>Ctrl+F5</kbd>), but not debugged (<kbd>F5</kbd>), trigger recompilation of the project.

To enable runtime compilation in your ASP.NET Core 3.0 project:

1. Install the [Microsoft.AspNetCore.Mvc.Razor.RuntimeCompilation](https://www.nuget.org/packages/Microsoft.AspNetCore.Mvc.Razor.RuntimeCompilation) NuGet package.
1. Update `Startup.ConfigureServices` to call `AddRazorRuntimeCompilation`:

    For ASP.NET Core MVC, use the following code:

    ```csharp
    services.AddControllersWithViews()
        .AddRazorRuntimeCompilation(...);
    ```
 
    For ASP.NET Core Razor Pages, use the following code:
 
    ```csharp
    services.AddRazorPages()
        .AddRazorRuntimeCompilation(...);
    ```
 
The sample at https://github.com/aspnet/samples/tree/master/samples/aspnetcore/mvc/runtimecompilation shows an example of enabling runtime compilation conditionally in Development environments.

For more information on Razor file compilation, see <xref:mvc/views/view-compilation>.

## Migrate libraries via multi-targeting

Libraries often need to support multiple versions of ASP.NET Core. Most libraries that were compiled against previous versions of ASP.NET Core should continue working without issues. The following conditions require the app to be cross-compiled:

* The library relies on a feature that has a binary [breaking change](#breaking-api-changes).
* The library wants to take advantage of new features in ASP.NET Core 3.0. 

For example:

```xml
<Project Sdk="Microsoft.NET.Sdk">
  <PropertyGroup>
    <TargetFrameworks>netcoreapp3.0;netstandard2.0</TargetFrameworks>
  </PropertyGroup>

  <ItemGroup Condition="'$(TargetFramework)' == 'netcoreapp3.0'">
    <FrameworkReference Include="Microsoft.AspNetCore.App" />
  </ItemGroup>

  <ItemGroup Condition="'$(TargetFramework)' == 'netstandard2.0'">
    <PackageReference Include="Microsoft.AspNetCore" Version="2.1.0" />
  </ItemGroup>
</Project>
```

Use `#ifdefs` to enable ASP.NET Core 3.0-specific APIs:

```csharp
var webRootFileProvider =
#if NETCOREAPP3_0
    GetRequiredService<IWebHostEnvironment>().WebRootFileProvider;
#elif NETSTANDARD2_0
    GetRequiredService<IHostingEnvironment>().WebRootFileProvider;
#else
#error unknown target framework
#endif
```

For more information on using ASP.NET Core APIs in a class library, see <xref:fundamentals/target-aspnetcore>.

## Miscellaneous changes

The validation system in .NET Core 3.0 and later treats non-nullable parameters or bound properties as if they had a `[Required]` attribute. For more information, see [[Required] attribute](xref:mvc/models/validation?view=aspnetcore-3.1#required-attribute).

### Publish

Delete the *bin* and *obj* folders in the project directory.

## TestServer

For apps that use <xref:Microsoft.AspNetCore.TestHost.TestServer> directly with the [Generic Host](xref:fundamentals/host/web-host), create the `TestServer` on an <xref:Microsoft.AspNetCore.Hosting.IWebHostBuilder> in <xref:Microsoft.Extensions.Hosting.GenericHostWebHostBuilderExtensions.ConfigureWebHost%2A>:

```csharp
[Fact]
public async Task GenericCreateAndStartHost_GetTestServer()
{
    using var host = await new HostBuilder()
        .ConfigureWebHost(webBuilder =>
        {
            webBuilder
                .UseTestServer()
                .Configure(app => { });
        })
    .StartAsync();

    var response = await host.GetTestServer().CreateClient().GetAsync("/");

    Assert.Equal(HttpStatusCode.NotFound, response.StatusCode);
}
```

<a name="break"></a>

## Breaking API changes

Review breaking changes:

* [Complete list of breaking changes in the ASP.NET Core 3.0 release](https://github.com/aspnet/Announcements/issues?page=1&q=is%3Aissue+is%3Aopen+label%3A%22Breaking+change%22+label%3A3.0.0)
* [Breaking API changes in Antiforgery, CORS, Diagnostics, MVC, and Routing](https://github.com/aspnet/Announcements/issues/387). This list includes breaking changes for compatibility switches.
* For a summary of 2.2-to-3.0 breaking changes across .NET Core, ASP.NET Core, and Entity Framework Core, see [Breaking changes for migration from version 2.2 to 3.0](/dotnet/core/compatibility/2.2-3.0).

## .NET Core 3.0 on Azure App Service

The rollout of .NET Core to Azure App Service is finished. .NET Core 3.0 is available in all Azure App Service datacenters.<|MERGE_RESOLUTION|>--- conflicted
+++ resolved
@@ -4,13 +4,8 @@
 description: Learn how to migrate an ASP.NET Core 2.2 project to ASP.NET Core 3.0.
 ms.author: riande
 ms.custom: mvc
-<<<<<<< HEAD
-ms.date: 01/21/2020
+ms.date: 05/03/2020
 no-loc: [Blazor, "Identity", "Let's Encrypt", Razor, SignalR]
-=======
-ms.date: 05/03/2020
-no-loc: [SignalR]
->>>>>>> ecbf8bd7
 uid: migration/22-to-30
 ---
 # Migrate from ASP.NET Core 2.2 to 3.0
