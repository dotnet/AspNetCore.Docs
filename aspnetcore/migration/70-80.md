--- conflicted
+++ resolved
@@ -439,7 +439,6 @@
 
 If you previously followed the guidance in <xref:migration/inc/blazor?view=aspnetcore-7.0&preserve-view=true> for migrating a Blazor Server app with Yarp to .NET 6 or .NET 7, you can reverse the workaround steps that you took when following the article's guidance. Routing and deep linking for Blazor Server with Yarp work correctly in .NET 8.
 
-<<<<<<< HEAD
 ### Migrate `CascadingValue` components in layout components
 
 Cascading parameters don't pass data across render mode boundaries, and layouts are statically rendered in otherwise interactive apps. Therefore, apps that seek to use cascading parameters in interactively rendered components won't be able to cascade the values from a layout.
@@ -451,10 +450,7 @@
 
 For more information, see [Cascading values/parameters and render mode boundaries](xref:blazor/components/cascading-values-and-parameters#cascading-valuesparameters-and-render-mode-boundaries).
 
-## Update Docker images
-=======
 ## Docker
->>>>>>> 41e504f1
 
 ### Update Docker images
 
