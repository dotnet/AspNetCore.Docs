--- conflicted
+++ resolved
@@ -4,13 +4,8 @@
 description: Explore ASP.NET Core Blazor, a way to build interactive client-side web UI with .NET in an ASP.NET Core app.
 monikerRange: '>= aspnetcore-3.1'
 ms.author: riande
-<<<<<<< HEAD
-ms.custom: "mvc, seoapril2019, devx-track-js"
+ms.custom: "mvc, seoapril2019"
 ms.date: 09/09/2021
-=======
-ms.custom: "mvc, seoapril2019"
-ms.date: 09/25/2020
->>>>>>> 9ea7fb82
 no-loc: [Home, Privacy, Kestrel, appsettings.json, "ASP.NET Core Identity", cookie, Cookie, Blazor, "Blazor Server", "Blazor WebAssembly", "Identity", "Let's Encrypt", Razor, SignalR]
 uid: blazor/index
 ---
