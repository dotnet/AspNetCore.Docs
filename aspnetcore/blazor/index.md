---
title: ASP.NET Core Blazor
author: guardrex
description: Explore ASP.NET Core Blazor, a way to build interactive client-side web UI with .NET in an ASP.NET Core app.
monikerRange: '>= aspnetcore-3.1'
ms.author: riande
ms.custom: "mvc"
ms.date: 11/08/2022
uid: blazor/index
---
# ASP.NET Core Blazor

[!INCLUDE[](~/includes/not-latest-version.md)]

*Welcome to Blazor!*

:::moniker range=">= aspnetcore-8.0"

Blazor is a [.NET](/dotnet/standard/tour) frontend web framework that supports both server-side rendering and client interactivity in a single programming model:

:::moniker-end

:::moniker range="< aspnetcore-8.0"

Blazor is a framework for building interactive client-side web UI with [.NET](/dotnet/standard/tour):

:::moniker-end

:::moniker range=">= aspnetcore-6.0"

* Create rich interactive UIs using [C#](/dotnet/csharp/) instead of [JavaScript](https://www.javascript.com).
* Share server-side and client-side app logic written in .NET.
* Render the UI as HTML and CSS for wide browser support, including mobile browsers.
* Integrate with modern hosting platforms, such as [Docker](/dotnet/standard/microservices-architecture/container-docker-introduction/index).
* Build hybrid desktop and mobile apps with .NET and Blazor.

:::moniker-end

:::moniker range="< aspnetcore-6.0"

* Create rich interactive UIs using [C#](/dotnet/csharp/) instead of [JavaScript](https://www.javascript.com).
* Share server-side and client-side app logic written in .NET.
* Render the UI as HTML and CSS for wide browser support, including mobile browsers.
* Integrate with modern hosting platforms, such as [Docker](/dotnet/standard/microservices-architecture/container-docker-introduction/index).

:::moniker-end

Using .NET for client-side web development offers the following advantages:

* Write code in C# instead of JavaScript.
* Leverage the existing .NET ecosystem of [.NET libraries](/dotnet/standard/class-libraries).
* Share app logic across server and client.
* Benefit from .NET's performance, reliability, and security.
* Stay productive on Windows, Linux, or macOS with a development environment, such as [Visual Studio](https://visualstudio.microsoft.com/) or [Visual Studio Code](https://code.visualstudio.com/).
* Build on a common set of languages, frameworks, and tools that are stable, feature-rich, and easy to use.

> [!NOTE]
> For a Blazor quick start tutorial, see [Build your first Blazor app](https://dotnet.microsoft.com/learn/aspnet/blazor-tutorial/intro).

## Components

Blazor apps are based on *components*. A component in Blazor is an element of UI, such as a page, dialog, or data entry form.

Components are .NET C# classes built into [.NET assemblies](/dotnet/standard/assembly/) that:

* Define flexible UI rendering logic.
* Handle user events.
* Can be nested and reused.
* Can be shared and distributed as [Razor class libraries](xref:razor-pages/ui-class) or [NuGet packages](/nuget/what-is-nuget).

The component class is usually written in the form of a [Razor](xref:mvc/views/razor) markup page with a `.razor` file extension. Components in Blazor are formally referred to as *Razor components*, informally as *Blazor components*. Razor is a syntax for combining HTML markup with C# code designed for developer productivity. Razor allows you to switch between HTML markup and C# in the same file with [IntelliSense](/visualstudio/ide/using-intellisense) programming support in Visual Studio.

Blazor uses natural HTML tags for UI composition. The following Razor markup demonstrates a component (`Counter.razor`) that displays a dialog and processes an event when the user selects a button:

```razor
<PageTitle>Counter</PageTitle>

<h1>Counter</h1>

<p role="status">Current count: @currentCount</p>

<button class="btn btn-primary" @onclick="IncrementCount">Click me</button>

@code {
    private int currentCount = 0;

    private void IncrementCount()
    {
        currentCount++;
    }
}
```

Components render into an in-memory representation of the browser's [Document Object Model (DOM)](https://developer.mozilla.org/docs/Web/API/Document_Object_Model/Introduction) called a *render tree*, which is used to update the UI in a flexible and efficient way.

:::moniker range=">= aspnetcore-8.0"

## Build a full-stack web app with Blazor

Blazor Web Apps provide a component-based architecture with server-side rendering and full client-side interactivity in a single solution, where you can switch between server-side and client-side rendering modes and even mix them in the same page. 

Blazor Web Apps can deliver UI to the browser fast by statically rendering HTML content from the server in response to requests. The page loads fast because UI rendering is performed quickly on the server without the need to download a large JavaScript bundle. Blazor can also further improve the user experience with various progressive enhancements to server rendering, such as enhanced navigation with form posts and streaming rendering of asynchronously-generated content.

Blazor also supports *interactive* server rendering, where UI interactions are handled from the server over a real-time connection with the browser. Interactive server rendering enables a rich user experience like one would expect from a client app but without the need to create API endpoints to access server resources.


Blazor Web Apps also support interactivity with client rendering that relies on a .NET runtime built with [WebAssembly](https://webassembly.org) that you can download with your app. When running Blazor on WebAssembly, your .NET code can access the full functionality of the browser and interop with JavaScript. Your .NET code runs in the browser's security sandbox with the protections that the sandbox provides against malicious actions on the client machine.

<<<<<<< HEAD
Blazor apps can entirely target running on WebAssembly in the browser without the involvement of a server. For a *standalone Blazor WebAssembly app*, assets are deployed as static files to a web server or service capable of serving static content to clients.
=======
After rendering is complete, interactivity on the client can adopt either or both of the following techniques, even in the same page:

* UI updates and JavaScript interop calls handled over a SignalR connection. The runtime stays on the server and handles:
  * Executing the app's C# code.
  * UI events from the browser that are sent to the server.
  * Applying UI updates to a rendered component that are sent back by the server.
* Rich interactivity and UI updates handled by a .NET runtime running in the browser on WebAssembly.
  * C# code files and Razor files are compiled into .NET assemblies.
  * The assemblies and the [.NET runtime](/dotnet/framework/get-started/overview) are downloaded to the browser.
  * Blazor bootstraps the .NET runtime and configures the runtime to load the assemblies for the app. The Blazor WebAssembly runtime uses JavaScript interop to handle DOM manipulation and browser API calls.

Blazor apps can also entirely target running on WebAssembly in the browser without the involvement of a server. For a *standalone Blazor WebAssembly app*, assets are deployed as static files to a web server or service capable of serving static content to clients. Once downloaded, standalone Blazor WebAssembly apps can be cached and executed offline as a Progressive Web App (PWA).
>>>>>>> 16a49ebf

## Build a native client app with Blazor Hybrid

*Blazor Hybrid* enables using Razor components in a native client app with a blend of native and web technologies for web, mobile, and desktop platforms. Code runs natively in the .NET process and renders web UI to an embedded Web View control using a local interop channel. WebAssembly isn't used in Hybrid apps. Hybrid apps are built with [.NET Multi-platform App UI (.NET MAUI)](/dotnet/maui/what-is-maui), which is a cross-platform framework for creating native mobile and desktop apps with C# and XAML.

The Blazor Hybrid also supports [Windows Presentation Foundation (WPF)](/dotnet/desktop/wpf/overview/) and [Windows Forms](/dotnet/desktop/winforms/overview/) for app modernization efforts when you need to transition apps from earlier technology to .NET MAUI.

:::moniker-end

:::moniker range="< aspnetcore-8.0"

## Blazor Server

Blazor Server provides support for hosting Razor components on the server in an ASP.NET Core app. UI updates are handled over a [SignalR](xref:signalr/introduction) connection.

The runtime stays on the server and handles:

* Executing the app's C# code.
* Sending UI events from the browser to the server.
* Applying UI updates to a rendered component that are sent back by the server.

The connection used by Blazor Server to communicate with the browser is also used to handle JavaScript interop calls.

![Blazor Server runs .NET code on the server and interacts with the Document Object Model on the client over a SignalR connection](~/blazor/index/_static/blazor-server.png)

Blazor Server apps render content differently than traditional models for rendering UI in ASP.NET Core apps using Razor views or Razor Pages. Both models use the [Razor language](xref:mvc/views/razor) to describe HTML content for rendering, but they significantly differ in *how* markup is rendered.

When a Razor Page or view is rendered, every line of Razor code emits HTML in text form. After rendering, the server disposes of the page or view instance, including any state that was produced. When another request for the page occurs, the entire page is rerendered to HTML again and sent to the client.

Blazor Server produces a graph of components to display similar to an HTML or XML DOM. The component graph includes state held in properties and fields. Blazor evaluates the component graph to produce a binary representation of the markup, which is sent to the client for rendering. After the connection is made between the client and the server, the component's static prerendered elements are replaced with interactive elements. Prerendering the content on the server makes the app feel more responsive on the client.

After the components are interactive on the client, UI updates are triggered by user interaction and app events. When an update occurs, the component graph is rerendered, and a UI *diff* (difference) is calculated. This diff is the smallest set of DOM edits required to update the UI on the client. The diff is sent to the client in a binary format and applied by the browser.

A component is disposed after the user navigates away from the component.

## Blazor WebAssembly

Blazor WebAssembly is a [single-page app (SPA) framework](/dotnet/architecture/modern-web-apps-azure/choose-between-traditional-web-and-single-page-apps) for building interactive client-side web apps with .NET.

Running .NET code inside web browsers is made possible by [WebAssembly](https://webassembly.org) (abbreviated `wasm`). WebAssembly is a compact bytecode format optimized for fast download and maximum execution speed. WebAssembly is an open web standard and supported in web browsers without plugins. WebAssembly works in all modern web browsers, including mobile browsers.

WebAssembly code can access the full functionality of the browser via JavaScript, called *JavaScript interoperability*, often shortened to *JavaScript interop* or *JS interop*. .NET code executed via WebAssembly in the browser runs in the browser's JavaScript sandbox with the protections that the sandbox provides against malicious actions on the client machine.

![Blazor WebAssembly runs .NET code in the browser with WebAssembly.](~/blazor/index/_static/blazor-webassembly.png)

When a Blazor WebAssembly app is built and run:

* C# code files and Razor files are compiled into .NET assemblies.
* The assemblies and the [.NET runtime](/dotnet/framework/get-started/overview) are downloaded to the browser.
* Blazor WebAssembly bootstraps the .NET runtime and configures the runtime to load the assemblies for the app. The Blazor WebAssembly runtime uses JavaScript interop to handle DOM manipulation and browser API calls.

The size of the published app, its *payload size*, is a critical performance factor for an app's usability. A large app takes a relatively long time to download to a browser, which diminishes the user experience. Blazor WebAssembly optimizes payload size to reduce download times:

* Unused code is stripped out of the app when it's published by the [Intermediate Language (IL) Trimmer](xref:blazor/host-and-deploy/configure-trimmer).
* HTTP responses are compressed.
* The .NET runtime and assemblies are cached in the browser.

:::moniker-end

:::moniker range=">= aspnetcore-6.0 < aspnetcore-8.0"

## Blazor Hybrid

Hybrid apps use a blend of native and web technologies. A *Blazor Hybrid* app uses Blazor in a native client app. Razor components run natively in the .NET process and render web UI to an embedded Web View control using a local interop channel. WebAssembly isn't used in Hybrid apps. Hybrid apps encompass the following technologies:

* [.NET Multi-platform App UI (.NET MAUI)](/dotnet/maui/what-is-maui): A cross-platform framework for creating native mobile and desktop apps with C# and XAML.
* [Windows Presentation Foundation (WPF)](/dotnet/desktop/wpf/overview/): A UI framework that is resolution-independent and uses a vector-based rendering engine, built to take advantage of modern graphics hardware. 
* [Windows Forms](/dotnet/desktop/winforms/overview/): A UI framework that creates rich desktop client apps for Windows. The Windows Forms development platform supports a broad set of app development features, including controls, graphics, data binding, and user input.

:::moniker-end

:::moniker range="< aspnetcore-8.0"

## JavaScript interop

For apps that require third-party JavaScript libraries and access to browser APIs, components interoperate with JavaScript. Components are capable of using any library or API that JavaScript is able to use. C# code can [call into JavaScript code](xref:blazor/js-interop/call-javascript-from-dotnet), and JavaScript code can [call into C# code](xref:blazor/js-interop/call-dotnet-from-javascript).

## Code sharing and .NET Standard

Blazor implements the [.NET Standard](/dotnet/standard/net-standard), which enables Blazor projects to reference libraries that conform to .NET Standard specifications. .NET Standard is a formal specification of .NET APIs that are common across .NET implementations. .NET Standard class libraries can be shared across different .NET platforms, such as Blazor, .NET Framework, .NET Core, Xamarin, Mono, and Unity.

APIs that aren't applicable inside of a web browser (for example, accessing the file system, opening a socket, and threading) throw a <xref:System.PlatformNotSupportedException>.

:::moniker-end

## Next steps

> [!div class="nextstepaction"]
> [Blazor Tutorial - Build your first Blazor app](https://dotnet.microsoft.com/learn/aspnet/blazor-tutorial/intro)
> <xref:blazor/supported-platforms><|MERGE_RESOLUTION|>--- conflicted
+++ resolved
@@ -106,22 +106,7 @@
 
 Blazor Web Apps also support interactivity with client rendering that relies on a .NET runtime built with [WebAssembly](https://webassembly.org) that you can download with your app. When running Blazor on WebAssembly, your .NET code can access the full functionality of the browser and interop with JavaScript. Your .NET code runs in the browser's security sandbox with the protections that the sandbox provides against malicious actions on the client machine.
 
-<<<<<<< HEAD
-Blazor apps can entirely target running on WebAssembly in the browser without the involvement of a server. For a *standalone Blazor WebAssembly app*, assets are deployed as static files to a web server or service capable of serving static content to clients.
-=======
-After rendering is complete, interactivity on the client can adopt either or both of the following techniques, even in the same page:
-
-* UI updates and JavaScript interop calls handled over a SignalR connection. The runtime stays on the server and handles:
-  * Executing the app's C# code.
-  * UI events from the browser that are sent to the server.
-  * Applying UI updates to a rendered component that are sent back by the server.
-* Rich interactivity and UI updates handled by a .NET runtime running in the browser on WebAssembly.
-  * C# code files and Razor files are compiled into .NET assemblies.
-  * The assemblies and the [.NET runtime](/dotnet/framework/get-started/overview) are downloaded to the browser.
-  * Blazor bootstraps the .NET runtime and configures the runtime to load the assemblies for the app. The Blazor WebAssembly runtime uses JavaScript interop to handle DOM manipulation and browser API calls.
-
 Blazor apps can also entirely target running on WebAssembly in the browser without the involvement of a server. For a *standalone Blazor WebAssembly app*, assets are deployed as static files to a web server or service capable of serving static content to clients. Once downloaded, standalone Blazor WebAssembly apps can be cached and executed offline as a Progressive Web App (PWA).
->>>>>>> 16a49ebf
 
 ## Build a native client app with Blazor Hybrid
 
