--- conflicted
+++ resolved
@@ -293,14 +293,10 @@
 
 A security best practice for production apps is to avoid sending error messages to clients that might reveal sensitive information about an app, server, or network. Providing detailed error messages can aid a malicious user in devising attacks on an app, server, or network. The example code in this section only sends back an error code number (`int`) for display by the component client-side if a server-side error occurs. If a user requires assistance with a file upload, they provide the error code to support personnel for support ticket resolution without ever knowing the exact cause of the error.
 
-<<<<<<< HEAD
 <!-- UPDATE 10.0 HOLD moniker range="< aspnetcore-10.0" 
                  https://github.com/dotnet/aspnetcore/issues/47301
                  No doc issue yet, but tracked by ...
                  https://github.com/dotnet/AspNetCore.Docs/issues/34437 -->
-=======
-<!-- UPDATE 10.0 HOLD moniker range="< aspnetcore-9.0" Tracking PU bug: https://github.com/dotnet/aspnetcore/issues/47301 -->
->>>>>>> 6d8e5f62
 
 The following `LazyBrowserFileStream` class defines a custom stream type that lazily calls <xref:Microsoft.AspNetCore.Components.Forms.IBrowserFile.OpenReadStream%2A> just before the first bytes of the stream are requested. The stream isn't transmitted from the browser to the server until reading the stream begins in .NET.
 
@@ -308,11 +304,7 @@
 
 <!-- UPDATE 10.0 HOLD moniker-end -->
 
-<<<<<<< HEAD
-<!-- UPDATE 10.0 HOLD for next line: < aspnetcore-19.0 -->
-=======
-<!-- UPDATE 10.0 HOLD for next line: < aspnetcore-9.0 -->
->>>>>>> 6d8e5f62
+<!-- UPDATE 10.0 HOLD for next line: < aspnetcore-10.0 -->
 
 :::moniker range=">= aspnetcore-8.0"
 
@@ -377,11 +369,7 @@
 
 :::moniker-end
 
-<<<<<<< HEAD
 <!-- UPDATE 10.0 HOLD for the next line: < aspnetcore-10.0 -->
-=======
-<!-- UPDATE 10.0 HOLD for the next line: < aspnetcore-9.0 -->
->>>>>>> 6d8e5f62
 
 :::moniker range=">= aspnetcore-8.0"
 
@@ -1305,7 +1293,6 @@
 
 Possible causes:
 
-<<<<<<< HEAD
 * Using the [Autofac Inversion of Control (IoC) container](https://autofac.org/) instead of the built-in ASP.NET Core dependency injection container in versions of ASP.NET Core earlier than 9.0. To resolve the issue, set <xref:Microsoft.AspNetCore.SignalR.HubOptions.DisableImplicitFromServicesParameters%2A> to `true` in the [server-side circuit handler hub options](xref:blazor/fundamentals/signalr#server-side-circuit-handler-options). For more information, see [FileUpload: Did not receive any data in the allotted time (`dotnet/aspnetcore` #38842)](https://github.com/dotnet/aspnetcore/issues/38842#issuecomment-1342540950).
 
 * Not reading the stream to completion. This isn't a framework issue. Trap the exception and investigate it further in your local environment/network.
@@ -1313,15 +1300,6 @@
 <!-- UPDATE 10.0 - Version the following out at 10.0 when the
                    the `LazyBrowserFileStream` class is dropped
                    because the underlying problem is fixed. -->
-=======
-* Using the [Autofac Inversion of Control (IoC) container](https://autofac.org/) instead of the built-in ASP.NET Core dependency injection container. To resolve the issue, set <xref:Microsoft.AspNetCore.SignalR.HubOptions.DisableImplicitFromServicesParameters%2A> to `true` in the [server-side circuit handler hub options](xref:blazor/fundamentals/signalr#server-side-circuit-handler-options). For more information, see [FileUpload: Did not receive any data in the allotted time (`dotnet/aspnetcore` #38842)](https://github.com/dotnet/aspnetcore/issues/38842#issuecomment-1342540950).
-
-* Not reading the stream to completion. This isn't a framework issue. Trap the exception and investigate it further in your local environment/network.
-
-<!-- UPDATE 10.0 HOLD in versions of ASP.NET Core earlier than 9.0 
-                adopt ***either*** of the following approaches: * Upgrade the app to ASP.NET Core 9.0 or later. 
-                with the article version selector set to "ASP.NET Core in .NET 8" or earlier -->
->>>>>>> 6d8e5f62
 
 * Using server-side rendering and calling <xref:Microsoft.AspNetCore.Components.Forms.IBrowserFile.OpenReadStream%2A> on multiple files before reading them to completion. To resolve the issue, use the `LazyBrowserFileStream` class and approach described in the [Upload files to a server with server-side rendering](#upload-files-to-a-server-with-server-side-rendering) section of this article.
 
