--- conflicted
+++ resolved
@@ -6,11 +6,7 @@
 ms.author: riande
 ms.custom: mvc
 no-loc: [Home, Privacy, Kestrel, appsettings.json, "ASP.NET Core Identity", cookie, Cookie, Blazor, "Blazor Server", "Blazor WebAssembly", "Identity", "Let's Encrypt", Razor, SignalR]
-<<<<<<< HEAD
-ms.date: 05/07/2021
-=======
-ms.date: 02/18/2021
->>>>>>> 50f1249f
+ms.date: 05/09/2021
 uid: blazor/file-uploads
 zone_pivot_groups: blazor-hosting-models
 ---
