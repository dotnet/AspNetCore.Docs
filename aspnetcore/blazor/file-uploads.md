--- conflicted
+++ resolved
@@ -5,13 +5,8 @@
 monikerRange: '>= aspnetcore-5.0'
 ms.author: riande
 ms.custom: mvc
-<<<<<<< HEAD
-ms.date: 09/29/2020
 no-loc: [appsettings.json, "ASP.NET Core Identity", cookie, Cookie, Blazor, "Blazor Server", "Blazor WebAssembly", "Identity", "Let's Encrypt", Razor, SignalR]
-=======
 ms.date: 10/27/2020
-no-loc: ["ASP.NET Core Identity", cookie, Cookie, Blazor, "Blazor Server", "Blazor WebAssembly", "Identity", "Let's Encrypt", Razor, SignalR]
->>>>>>> 0bf44d69
 uid: blazor/file-uploads
 ---
 # ASP.NET Core Blazor file uploads
