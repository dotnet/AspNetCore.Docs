--- conflicted
+++ resolved
@@ -5,12 +5,8 @@
 monikerRange: '>= aspnetcore-3.0'
 ms.author: riande
 ms.custom: mvc
-<<<<<<< HEAD
 ms.date: 11/23/2019
-=======
-ms.date: 11/21/2019
 no-loc: [Blazor]
->>>>>>> e1c7a7e5
 uid: blazor/components
 ---
 # Create and use ASP.NET Core Razor components
