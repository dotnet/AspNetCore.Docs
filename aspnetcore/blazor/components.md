---
title: Create and use ASP.NET Core Razor components
author: guardrex
description: Learn how to create and use Razor components, including how to bind to data, handle events, and manage component life cycles.
monikerRange: '>= aspnetcore-3.0'
ms.author: riande
ms.custom: mvc
<<<<<<< HEAD
ms.date: 07/29/2019
=======
ms.date: 07/25/2019
>>>>>>> fa7886ef
uid: blazor/components
---
# Create and use ASP.NET Core Razor components

By [Luke Latham](https://github.com/guardrex) and [Daniel Roth](https://github.com/danroth27)

[View or download sample code](https://github.com/aspnet/AspNetCore.Docs/tree/master/aspnetcore/blazor/common/samples/) ([how to download](xref:index#how-to-download-a-sample))

Blazor apps are built using *components*. A component is a self-contained chunk of user interface (UI), such as a page, dialog, or form. A component includes HTML markup and the processing logic required to inject data or respond to UI events. Components are flexible and lightweight. They can be nested, reused, and shared among projects.

## Component classes

Components are implemented in [Razor](xref:mvc/views/razor) component files (*.razor*) using a combination of C# and HTML markup. A component in Blazor is formally referred to as a *Razor component*.

Components can be authored using the *.cshtml* file extension as long as the files are identified as Razor component files using the `_RazorComponentInclude` MSBuild property. For example, an app that specifies that all *.cshtml* files under the *Pages* folder should be treated as Razor components files:

```xml
<_RazorComponentInclude>Pages\**\*.cshtml</_RazorComponentInclude>
```

The UI for a component is defined using HTML. Dynamic rendering logic (for example, loops, conditionals, expressions) is added using an embedded C# syntax called [Razor](xref:mvc/views/razor). When an app is compiled, the HTML markup and C# rendering logic are converted into a component class. The name of the generated class matches the name of the file.

Members of the component class are defined in an `@code` directive. In the `@code` directive, component state (properties, fields) is specified with methods for event handling or for defining other component logic. More than one `@code` directive is permissible.

> [!NOTE]
> In prior previews of ASP.NET Core 3.0, `@functions` directives were used for the same purpose as `@code` directives in Razor components. `@functions` directives continue to function in Razor components, but we recommend using the `@code` directive in ASP.NET Core 3.0 Preview 6 or later.

Component members can be used as part of the component's rendering logic using C# expressions that start with `@`. For example, a C# field is rendered by prefixing `@` to the field name. The following example evaluates and renders:

* `_headingFontStyle` to the CSS property value for `font-style`.
* `_headingText` to the content of the `<h1>` element.

```cshtml
<h1 style="font-style:@_headingFontStyle">@_headingText</h1>

@code {
    private string _headingFontStyle = "italic";
    private string _headingText = "Put on your new Blazor!";
}
```

After the component is initially rendered, the component regenerates its render tree in response to events. Blazor then compares the new render tree against the previous one and applies any modifications to the browser's Document Object Model (DOM).

Components are ordinary C# classes and can be placed anywhere within a project. Components that produce webpages usually reside in the *Pages* folder. Non-page components are frequently placed in the *Shared* folder or a custom folder added to the project. To use a custom folder, either add the custom folder's namespace to the parent component or to the app's *_Imports.razor* file. For example, the following namespace makes components in a *Components* folder available when the app's root namespace is `WebApplication`:

```cshtml
@using WebApplication.Components
```

## Integrate components into Razor Pages and MVC apps

Use components with existing Razor Pages and MVC apps. There's no need to rewrite existing pages or views to use Razor components. When the page or view is rendered, components are prerendered at the same time.

To render a component from a page or view, use the `RenderComponentAsync<TComponent>` HTML helper method:

```cshtml
<div id="Counter">
    @(await Html.RenderComponentAsync<Counter>(new { IncrementAmount = 10 }))
</div>
```

While pages and views can use components, the converse isn't true. Components can't use view- and page-specific scenarios, such as partial views and sections. To use logic from partial view in a component, factor out the partial view logic into a component.

For more information on how components are rendered and component state is managed in Blazor server-side apps, see the <xref:blazor/hosting-models> article.

## Using components

Components can include other components by declaring them using HTML element syntax. The markup for using a component looks like an HTML tag where the name of the tag is the component type.

The following markup in *Index.razor* renders a `HeadingComponent` instance:

[!code-cshtml[](common/samples/3.x/BlazorSample/Pages/Index.razor?name=snippet_HeadingComponent)]

*Components/HeadingComponent.razor*:

[!code-cshtml[](common/samples/3.x/BlazorSample/Components/HeadingComponent.razor)]

## Component parameters

Components can have *component parameters*, which are defined using properties (usually *non-public*) on the component class with the `[Parameter]` attribute. Use attributes to specify arguments for a component in markup.

*Components/ChildComponent.razor*:

[!code-cshtml[](common/samples/3.x/BlazorSample/Components/ChildComponent.razor?highlight=11-12)]

In the following example, the `ParentComponent` sets the value of the `Title` property of the `ChildComponent`.

*Pages/ParentComponent.razor*:

[!code-cshtml[](common/samples/3.x/BlazorSample/Pages/ParentComponent.razor?name=snippet_ParentComponent&highlight=5-6)]

## Child content

Components can set the content of another component. The assigning component provides the content between the tags that specify the receiving component.

In the following example, the `ChildComponent` has a `ChildContent` property that represents a `RenderFragment`, which represents a segment of UI to render. The value of `ChildContent` is positioned in the component's markup where the content should be rendered. The value of `ChildContent` is received from the parent component and rendered inside the Bootstrap panel's `panel-body`.

*Components/ChildComponent.razor*:

[!code-cshtml[](common/samples/3.x/BlazorSample/Components/ChildComponent.razor?highlight=3,14-15)]

> [!NOTE]
> The property receiving the `RenderFragment` content must be named `ChildContent` by convention.

The following `ParentComponent` can provide content for rendering the `ChildComponent` by placing the content inside the `<ChildComponent>` tags.

*Pages/ParentComponent.razor*:

[!code-cshtml[](common/samples/3.x/BlazorSample/Pages/ParentComponent.razor?name=snippet_ParentComponent&highlight=7-8)]

## Attribute splatting and arbitrary parameters

Components can capture and render additional attributes in addition to the component's declared parameters. Additional attributes can be captured in a dictionary and then *splatted* onto an element when the component is rendered using the [@attributes](xref:mvc/views/razor#attributes) Razor directive. This scenario is useful when defining a component that produces a markup element that supports a variety of customizations. For example, it can be tedious to define attributes separately for an `<input>` that supports many parameters.

In the following example, the first `<input>` element (`id="useIndividualParams"`) uses individual component parameters, while the second `<input>` element (`id="useAttributesDict"`) uses attribute splatting:

```cshtml
<input id="useIndividualParams"
       maxlength="@Maxlength"
       placeholder="@Placeholder"
       required="@Required"
       size="@Size" />

<input id="useAttributesDict"
       @attributes="InputAttributes" />

@code {
    [Parameter]
    private string Maxlength { get; set; } = "10";

    [Parameter]
    private string Placeholder { get; set; } = "Input placeholder text";

    [Parameter]
    private string Required { get; set; } = "required";

    [Parameter]
    private string Size { get; set; } = "50";

    [Parameter]
    private Dictionary<string, object> InputAttributes { get; set; } =
        new Dictionary<string, object>()
        {
            { "maxlength", "10" },
            { "placeholder", "Input placeholder text" },
            { "required", "true" },
            { "size", "50" }
        };
}
```

The type of the parameter must implement `IEnumerable<KeyValuePair<string, object>>` with string keys. Using `IReadOnlyDictionary<string, object>` is also an option in this scenario.

The rendered `<input>` elements using both approaches is identical:

```html
<input id="useIndividualParams"
       maxlength="10"
       placeholder="Input placeholder text"
       required="required"
       size="50">

<input id="useAttributesDict"
       maxlength="10"
       placeholder="Input placeholder text"
       required="true"
       size="50">
```

To accept arbitrary attributes, define a component parameter using the `[Parameter]` attribute with the `CaptureUnmatchedValues` property set to `true`:

```cshtml
@code {
    [Parameter(CaptureUnmatchedValues = true)]
    private Dictionary<string, object> InputAttributes { get; set; }
}
```

The `CaptureUnmatchedValues` property on `[Parameter]` allows the parameter to match all attributes that don't match any other parameter. A component can only define a single parameter with `CaptureUnmatchedValues`. The property type used with `CaptureUnmatchedValues` must be assignable from `Dictionary<string, object>` with string keys. `IEnumerable<KeyValuePair<string, object>>` or `IReadOnlyDictionary<string, object>` are also options in this scenario.

## Data binding

Data binding to both components and DOM elements is accomplished with the [@bind](xref:mvc/views/razor#bind) attribute. The following example binds the `_italicsCheck` field to the check box's checked state:

```cshtml
<input type="checkbox" class="form-check-input" id="italicsCheck" 
    @bind="_italicsCheck" />
```

When the check box is selected and cleared, the property's value is updated to `true` and `false`, respectively.

The check box is updated in the UI only when the component is rendered, not in response to changing the property's value. Since components render themselves after event handler code executes, property updates are usually reflected in the UI immediately.

Using `@bind` with a `CurrentValue` property (`<input @bind="CurrentValue" />`) is essentially equivalent to the following:

```cshtml
<input value="@CurrentValue"
    @onchange="@((UIChangeEventArgs __e) => CurrentValue = __e.Value)" />
```

When the component is rendered, the `value` of the input element comes from the `CurrentValue` property. When the user types in the text box, the `onchange` event is fired and the `CurrentValue` property is set to the changed value. In reality, the code generation is a little more complex because `@bind` handles a few cases where type conversions are performed. In principle, `@bind` associates the current value of an expression with a `value` attribute and handles changes using the registered handler.

In addition to handling `onchange` events with `@bind` syntax, a property or field can be bound using other events by specifying an [@bind-value](xref:mvc/views/razor#bind) attribute with an `event` parameter ([@bind-value:event](xref:mvc/views/razor#bind)). The following example binds the `CurrentValue` property for the `oninput` event:

```cshtml
<input @bind-value="CurrentValue" @bind-value:event="oninput" />
```

Unlike `onchange`, which fires when the element loses focus, `oninput` fires when the value of the text box changes.

**Format strings**

Data binding works with <xref:System.DateTime> format strings using [@bind:format](xref:mvc/views/razor#bind). Other format expressions, such as currency or number formats, aren't available at this time.

```cshtml
<input @bind="StartDate" @bind:format="yyyy-MM-dd" />

@code {
    [Parameter]
    private DateTime StartDate { get; set; } = new DateTime(2020, 1, 1);
}
```

The `@bind:format` attribute specifies the date format to apply to the `value` of the `<input>` element. The format is also used to parse the value when an `onchange` event occurs.

**Component parameters**

Binding recognizes component parameters, where `@bind-{property}` can bind a property value across components.

The following child component (`ChildComponent`) has a `Year` component parameter and `YearChanged` callback:

```cshtml
<h2>Child Component</h2>

<p>Year: @Year</p>

@code {
    [Parameter]
    private int Year { get; set; }

    [Parameter]
    private EventCallback<int> YearChanged { get; set; }
}
```

`EventCallback<T>` is explained in the [EventCallback](#eventcallback) section.

The following parent component uses `ChildComponent` and binds the `ParentYear` parameter from the parent to the `Year` parameter on the child component:

```cshtml
@page "/ParentComponent"

<h1>Parent Component</h1>

<p>ParentYear: @ParentYear</p>

<ChildComponent @bind-Year="ParentYear" />

<button class="btn btn-primary" @onclick="ChangeTheYear">
    Change Year to 1986
</button>

@code {
    [Parameter]
    private int ParentYear { get; set; } = 1978;

    private void ChangeTheYear()
    {
        ParentYear = 1986;
    }
}
```

Loading the `ParentComponent` produces the following markup:

```html
<h1>Parent Component</h1>

<p>ParentYear: 1978</p>

<h2>Child Component</h2>

<p>Year: 1978</p>
```

If the value of the `ParentYear` property is changed by selecting the button in the `ParentComponent`, the `Year` property of the `ChildComponent` is updated. The new value of `Year` is rendered in the UI when the `ParentComponent` is rerendered:

```html
<h1>Parent Component</h1>

<p>ParentYear: 1986</p>

<h2>Child Component</h2>

<p>Year: 1986</p>
```

The `Year` parameter is bindable because it has a companion `YearChanged` event that matches the type of the `Year` parameter.

By convention, `<ChildComponent @bind-Year="ParentYear" />` is essentially equivalent to writing:

```cshtml
<ChildComponent @bind-Year="ParentYear" @bind-Year:event="YearChanged" />
```

In general, a property can be bound to a corresponding event handler using `@bind-property:event` attribute. For example, the property `MyProp` can be bound to `MyEventHandler` using the following two attributes:

```cshtml
<MyComponent @bind-MyProp="MyValue" @bind-MyProp:event="MyEventHandler" />
```

## Event handling

Razor components provide event handling features. For an HTML element attribute named `on{event}` (for example, `onclick` and `onsubmit`) with a delegate-typed value, Razor components treats the attribute's value as an event handler. The attribute's name is always formatted [@on{event}](xref:mvc/views/razor#onevent).

The following code calls the `UpdateHeading` method when the button is selected in the UI:

```cshtml
<button class="btn btn-primary" @onclick="UpdateHeading">
    Update heading
</button>

@code {
    private void UpdateHeading(UIMouseEventArgs e)
    {
        ...
    }
}
```

The following code calls the `CheckChanged` method when the check box is changed in the UI:

```cshtml
<input type="checkbox" class="form-check-input" @onchange="CheckboxChanged" />

@code {
    private void CheckChanged()
    {
        ...
    }
}
```

Event handlers can also be asynchronous and return a <xref:System.Threading.Tasks.Task>. There's no need to manually call `StateHasChanged()`. Exceptions are logged when they occur.

In the following example, `UpdateHeading` is called asynchronously when the button is selected:

```cshtml
<button class="btn btn-primary" @onclick="UpdateHeading">
    Update heading
</button>

@code {
    private async Task UpdateHeading(UIMouseEventArgs e)
    {
        ...
    }
}
```

Lambda expressions can also be used:

```cshtml
<button @onclick="@(e => Console.WriteLine("Hello, world!"))">Say hello</button>
```

### Event argument types

For some events, event argument types are permitted. If access to one of these event types isn't necessary, it isn't required in the method call.

Supported [UIEventArgs](https://github.com/aspnet/AspNetCore/blob/master/src/Components/Components/src/UIEventArgs.cs) are shown in the following table.

| Event | Class |
| ----- | ----- |
| Clipboard | `UIClipboardEventArgs` |
| Drag  | `UIDragEventArgs` &ndash; `DataTransfer` is used to hold the dragged data during a drag and drop operation and may hold one or more `UIDataTransferItem`. `UIDataTransferItem` represents one drag data item. |
| Error | `UIErrorEventArgs` |
| Focus | `UIFocusEventArgs` &ndash; Doesn't include support for `relatedTarget`. |
| `<input>` change | `UIChangeEventArgs` |
| Keyboard | `UIKeyboardEventArgs` |
| Mouse | `UIMouseEventArgs` |
| Mouse pointer | `UIPointerEventArgs` |
| Mouse wheel | `UIWheelEventArgs` |
| Progress | `UIProgressEventArgs` |
| Touch | `UITouchEventArgs` &ndash; `UITouchPoint` represents a single contact point on a touch-sensitive device. |

For information on the properties and event handling behavior of the events in the preceding table, see [UIEventArgs](https://github.com/aspnet/AspNetCore/blob/master/src/Components/Components/src/UIEventArgs.cs) in the reference source.

### Lambda expressions

Lambda expressions can also be used:

```cshtml
<button @onclick="@(e => Console.WriteLine("Hello, world!"))">Say hello</button>
```

It's often convenient to close over additional values, such as when iterating over a set of elements. The following example creates three buttons, each of which calls `UpdateHeading` passing an event argument (`UIMouseEventArgs`) and its button number (`buttonNumber`) when selected in the UI:

```cshtml
<h2>@message</h2>

@for (var i = 1; i < 4; i++)
{
    var buttonNumber = i;

    <button class="btn btn-primary"
            @onclick="@(e => UpdateHeading(e, buttonNumber))">
        Button #@i
    </button>
}

@code {
    private string message = "Select a button to learn its position.";

    private void UpdateHeading(UIMouseEventArgs e, int buttonNumber)
    {
        message = $"You selected Button #{buttonNumber} at " +
            $"mouse position: {e.ClientX} X {e.ClientY}.";
    }
}
```

> [!NOTE]
> Do **not** use the loop variable (`i`) in a `for` loop directly in a lambda expression. Otherwise the same variable is used by all lambda expressions causing `i`'s value to be the same in all lambdas. Always capture its value in a local variable (`buttonNumber` in the preceding example) and then use it.

### EventCallback

A common scenario with nested components is the desire to run a parent component's method when a child component event occurs&mdash;for example, when an `onclick` event occurs in the child. To expose events across components, use an `EventCallback`. A parent component can assign a callback method to a child component's `EventCallback`.

The `ChildComponent` in the sample app demonstrates how a button's `onclick` handler is set up to receive an `EventCallback` delegate from the sample's `ParentComponent`. The `EventCallback` is typed with `UIMouseEventArgs`, which is appropriate for an `onclick` event from a peripheral device:

[!code-cshtml[](common/samples/3.x/BlazorSample/Components/ChildComponent.razor?highlight=5-7,17-18)]

The `ParentComponent` sets the child's `EventCallback<T>` to its `ShowMessage` method:

[!code-cshtml[](common/samples/3.x/BlazorSample/Pages/ParentComponent.razor?name=snippet_ParentComponent&highlight=6,16-19)]

When the button is selected in the `ChildComponent`:

* The `ParentComponent`'s `ShowMessage` method is called. `messageText` is updated and displayed in the `ParentComponent`.
* A call to `StateHasChanged` isn't required in the callback's method (`ShowMessage`). `StateHasChanged` is called automatically to rerender the `ParentComponent`, just as child events trigger component rerendering in event handlers that execute within the child.

`EventCallback` and `EventCallback<T>` permit asynchronous delegates. `EventCallback<T>` is strongly typed and requires a specific argument type. `EventCallback` is weakly typed and allows any argument type.

```cshtml
<p><b>@messageText</b></p>

@{ var message = "Default Text"; }

<ChildComponent 
    OnClick="@(async () => { await Task.Yield(); messageText = "Blaze It!"; })" />

@code {
    private string messageText;
}
```

Invoke an `EventCallback` or `EventCallback<T>` with `InvokeAsync` and await the <xref:System.Threading.Tasks.Task>:

```csharp
await callback.InvokeAsync(arg);
```

Use `EventCallback` and `EventCallback<T>` for event handling and binding component parameters.

Prefer the strongly typed `EventCallback<T>` over `EventCallback`. `EventCallback<T>` provides better error feedback to users of the component. Similar to other UI event handlers, specifying the event parameter is optional. Use `EventCallback` when there's no value passed to the callback.

## Capture references to components

Component references provide a way to reference a component instance so that you can issue commands to that instance, such as `Show` or `Reset`. To capture a component reference, add a [@ref](xref:mvc/views/razor#ref) attribute to the child component and then define a field with the same name and the same type as the child component.

```cshtml
<MyLoginDialog @ref="loginDialog" ... />

@code {
    private MyLoginDialog loginDialog;

    private void OnSomething()
    {
        loginDialog.Show();
    }
}
```

When the component is rendered, the `loginDialog` field is populated with the `MyLoginDialog` child component instance. You can then invoke .NET methods on the component instance.

> [!IMPORTANT]
> The `loginDialog` variable is only populated after the component is rendered and its output includes the `MyLoginDialog` element. Until that point, there's nothing to reference. To manipulate components references after the component has finished rendering, use the `OnAfterRenderAsync` or `OnAfterRender` methods.

While capturing component references use a similar syntax to [capturing element references](xref:blazor/javascript-interop#capture-references-to-elements), it isn't a [JavaScript interop](xref:blazor/javascript-interop) feature. Component references aren't passed to JavaScript code&mdash;they're only used in .NET code.

> [!NOTE]
> Do **not** use component references to mutate the state of child components. Instead, use normal declarative parameters to pass data to child components. Use of normal declarative parameters result in child components that rerender at the correct times automatically.

## Use \@key to control the preservation of elements and components

When rendering a list of elements or components and the elements or components subsequently change, Blazor's diffing algorithm must decide which of the previous elements or components can be retained and how model objects should map to them. Normally, this process is automatic and can be ignored, but there are cases where you may want to control the process.

Consider the following example:

```csharp
@foreach (var person in People)
{
    <DetailsEditor Details="@person.Details" />
}

@code {
    [Parameter]
    private IEnumerable<Person> People { get; set; }
}
```

The contents of the `People` collection may change with inserted, deleted, or re-ordered entries. When the component rerenders, the `<DetailsEditor>` component may change to receive different `Details` parameter values. This may cause more complex rerendering than expected. In some cases, rerendering can lead to visible behavior differences, such as lost element focus.

The mapping process can be controlled with the `@key` directive attribute. `@key` causes the diffing algorithm to guarantee preservation of elements or components based on the key's value:

```csharp
@foreach (var person in People)
{
    <DetailsEditor @key="@person" Details="@person.Details" />
}

@code {
    [Parameter]
    private IEnumerable<Person> People { get; set; }
}
```

When the `People` collection changes, the diffing algorithm retains the association between `<DetailsEditor>` instances and `person` instances:

* If a `Person` is deleted from the `People` list, only the corresponding `<DetailsEditor>` instance is removed from the UI. Other instances are left unchanged.
* If a `Person` is inserted at some position in the list, one new `<DetailsEditor>` instance is inserted at that corresponding position. Other instances are left unchanged.
* If `Person` entries are re-ordered, the corresponding `<DetailsEditor>` instances are preserved and re-ordered in the UI.

In some scenarios, use of `@key` minimizes the complexity of rerendering and avoids potential issues with stateful parts of the DOM changing, such as focus position.

> [!IMPORTANT]
> Keys are local to each container element or component. Keys aren't compared globally across the document.

### When to use \@key

Typically, it makes sense to use `@key` whenever a list is rendered (for example, in a `@foreach` block) and a suitable value exists to define the `@key`.

You can also use `@key` to prevent Blazor from preserving an element or component subtree when an object changes:

```cshtml
<div @key="@currentPerson">
    ... content that depends on @currentPerson ...
</div>
```

If `@currentPerson` changes, the `@key` attribute directive forces Blazor to discard the entire `<div>` and its descendants and rebuild the subtree within the UI with new elements and components. This can be useful if you need to guarantee that no UI state is preserved when `@currentPerson` changes.

### When not to use \@key

There's a performance cost when diffing with `@key`. The performance cost isn't large, but only specify `@key` if controlling the element or component preservation rules benefit the app.

Even if `@key` isn't used, Blazor preserves child element and component instances as much as possible. The only advantage to using `@key` is control over *how* model instances are mapped to the preserved component instances, instead of the diffing algorithm selecting the mapping.

### What values to use for \@key

Generally, it makes sense to supply one of the following kinds of value for `@key`:

* Model object instances (for example, a `Person` instance as in the earlier example). This ensures preservation based on object reference equality.
* Unique identifiers (for example, primary key values of type `int`, `string`, or `Guid`).

Avoid supplying a value that can clash unexpectedly. If `@key="@someObject.GetHashCode()"` is supplied, unexpected clashes may occur because the hash codes of unrelated objects can be the same. If clashing `@key` values are requested within the same parent, the `@key` values won't be honored.

## Lifecycle methods

`OnInitAsync` and `OnInit` execute code to initialize the component. To perform an asynchronous operation, use `OnInitAsync` and the `await` keyword on the operation:

```csharp
protected override async Task OnInitAsync()
{
    await ...
}
```

For a synchronous operation, use `OnInit`:

```csharp
protected override void OnInit()
{
    ...
}
```

`OnParametersSetAsync` and `OnParametersSet` are called when a component has received parameters from its parent and the values are assigned to properties. These methods are executed after component initialization and each time the component is rendered:

```csharp
protected override async Task OnParametersSetAsync()
{
    await ...
}
```

```csharp
protected override void OnParametersSet()
{
    ...
}
```

`OnAfterRenderAsync` and `OnAfterRender` are called after a component has finished rendering. Element and component references are populated at this point. Use this stage to perform additional initialization steps using the rendered content, such as activating third-party JavaScript libraries that operate on the rendered DOM elements.

```csharp
protected override async Task OnAfterRenderAsync()
{
    await ...
}
```

```csharp
protected override void OnAfterRender()
{
    ...
}
```

### Handle incomplete async actions at render

Asynchronous actions performed in lifecycle events may not have completed before the component is rendered. Objects might be `null` or incompletely populated with data while the lifecycle method is executing. Provide rendering logic to confirm that objects are initialized. Render placeholder UI elements (for example, a loading message) while objects are `null`.

In the `FetchData` component of the Blazor templates, `OnInitAsync` is overridden to asychronously receive forecast data (`forecasts`). When `forecasts` is `null`, a loading message is displayed to the user. After the `Task` returned by `OnInitAsync` completes, the component is rerendered with the updated state.

*Pages/FetchData.razor*:

[!code-cshtml[](components/samples_snapshot/3.x/FetchData.razor?highlight=9)]

### Execute code before parameters are set

`SetParameters` can be overridden to execute code before parameters are set:

```csharp
public override void SetParameters(ParameterCollection parameters)
{
    ...

    base.SetParameters(parameters);
}
```

If `base.SetParameters` isn't invoked, the custom code can interpret the incoming parameters value in any way required. For example, the incoming parameters aren't required to be assigned to the properties on the class.

### Suppress refreshing of the UI

`ShouldRender` can be overridden to suppress refreshing of the UI. If the implementation returns `true`, the UI is refreshed. Even if `ShouldRender` is overridden, the component is always initially rendered.

```csharp
protected override bool ShouldRender()
{
    var renderUI = true;

    return renderUI;
}
```

## Component disposal with IDisposable

If a component implements <xref:System.IDisposable>, the [Dispose method](/dotnet/standard/garbage-collection/implementing-dispose) is called when the component is removed from the UI. The following component uses `@implements IDisposable` and the `Dispose` method:

```csharp
@using System
@implements IDisposable

...

@code {
    public void Dispose()
    {
        ...
    }
}
```

## Routing

Routing in Blazor is achieved by providing a route template to each accessible component in the app.

When a Razor file with an `@page` directive is compiled, the generated class is given a <xref:Microsoft.AspNetCore.Mvc.RouteAttribute> specifying the route template. At runtime, the router looks for component classes with a `RouteAttribute` and renders whichever component has a route template that matches the requested URL.

Multiple route templates can be applied to a component. The following component responds to requests for `/BlazorRoute` and `/DifferentBlazorRoute`:

[!code-cshtml[](common/samples/3.x/BlazorSample/Pages/BlazorRoute.razor?name=snippet_BlazorRoute)]

## Route parameters

Components can receive route parameters from the route template provided in the `@page` directive. The router uses route parameters to populate the corresponding component parameters.

*Route Parameter component*:

[!code-cshtml[](common/samples/3.x/BlazorSample/Pages/RouteParameter.razor?name=snippet_RouteParameter)]

Optional parameters aren't supported, so two `@page` directives are applied in the example above. The first permits navigation to the component without a parameter. The second `@page` directive takes the `{text}` route parameter and assigns the value to the `Text` property.

## Base class inheritance for a "code-behind" experience

Component files mix HTML markup and C# processing code in the same file. The `@inherits` directive can be used to provide Blazor apps with a "code-behind" experience that separates component markup from processing code.

The [sample app](https://github.com/aspnet/AspNetCore.Docs/tree/master/aspnetcore/blazor/common/samples/) shows how a component can inherit a base class, `BlazorRocksBase`, to provide the component's properties and methods.

*Pages/BlazorRocks.razor*:

[!code-cshtml[](common/samples/3.x/BlazorSample/Pages/BlazorRocks.razor?name=snippet_BlazorRocks)]

*BlazorRocksBase.cs*:

[!code-csharp[](common/samples/3.x/BlazorSample/Pages/BlazorRocksBase.cs)]

The base class should derive from `ComponentBase`.

## Import components

The namespace of a component authored with Razor is based on:

* The project's `RootNamespace`.
* The path from the project root to the component. For example, `ComponentsSample/Pages/Index.razor` is in the namespace `ComponentsSample.Pages`. Components follow C# name binding rules. In the case of *Index.razor*, all components in the same folder, *Pages*, and the parent folder, *ComponentsSample*, are in scope.

Components defined in a different namespace can be brought into scope using Razor's [\@using](xref:mvc/views/razor#using) directive.

If another component, `NavMenu.razor`, exists in the folder `ComponentsSample/Shared/`, the component can be used in `Index.razor` with the following `@using` statement:

```cshtml
@using ComponentsSample.Shared

This is the Index page.

<NavMenu></NavMenu>
```

Components can also be referenced using their fully qualified names, which removes the need for the [\@using](xref:mvc/views/razor#using) directive:

```cshtml
This is the Index page.

<ComponentsSample.Shared.NavMenu></ComponentsSample.Shared.NavMenu>
```

> [!NOTE]
> The `global::` qualification isn't supported.
>
> Importing components with aliased `using` statements (for example, `@using Foo = Bar`) isn't supported.
>
> Partially qualified names aren't supported. For example, adding `@using ComponentsSample` and referencing `NavMenu.razor` with `<Shared.NavMenu></Shared.NavMenu>` isn't supported.

## Conditional HTML element attributes

HTML element attributes are conditionally rendered based on the .NET value. If the value is `false` or `null`, the attribute isn't rendered. If the value is `true`, the attribute is rendered minimized.

In the following example, `IsCompleted` determines if `checked` is rendered in the element's markup:

```cshtml
<input type="checkbox" checked="@IsCompleted" />

@code {
    [Parameter]
    private bool IsCompleted { get; set; }
}
```

If `IsCompleted` is `true`, the check box is rendered as:

```html
<input type="checkbox" checked />
```

If `IsCompleted` is `false`, the check box is rendered as:

```html
<input type="checkbox" />
```

For more information, see <xref:mvc/views/razor>.

## Raw HTML

Strings are normally rendered using DOM text nodes, which means that any markup they may contain is ignored and treated as literal text. To render raw HTML, wrap the HTML content in a `MarkupString` value. The value is parsed as HTML or SVG and inserted into the DOM.

> [!WARNING]
> Rendering raw HTML constructed from any untrusted source is a **security risk** and should be avoided!

The following example shows using the `MarkupString` type to add a block of static HTML content to the rendered output of a component:

```html
@((MarkupString)myMarkup)

@code {
    private string myMarkup = 
        "<p class='markup'>This is a <em>markup string</em>.</p>";
}
```

## Templated components

Templated components are components that accept one or more UI templates as parameters, which can then be used as part of the component's rendering logic. Templated components allow you to author higher-level components that are more reusable than regular components. A couple of examples include:

* A table component that allows a user to specify templates for the table's header, rows, and footer.
* A list component that allows a user to specify a template for rendering items in a list.

### Template parameters

A templated component is defined by specifying one or more component parameters of type `RenderFragment` or `RenderFragment<T>`. A render fragment represents a segment of UI to render. `RenderFragment<T>` takes a type parameter that can be specified when the render fragment is invoked.

`TableTemplate` component:

[!code-cshtml[](common/samples/3.x/BlazorSample/Components/TableTemplate.razor)]

When using a templated component, the template parameters can be specified using child elements that match the names of the parameters (`TableHeader` and `RowTemplate` in the following example):

```cshtml
<TableTemplate Items="@pets">
    <TableHeader>
        <th>ID</th>
        <th>Name</th>
    </TableHeader>
    <RowTemplate>
        <td>@context.PetId</td>
        <td>@context.Name</td>
    </RowTemplate>
</TableTemplate>
```

### Template context parameters

Component arguments of type `RenderFragment<T>` passed as elements have an implicit parameter named `context` (for example from the preceding code sample, `@context.PetId`), but you can change the parameter name using the `Context` attribute on the child element. In the following example, the `RowTemplate` element's `Context` attribute specifies the `pet` parameter:

```cshtml
<TableTemplate Items="@pets">
    <TableHeader>
        <th>ID</th>
        <th>Name</th>
    </TableHeader>
    <RowTemplate Context="pet">
        <td>@pet.PetId</td>
        <td>@pet.Name</td>
    </RowTemplate>
</TableTemplate>
```

Alternatively, you can specify the `Context` attribute on the component element. The specified `Context` attribute applies to all specified template parameters. This can be useful when you want to specify the content parameter name for implicit child content (without any wrapping child element). In the following example, the `Context` attribute appears on the `TableTemplate` element and applies to all template parameters:

```cshtml
<TableTemplate Items="@pets" Context="pet">
    <TableHeader>
        <th>ID</th>
        <th>Name</th>
    </TableHeader>
    <RowTemplate>
        <td>@pet.PetId</td>
        <td>@pet.Name</td>
    </RowTemplate>
</TableTemplate>
```

### Generic-typed components

Templated components are often generically typed. For example, a generic `ListViewTemplate` component can be used to render `IEnumerable<T>` values. To define a generic component, use the `@typeparam` directive to specify type parameters:

[!code-cshtml[](common/samples/3.x/BlazorSample/Components/ListViewTemplate.razor)]

When using generic-typed components, the type parameter is inferred if possible:

```cshtml
<ListViewTemplate Items="@pets">
    <ItemTemplate Context="pet">
        <li>@pet.Name</li>
    </ItemTemplate>
</ListViewTemplate>
```

Otherwise, the type parameter must be explicitly specified using an attribute that matches the name of the type parameter. In the following example, `TItem="Pet"` specifies the type:

```cshtml
<ListViewTemplate Items="@pets" TItem="Pet">
    <ItemTemplate Context="pet">
        <li>@pet.Name</li>
    </ItemTemplate>
</ListViewTemplate>
```

## Cascading values and parameters

In some scenarios, it's inconvenient to flow data from an ancestor component to a descendent component using [component parameters](#component-parameters), especially when there are several component layers. Cascading values and parameters solve this problem by providing a convenient way for an ancestor component to provide a value to all of its descendent components. Cascading values and parameters also provide an approach for components to coordinate.

### Theme example

In the following example from the sample app, the `ThemeInfo` class specifies the theme information to flow down the component hierarchy so that all of the buttons within a given part of the app share the same style.

*UIThemeClasses/ThemeInfo.cs*:

```csharp
public class ThemeInfo
{
    public string ButtonClass { get; set; }
}
```

An ancestor component can provide a cascading value using the Cascading Value component. The `CascadingValue` component wraps a subtree of the component hierarchy and supplies a single value to all components within that subtree.

For example, the sample app specifies theme information (`ThemeInfo`) in one of the app's layouts as a cascading parameter for all components that make up the layout body of the `@Body` property. `ButtonClass` is assigned a value of `btn-success` in the layout component. Any descendent component can consume this property through the `ThemeInfo` cascading object.

`CascadingValuesParametersLayout` component:

```cshtml
@inherits LayoutComponentBase
@using BlazorSample.UIThemeClasses

<div class="container-fluid">
    <div class="row">
        <div class="col-sm-3">
            <NavMenu />
        </div>
        <div class="col-sm-9">
            <CascadingValue Value="@theme">
                <div class="content px-4">
                    @Body
                </div>
            </CascadingValue>
        </div>
    </div>
</div>

@code {
    private ThemeInfo theme = new ThemeInfo { ButtonClass = "btn-success" };
}
```

To make use of cascading values, components declare cascading parameters using the `[CascadingParameter]` attribute or based on a string name value:

```cshtml
<CascadingValue Value=@PermInfo Name="UserPermissions">...</CascadingValue>

[CascadingParameter(Name = "UserPermissions")]
private PermInfo Permissions { get; set; }
```

Binding with a string name value is relevant if you have multiple cascading values of the same type and need to differentiate them within the same subtree.

Cascading values are bound to cascading parameters by type.

In the sample app, the `CascadingValuesParametersTheme` component binds the `ThemeInfo` cascading value to a cascading parameter. The parameter is used to set the CSS class for one of the buttons displayed by the component.

`CascadingValuesParametersTheme` component:

```cshtml
@page "/cascadingvaluesparameterstheme"
@layout CascadingValuesParametersLayout
@using BlazorSample.UIThemeClasses

<h1>Cascading Values & Parameters</h1>

<p>Current count: @currentCount</p>

<p>
    <button class="btn" @onclick="IncrementCount">
        Increment Counter (Unthemed)
    </button>
</p>

<p>
    <button class="btn @ThemeInfo.ButtonClass" @onclick="IncrementCount">
        Increment Counter (Themed)
    </button>
</p>

@code {
    private int currentCount = 0;

    [CascadingParameter]
    protected ThemeInfo ThemeInfo { get; set; }

    private void IncrementCount()
    {
        currentCount++;
    }
}
```

### TabSet example

Cascading parameters also enable components to collaborate across the component hierarchy. For example, consider the following *TabSet* example in the sample app.

The sample app has an `ITab` interface that tabs implement:

[!code-cs[](common/samples/3.x/BlazorSample/UIInterfaces/ITab.cs)]

The `CascadingValuesParametersTabSet` component uses the `TabSet` component, which contains several `Tab` components:

[!code-cshtml[](common/samples/3.x/BlazorSample/Pages/CascadingValuesParametersTabSet.razor?name=snippet_TabSet)]

The child `Tab` components aren't explicitly passed as parameters to the `TabSet`. Instead, the child `Tab` components are part of the child content of the `TabSet`. However, the `TabSet` still needs to know about each `Tab` component so that it can render the headers and the active tab. To enable this coordination without requiring additional code, the `TabSet` component *can provide itself as a cascading value* that is then picked up by the descendent `Tab` components.

`TabSet` component:

[!code-cshtml[](common/samples/3.x/BlazorSample/Components/TabSet.razor)]

The descendent `Tab` components capture the containing `TabSet` as a cascading parameter, so the `Tab` components add themselves to the `TabSet` and coordinate on which tab is active.

`Tab` component:

[!code-cshtml[](common/samples/3.x/BlazorSample/Components/Tab.razor)]

## Razor templates

Render fragments can be defined using Razor template syntax. Razor templates are a way to define a UI snippet and assume the following format:

```cshtml
@<{HTML tag}>...</{HTML tag}>
```

The following example illustrates how to specify `RenderFragment` and `RenderFragment<T>` values and render templates directly in a component. Render fragments can also be passed as arguments to [templated components](#templated-components).

```cshtml
@timeTemplate

@petTemplate(new Pet { Name = "Rex" })

@code {
    private RenderFragment timeTemplate = @<p>The time is @DateTime.Now.</p>;
    private RenderFragment<Pet> petTemplate = 
        (pet) => @<p>Your pet's name is @pet.Name.</p>;

    private class Pet
    {
        public string Name { get; set; }
    }
}
```

Rendered output of the preceding code:

```html
<p>The time is 10/04/2018 01:26:52.</p>

<p>Your pet's name is Rex.</p>
```

## Manual RenderTreeBuilder logic

`Microsoft.AspNetCore.Components.RenderTree` provides methods for manipulating components and elements, including building components manually in C# code.

> [!NOTE]
> Use of `RenderTreeBuilder` to create components is an advanced scenario. A malformed component (for example, an unclosed markup tag) can result in undefined behavior.

Consider the following `PetDetails` component, which can be manually built into another component:

```cshtml
<h2>Pet Details Component</h2>

<p>@PetDetailsQuote</p>

@code
{
    [Parameter]
    private string PetDetailsQuote { get; set; }
}
```

In the following example, the loop in the `CreateComponent` method generates three `PetDetails` components. When calling `RenderTreeBuilder` methods to create the components (`OpenComponent` and `AddAttribute`), sequence numbers are source code line numbers. The Blazor difference algorithm relies on the sequence numbers corresponding to distinct lines of code, not distinct call invocations. When creating a component with `RenderTreeBuilder` methods, hardcode the arguments for sequence numbers. **Using a calculation or counter to generate the sequence number can lead to poor performance.** For more information, see the [Sequence numbers relate to code line numbers and not execution order](#sequence-numbers-relate-to-code-line-numbers-and-not-execution-order) section.

`BuiltContent` component:

```cshtml
@page "/BuiltContent"

<h1>Build a component</h1>

@CustomRender

<button type="button" @onclick="RenderComponent">
    Create three Pet Details components
</button>

@code {
    private RenderFragment CustomRender { get; set; }
    
    private RenderFragment CreateComponent() => builder =>
    {
        for (var i = 0; i < 3; i++) 
        {
            builder.OpenComponent(0, typeof(PetDetails));
            builder.AddAttribute(1, "PetDetailsQuote", "Someone's best friend!");
            builder.CloseComponent();
        }
    };    
    
    private void RenderComponent()
    {
        CustomRender = CreateComponent();
    }
}
```

### Sequence numbers relate to code line numbers and not execution order

Blazor `.razor` files are always compiled. This is potentially a great advantage for `.razor` because the compile step can be used to inject information that improve app performance at runtime.

A key example of these improvements involve *sequence numbers*. Sequence numbers indicate to the runtime which outputs came from which distinct and ordered lines of code. The runtime uses this information to generate efficient tree diffs in linear time, which is far faster than is normally possible for a general tree diff algorithm.

Consider the following simple `.razor` file:

```cshtml
@if (someFlag)
{
    <text>First</text>
}

Second
```

The preceding code compiles to something like the following:

```csharp
if (someFlag)
{
    builder.AddContent(0, "First");
}

builder.AddContent(1, "Second");
```

When the code executes for the first time, if `someFlag` is `true`, the builder receives:

| Sequence | Type      | Data   |
| :------: | --------- | :----: |
| 0        | Text node | First  |
| 1        | Text node | Second |

Imagine that `someFlag` becomes `false`, and the markup is rendered again. This time, the builder receives:

| Sequence | Type       | Data   |
| :------: | ---------- | :----: |
| 1        | Text node  | Second |

When the runtime performs a diff, it sees that the item at sequence `0` was removed, so it generates the following trivial *edit script*:

* Remove the first text node.

#### What goes wrong if you generate sequence numbers programmatically

Imagine instead that you wrote the following render tree builder logic:

```csharp
var seq = 0;

if (someFlag)
{
    builder.AddContent(seq++, "First");
}

builder.AddContent(seq++, "Second");
```

Now, the first output is:

| Sequence | Type      | Data   |
| :------: | --------- | :----: |
| 0        | Text node | First  |
| 1        | Text node | Second |

This outcome is identical to the prior case, so no negative issues exist. `someFlag` is `false` on the second rendering, and the output is:

| Sequence | Type      | Data   |
| :------: | --------- | ------ |
| 0        | Text node | Second |

This time, the diff algorithm sees that *two* changes have occurred, and the algorithm generates the following edit script:

* Change the value of the first text node to `Second`.
* Remove the second text node.

Generating the sequence numbers has lost all the useful information about where the `if/else` branches and loops were present in the original code. This results in a diff **twice as long** as before.

This is a trivial example. In more realistic cases with complex and deeply nested structures, and especially with loops, the performance cost is more severe. Instead of immediately identifying which loop blocks or branches have been inserted or removed, the diff algorithm has to recurse deeply into the render trees and usually build far longer edit scripts because it is misinformed about how the old and new structures relate to each other.

#### Guidance and conclusions

* App performance suffers if sequence numbers are generated dynamically.
* The framework can't create its own sequence numbers automatically at runtime because the necessary information doesn't exist unless it's captured at compile time.
* Don't write long blocks of manually-implemented `RenderTreeBuilder` logic. Prefer `.razor` files and allow the compiler to deal with the sequence numbers.
* If sequence numbers are hardcoded, the diff algorithm only requires that sequence numbers increase in value. The initial value and gaps are irrelevant. One legitimate option is to use the code line number as the sequence number, or start from zero and increase by ones or hundreds (or any preferred interval). 
* Blazor uses sequence numbers, while other tree-diffing UI frameworks don't use them. Diffing is far faster when sequence numbers are used, and Blazor has the advantage of a compile step that deals with sequence numbers automatically for developers authoring `.razor` files.<|MERGE_RESOLUTION|>--- conflicted
+++ resolved
@@ -5,11 +5,7 @@
 monikerRange: '>= aspnetcore-3.0'
 ms.author: riande
 ms.custom: mvc
-<<<<<<< HEAD
 ms.date: 07/29/2019
-=======
-ms.date: 07/25/2019
->>>>>>> fa7886ef
 uid: blazor/components
 ---
 # Create and use ASP.NET Core Razor components
