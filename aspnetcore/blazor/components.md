--- conflicted
+++ resolved
@@ -5,11 +5,7 @@
 monikerRange: '>= aspnetcore-3.0'
 ms.author: riande
 ms.custom: mvc
-<<<<<<< HEAD
-ms.date: 07/29/2019
-=======
 ms.date: 08/02/2019
->>>>>>> f86817ac
 uid: blazor/components
 ---
 # Create and use ASP.NET Core Razor components
@@ -396,15 +392,10 @@
 | Progress | `UIProgressEventArgs` |
 | Touch | `UITouchEventArgs` &ndash; `UITouchPoint` represents a single contact point on a touch-sensitive device. |
 
-<<<<<<< HEAD
-For information on the properties and event handling behavior of the events in the preceding table, see [UIEventArgs](https://github.com/aspnet/AspNetCore/blob/master/src/Components/Components/src/UIEventArgs.cs) in the reference source.
+For information on the properties and event handling behavior of the events in the preceding table, see [EventArgs classes in the reference source](https://github.com/aspnet/AspNetCore/tree/release/3.0-preview8/src/Components/Web/src).
 
 ### Lambda expressions
 
-=======
-For information on the properties and event handling behavior of the events in the preceding table, see [EventArgs classes in the reference source](https://github.com/aspnet/AspNetCore/tree/release/3.0-preview8/src/Components/Web/src).
-  
->>>>>>> f86817ac
 Lambda expressions can also be used:
 
 ```cshtml
