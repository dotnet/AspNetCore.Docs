---
title: ASP.NET Core Blazor prerendered state persistence
author: guardrex
description: Learn how to persist user data (state) in Blazor apps using Blazor's Persistent Component State service.
monikerRange: '>= aspnetcore-8.0'
ms.author: wpickett
ms.custom: mvc
ms.date: 11/11/2025
uid: blazor/state-management/prerendered-state-persistence
---
# ASP.NET Core Blazor prerendered state persistence

Without persisting component state, state used during prerendering is lost and must be recreated when the app is fully loaded. If any state is created asynchronously, the UI may flicker as the prerendered UI is replaced when the component is rerendered.

Consider the following `PrerenderedCounter1` counter component. The component sets an initial random counter value during prerendering in [`OnInitialized` lifecycle method](xref:blazor/components/lifecycle#component-initialization-oninitializedasync). When the component then renders interactively, the initial count value is replaced when `OnInitialized` executes a second time.

`PrerenderedCounter1.razor`:

:::code language="razor" source="~/../blazor-samples/8.0/BlazorSample_BlazorWebApp/Components/Pages/PrerenderedCounter1.razor":::

> [!NOTE]
> If the app adopts [interactive routing](xref:blazor/fundamentals/routing#static-versus-interactive-routing) and the page is reached via an internal [enhanced navigation](xref:blazor/fundamentals/navigation#enhanced-navigation-and-form-handling), prerendering doesn't occur. Therefore, you must perform a full page reload for the `PrerenderedCounter1` component to see the following output. For more information, see the [Interactive routing and prerendering](#interactive-routing-and-prerendering) section.

Run the app and inspect logging from the component. The following is example output.

> :::no-loc text="info: BlazorSample.Components.Pages.PrerenderedCounter1[0]":::  
> :::no-loc text="      currentCount set to 41":::  
> :::no-loc text="info: BlazorSample.Components.Pages.PrerenderedCounter1[0]":::  
> :::no-loc text="      currentCount set to 92":::

The first logged count occurs during prerendering. The count is set again after prerendering when the component is rerendered. There's also a flicker in the UI when the count updates from 41 to 92.

To retain the initial value of the counter during prerendering, Blazor supports persisting state in a prerendered page using the <xref:Microsoft.AspNetCore.Components.PersistentComponentState> service (and for components embedded into pages or views of Razor Pages or MVC apps, the [Persist Component State Tag Helper](xref:mvc/views/tag-helpers/builtin-th/persist-component-state-tag-helper)).

By initializing components with the same state used during prerendering, any expensive initialization steps are only executed once. The rendered UI also matches the prerendered UI, so no flicker occurs in the browser.

The persisted prerendered state is transferred to the client, where it's used to restore the component state. During client-side rendering (CSR, `InteractiveWebAssembly`), the data is exposed to the browser and must not contain sensitive, private information. During interactive server-side rendering (interactive SSR, `InteractiveServer`), [ASP.NET Core Data Protection](xref:security/data-protection/introduction) ensures that the data is transferred securely. The `InteractiveAuto` render mode combines WebAssembly and Server interactivity, so it's necessary to consider data exposure to the browser, as in the CSR case.

:::moniker range=">= aspnetcore-10.0"

To preserve prerendered state, use the [`[PersistentState]` attribute](xref:Microsoft.AspNetCore.Components.PersistentStateAttribute) to persist state in properties. Properties with this attribute are automatically persisted using the <xref:Microsoft.AspNetCore.Components.PersistentComponentState> service during prerendering. The state is retrieved when the component renders interactively or the service is instantiated.

By default, properties are serialized using the <xref:System.Text.Json?displayProperty=fullName> serializer with default settings and persisted in the prerendered HTML. Serialization isn't trimmer safe and requires preservation of the types used. For more information, see <xref:blazor/host-and-deploy/configure-trimmer>.

The following counter component persists counter state during prerendering and retrieves the state to initialize the component:

* The [`[PersistentState]` attribute](xref:Microsoft.AspNetCore.Components.PersistentStateAttribute) is applied to the nullable `int` type (`CurrentCount`).
* The counter's state is assigned when `null` in `OnInitialized` and restored automatically when the component renders interactively.

`PrerenderedCounter2.razor`:

```razor
@page "/prerendered-counter-2"
@inject ILogger<PrerenderedCounter2> Logger

<PageTitle>Prerendered Counter 2</PageTitle>

<h1>Prerendered Counter 2</h1>

<p role="status">Current count: @CurrentCount</p>

<button class="btn btn-primary" @onclick="IncrementCount">Click me</button>

@code {
    [PersistentState]
    public int? CurrentCount { get; set; }

    protected override void OnInitialized()
    {
        if (CurrentCount is null)
        {
            CurrentCount = Random.Shared.Next(100);
            Logger.LogInformation("CurrentCount set to {Count}", CurrentCount);
        }
        else
        {
            Logger.LogInformation("CurrentCount restored to {Count}", CurrentCount);
        }
    }

    private void IncrementCount() => CurrentCount++;
}
```

When the component executes, `CurrentCount` is only set once during prerendering. The value is restored when the component is rerendered. The following is example output.

> [!NOTE]
> If the app adopts [interactive routing](xref:blazor/fundamentals/routing#static-versus-interactive-routing) and the page is reached via an internal [enhanced navigation](xref:blazor/fundamentals/navigation#enhanced-navigation-and-form-handling), prerendering doesn't occur. Therefore, you must perform a full page reload for the component to see the following output. For more information, see the [Interactive routing and prerendering](#interactive-routing-and-prerendering) section.

> :::no-loc text="info: BlazorSample.Components.Pages.PrerenderedCounter2[0]":::  
> :::no-loc text="      CurrentCount set to 96":::  
> :::no-loc text="info: BlazorSample.Components.Pages.PrerenderedCounter2[0]":::  
> :::no-loc text="      CurrentCount restored to 96":::

In the following example that serializes state for multiple components of the same type:

* Properties annotated with the [`[PersistentState]` attribute](xref:Microsoft.AspNetCore.Components.PersistentStateAttribute) are serialized during prerendering.
* The [`@key` directive attribute](xref:blazor/components/key#use-of-the-key-directive-attribute) is used to ensure that the state is correctly associated with the component instance.
* The `Element` property is initialized in the [`OnInitialized` lifecycle method](xref:blazor/components/lifecycle#component-initialization-oninitializedasync) to avoid null reference exceptions, similarly to how null references are avoided for query parameters and form data.

`PersistentChild.razor`:

```razor
<div>
    <p>Current count: @Element.CurrentCount</p>
    <button class="btn btn-primary" @onclick="IncrementCount">Click me</button>
</div>

@code {
    [PersistentState]
    public State Element { get; set; }

    protected override void OnInitialized()
    {
        Element ??= new State();
    }

    private void IncrementCount()
    {
        Element.CurrentCount++;
    }

    private class State
    {
        public int CurrentCount { get; set; }
    }
}
```

`Parent.razor`:

```razor
@page "/parent"

@foreach (var element in elements)
{
    <PersistentChild @key="element.Name" />
}
```

## Serialize state for services

In the following example that serializes state for a dependency injection service:

* Properties annotated with the [`[PersistentState]` attribute](xref:Microsoft.AspNetCore.Components.PersistentStateAttribute) are serialized during prerendering and deserialized when the app becomes interactive.
* The <xref:Microsoft.Extensions.DependencyInjection.RazorComponentsRazorComponentBuilderExtensions.RegisterPersistentService%2A> extension method is used to register the service for persistence. The render mode is required because the render mode can't be inferred from the service type. Use any of the following values:
  * `RenderMode.Server`: The service is available for the Interactive Server render mode.
  * `RenderMode.Webassembly`: The service is available for the Interactive Webassembly render mode.
  * `RenderMode.InteractiveAuto`: The service is available for both the Interactive Server and Interactive Webassembly render modes if a component renders in either of those modes.
* The service is resolved during the initialization of an interactive render mode, and the properties annotated with the [`[PersistentState]` attribute](xref:Microsoft.AspNetCore.Components.PersistentStateAttribute) are deserialized.

> [!NOTE]
> Only persisting scoped services is supported.

Serialized properties are identified from the actual service instance:

* This approach allows marking an abstraction as a persistent service.
* Enables actual implementations to be internal or different types.
* Supports shared code in different assemblies.
* Results in each instance exposing the same properties.

The following counter service, `CounterTracker`, marks its current count property, `CurrentCount` with the [`[PersistentState]` attribute](xref:Microsoft.AspNetCore.Components.PersistentStateAttribute). The property is serialized during prerendering and deserialized when the app becomes interactive wherever the service is injected.

`CounterTracker.cs`:

```csharp
public class CounterTracker
{
    [PersistentState]
    public int CurrentCount { get; set; }

    public void IncrementCount()
    {
        CurrentCount++;
    }
}
```

In the `Program` file, register the scoped service and register the service for persistence with `RegisterPersistentService`. In the following example, the `CounterTracker` service is available for both the Interactive Server and Interactive WebAssembly render modes if a component renders in either of those modes because it's registered with `RenderMode.InteractiveAuto`.

If the `Program` file doesn't already use the <xref:Microsoft.AspNetCore.Components.Web?displayProperty=fullName> namespace, add the following `using` statement to the top of the file:

```csharp
using Microsoft.AspNetCore.Components.Web;
```

Where services are registered in the `Program` file:

```csharp
builder.Services.AddScoped<CounterTracker>();

builder.Services.AddRazorComponents()
    .RegisterPersistentService<CounterTracker>(RenderMode.InteractiveAuto);
```

Inject the `CounterTracker` service into a component and use it to increment a counter. For demonstration purposes in the following example, the value of the service's `CurrentCount` property is set to 10 only during prerendering.

`Pages/Counter.razor`:

```razor
@page "/counter"
@inject CounterTracker CounterTracker

<PageTitle>Counter</PageTitle>

<h1>Counter</h1>

<p>Rendering: @RendererInfo.Name</p>

<p role="status">Current count: @CounterTracker.CurrentCount</p>

<button class="btn btn-primary" @onclick="IncrementCount">Click me</button>

@code {
    protected override void OnInitialized()
    {
        if (!RendererInfo.IsInteractive)
        {
            CounterTracker.CurrentCount = 10;
        }
    }

    private void IncrementCount()
    {
        CounterTracker.IncrementCount();
    }
}
```

To use preceding component to demonstrate persisting the count of 10 in `CounterTracker.CurrentCount`, navigate to the component and refresh the browser, which triggers prerendering. When prerendering occurs, you briefly see <xref:Microsoft.AspNetCore.Components.RendererInfo.Name%2A?displayProperty=nameWithType> indicate "`Static`" before displaying "`Server`" after final rendering. The counter starts at 10.

## Use the `PersistentComponentState` service directly instead of the declarative model

As an alternative to using the declarative model for persisting state with the [`[PersistentState]` attribute](xref:Microsoft.AspNetCore.Components.PersistentStateAttribute), you can use the <xref:Microsoft.AspNetCore.Components.PersistentComponentState> service directly, which offers greater flexibility for complex state persistence scenarios. Call <xref:Microsoft.AspNetCore.Components.PersistentComponentState.RegisterOnPersisting%2A?displayProperty=nameWithType> to register a callback to persist the component state during prerendering. The state is retrieved when the component renders interactively. Make the call at the end of initialization code in order to avoid a potential race condition during app shutdown.

The following counter component example persists counter state during prerendering and retrieves the state to initialize the component.

`PrerenderedCounter3.razor`:

```razor
@page "/prerendered-counter-3"
@implements IDisposable
@inject ILogger<PrerenderedCounter3> Logger
@inject PersistentComponentState ApplicationState

<PageTitle>Prerendered Counter 3</PageTitle>

<h1>Prerendered Counter 3</h1>

<p role="status">Current count: @currentCount</p>

<button class="btn btn-primary" @onclick="IncrementCount">Click me</button>

@code {
    private int currentCount;
    private PersistingComponentStateSubscription persistingSubscription;

    protected override void OnInitialized()
    {
        if (!ApplicationState.TryTakeFromJson<int>(
            nameof(currentCount), out var restoredCount))
        {
            currentCount = Random.Shared.Next(100);
            Logger.LogInformation("currentCount set to {Count}", currentCount);
        }
        else
        {
            currentCount = restoredCount!;
            Logger.LogInformation("currentCount restored to {Count}", currentCount);
        }

        // Call at the end to avoid a potential race condition at app shutdown
        persistingSubscription = ApplicationState.RegisterOnPersisting(PersistCount);
    }

    private Task PersistCount()
    {
        ApplicationState.PersistAsJson(nameof(currentCount), currentCount);

        return Task.CompletedTask;
    }

    private void IncrementCount() => currentCount++;

    void IDisposable.Dispose() => persistingSubscription.Dispose();
}
```

When the component executes, `currentCount` is only set once during prerendering. The value is restored when the component is rerendered. The following is example output.

> [!NOTE]
> If the app adopts [interactive routing](xref:blazor/fundamentals/routing#static-versus-interactive-routing) and the page is reached via an internal [enhanced navigation](xref:blazor/fundamentals/navigation#enhanced-navigation-and-form-handling), prerendering doesn't occur. Therefore, you must perform a full page reload for the component to see the following output. For more information, see the [Interactive routing and prerendering](#interactive-routing-and-prerendering) section.

> :::no-loc text="info: BlazorSample.Components.Pages.PrerenderedCounter3[0]":::  
> :::no-loc text="      currentCount set to 96":::  
> :::no-loc text="info: BlazorSample.Components.Pages.PrerenderedCounter3[0]":::  
> :::no-loc text="      currentCount restored to 96":::

:::moniker-end

:::moniker range="< aspnetcore-10.0"

To preserve prerendered state, decide what state to persist using the <xref:Microsoft.AspNetCore.Components.PersistentComponentState> service. <xref:Microsoft.AspNetCore.Components.PersistentComponentState.RegisterOnPersisting%2A?displayProperty=nameWithType> registers a callback to persist the component state during prerendering. The state is retrieved when the component renders interactively. Make the call at the end of initialization code in order to avoid a potential race condition during app shutdown.

The following counter component example persists counter state during prerendering and retrieves the state to initialize the component.

`PrerenderedCounter2.razor`:

:::code language="razor" source="~/../blazor-samples/8.0/BlazorSample_BlazorWebApp/Components/Pages/PrerenderedCounter2.razor":::

When the component executes, `currentCount` is only set once during prerendering. The value is restored when the component is rerendered. The following is example output.

> [!NOTE]
> If the app adopts [interactive routing](xref:blazor/fundamentals/routing#static-versus-interactive-routing) and the page is reached via an internal [enhanced navigation](xref:blazor/fundamentals/navigation#enhanced-navigation-and-form-handling), prerendering doesn't occur. Therefore, you must perform a full page reload for the component to see the following output. For more information, see the [Interactive routing and prerendering](#interactive-routing-and-prerendering) section.

> :::no-loc text="info: BlazorSample.Components.Pages.PrerenderedCounter2[0]":::  
> :::no-loc text="      currentCount set to 96":::  
> :::no-loc text="info: BlazorSample.Components.Pages.PrerenderedCounter2[0]":::  
> :::no-loc text="      currentCount restored to 96":::

:::moniker-end

:::moniker range=">= aspnetcore-10.0"

## Serialization extensibility for persistent component state

Implement a custom serializer with <xref:Microsoft.AspNetCore.Components.PersistentComponentStateSerializer%601>. Without a registered custom serializer, serialization falls back to the existing JSON serialization.

The custom serializer is registered in the app's `Program` file. In the following example, the `CustomUserSerializer` is registered for the `TUser` type:

```csharp
builder.Services.AddSingleton<PersistentComponentStateSerializer<TUser>, 
    CustomUserSerializer>();
```

The type is automatically persisted and restored with the custom serializer:

```razor
[PersistentState] 
public User? CurrentUser { get; set; } = new();
```

:::moniker-end

## Components embedded into pages and views (Razor Pages/MVC)

For components embedded into a page or view of a Razor Pages or MVC app, you must add the [Persist Component State Tag Helper](xref:mvc/views/tag-helpers/builtin-th/persist-component-state-tag-helper) with the `<persist-component-state />` HTML tag inside the closing `</body>` tag of the app's layout. **This is only required for Razor Pages and MVC apps.** For more information, see <xref:mvc/views/tag-helpers/builtin-th/persist-component-state-tag-helper>.

`Pages/Shared/_Layout.cshtml`:

```cshtml
<body>
    ...

    <persist-component-state />
</body>
```

## Interactive routing and prerendering

<<<<<<< HEAD
<!-- UPDATE 10.0 - MIA API -->

When the `Routes` component doesn't define a render mode, the app is using per-page/component interactivity and navigation. Using per-page/component navigation, internal navigation is handled by [enhanced routing](xref:blazor/fundamentals/navigation#enhanced-navigation-and-form-handling) after the app becomes interactive. "Internal navigation" in this context means that the URL destination of the navigation event is a Blazor endpoint inside the app.
=======
When the `Routes` component doesn't define a render mode, the app is using per-page/component interactivity and navigation. Using per-page/component navigation, internal navigation is handled by [enhanced routing](xref:blazor/fundamentals/routing#enhanced-navigation-and-form-handling) after the app becomes interactive. "Internal navigation" in this context means that the URL destination of the navigation event is a Blazor endpoint inside the app.
>>>>>>> 7b441ae6

:::moniker range=">= aspnetcore-10.0"

Blazor supports handling persistent component state during [enhanced navigation](xref:blazor/fundamentals/navigation#enhanced-navigation-and-form-handling). State persisted during enhanced navigation can be read by interactive components on the page.

By default, persistent component state is only loaded by interactive components when they're initially loaded on the page. This prevents important state, such as data in an edited webform, from being overwritten if additional enhanced navigation events to the same page occur after the component is loaded.

If the data is read-only and doesn't change frequently, opt-in to allow updates during enhanced navigation by setting `AllowUpdates = true` on the [`[PersistentState]` attribute](xref:Microsoft.AspNetCore.Components.PersistentStateAttribute). This is useful for scenarios such as displaying cached data that's expensive to fetch but doesn't change often. The following example demonstrates the use of `AllowUpdates` for weather forecast data:

```csharp
[PersistentState(AllowUpdates = true)]
public WeatherForecast[]? Forecasts { get; set; }

protected override async Task OnInitializedAsync()
{
    Forecasts ??= await ForecastService.GetForecastAsync();
}
```

To skip restoring state during prerendering, set `RestoreBehavior` to `SkipInitialValue`:

```csharp
[PersistentState(RestoreBehavior = RestoreBehavior.SkipInitialValue)]
public string NoPrerenderedData { get; set; }
```

To skip restoring state during reconnection, set `RestoreBehavior` to `SkipLastSnapshot`. This can be useful to ensure fresh data after reconnection:

```csharp
[PersistentState(RestoreBehavior = RestoreBehavior.SkipLastSnapshot)]
public int CounterNotRestoredOnReconnect { get; set; }
```

<!-- UPDATE 10.0 - MIA API -->

Call `PersistentComponentState.RegisterOnRestoring` to register a callback for imperatively controlling how state is restored, similar to how <xref:Microsoft.AspNetCore.Components.PersistentComponentState.RegisterOnPersisting%2A?displayProperty=nameWithType> provides full control of how state is persisted.

:::moniker-end

:::moniker range="< aspnetcore-10.0"

The <xref:Microsoft.AspNetCore.Components.PersistentComponentState> service only works on the initial page load and not across internal enhanced page navigation events.

If the app performs a full (non-enhanced) navigation to a page utilizing persistent component state, the persisted state is made available for the app to use when it becomes interactive.

If an interactive circuit has already been established and an enhanced navigation is performed to a page utilizing persistent component state, the state *isn't made available in the existing circuit for the component to use*. There's no prerendering for the internal page request, and the <xref:Microsoft.AspNetCore.Components.PersistentComponentState> service isn't aware that an enhanced navigation has occurred. There's no mechanism to deliver state updates to components that are already running on an existing circuit. The reason for this is that Blazor only supports passing state from the server to the client at the time the runtime initializes, not after the runtime has started.

Disabling enhanced navigation, which reduces performance but also avoids the problem of loading state with <xref:Microsoft.AspNetCore.Components.PersistentComponentState> for internal page requests, is covered in <xref:blazor/fundamentals/navigation#enhanced-navigation-and-form-handling>. Alternatively, update the app to .NET 10 or later, where Blazor supports handling persistent component state when during enhanced navigation.

:::moniker-end<|MERGE_RESOLUTION|>--- conflicted
+++ resolved
@@ -358,13 +358,7 @@
 
 ## Interactive routing and prerendering
 
-<<<<<<< HEAD
-<!-- UPDATE 10.0 - MIA API -->
-
 When the `Routes` component doesn't define a render mode, the app is using per-page/component interactivity and navigation. Using per-page/component navigation, internal navigation is handled by [enhanced routing](xref:blazor/fundamentals/navigation#enhanced-navigation-and-form-handling) after the app becomes interactive. "Internal navigation" in this context means that the URL destination of the navigation event is a Blazor endpoint inside the app.
-=======
-When the `Routes` component doesn't define a render mode, the app is using per-page/component interactivity and navigation. Using per-page/component navigation, internal navigation is handled by [enhanced routing](xref:blazor/fundamentals/routing#enhanced-navigation-and-form-handling) after the app becomes interactive. "Internal navigation" in this context means that the URL destination of the navigation event is a Blazor endpoint inside the app.
->>>>>>> 7b441ae6
 
 :::moniker range=">= aspnetcore-10.0"
 
