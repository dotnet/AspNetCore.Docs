--- conflicted
+++ resolved
@@ -5,11 +5,7 @@
 monikerRange: '>= aspnetcore-3.0'
 ms.author: riande
 ms.custom: mvc
-<<<<<<< HEAD
 ms.date: 06/24/2019
-=======
-ms.date: 06/14/2019
->>>>>>> d44d4506
 uid: blazor/routing
 ---
 # ASP.NET Core Blazor routing
