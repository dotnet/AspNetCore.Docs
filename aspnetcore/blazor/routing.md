--- conflicted
+++ resolved
@@ -44,11 +44,7 @@
 [!code-cshtml[](common/samples/3.x/BlazorSample/Pages/BlazorRoute.razor?name=snippet_BlazorRoute)]
 
 > [!IMPORTANT]
-<<<<<<< HEAD
-> To generate routes properly, the app must include a `<base>` tag in its *wwwroot/index.html* file (Blazor client-side) or *Pages/_Host.cshtml* file (Blazor server-side) with the app base path specified in the `href` attribute (`<base href="/">`). For more information, see <xref:host-and-deploy/blazor/index#app-base-path>.
-=======
-> For URLs to resolve correctly, the app must include a `<base>` tag in its *wwwroot/index.html* file (Blazor client-side) or *Pages/_Host.cshtml* file (Blazor server-side) with the app base path specified in the `href` attribute (`<base href="/">`). For more information, see <xref:host-and-deploy/blazor/client-side#app-base-path>.
->>>>>>> 23393fc6
+> For URLs to resolve correctly, the app must include a `<base>` tag in its *wwwroot/index.html* file (Blazor client-side) or *Pages/_Host.cshtml* file (Blazor server-side) with the app base path specified in the `href` attribute (`<base href="/">`). For more information, see <xref:host-and-deploy/blazor/index#app-base-path>.
 
 ## Provide custom content when content isn't found
 
