---
title: Host and deploy ASP.NET Core Blazor Server
author: guardrex
description: Learn how to host and deploy a Blazor Server app using ASP.NET Core.
monikerRange: '>= aspnetcore-3.1'
ms.author: riande
ms.custom: mvc
ms.date: 09/09/2021
no-loc: [Home, Privacy, Kestrel, appsettings.json, "ASP.NET Core Identity", cookie, Cookie, Blazor, "Blazor Server", "Blazor WebAssembly", "Identity", "Let's Encrypt", Razor, SignalR]
uid: blazor/host-and-deploy/server
---
# Host and deploy Blazor Server

::: moniker range=">= aspnetcore-6.0"

## Host configuration values

[Blazor Server apps](xref:blazor/hosting-models#blazor-server) can accept [Generic Host configuration values](xref:fundamentals/host/generic-host#host-configuration).

## Deployment

Using the [Blazor Server hosting model](xref:blazor/hosting-models#blazor-server), Blazor is executed on the server from within an ASP.NET Core app. UI updates, event handling, and JavaScript calls are handled over a [SignalR](xref:signalr/introduction) connection.

A web server capable of hosting an ASP.NET Core app is required. Visual Studio includes the **Blazor Server App** project template (`blazorserver` template when using the [`dotnet new`](/dotnet/core/tools/dotnet-new) command). For more information on Blazor project templates, see <xref:blazor/project-structure>.

## Scalability

When considering the scalability of a single server (scale up), the memory available to an app is likely the first resource that the app will exhaust as user demands increase. The available memory on the server affects the:

* Number of active circuits that a server can support.
* UI latency on the client.

For guidance on building secure and scalable Blazor server apps, see <xref:blazor/security/server/threat-mitigation>.

Each circuit uses approximately 250 KB of memory for a minimal *Hello World*-style app. The size of a circuit depends on the app's code and the state maintenance requirements associated with each component. We recommend that you measure resource demands during development for your app and infrastructure, but the following baseline can be a starting point in planning your deployment target: If you expect your app to support 5,000 concurrent users, consider budgeting at least 1.3 GB of server memory to the app (or ~273 KB per user).

## SignalR configuration

Blazor Server apps use [ASP.NET Core SignalR](<xref:signalr/introduction>) to communicate with the browser. [SignalR's hosting and scaling conditions](xref:signalr/publish-to-azure-web-app) apply to Blazor Server apps.

Blazor works best when using [WebSockets](xref:fundamentals/websockets) as the SignalR transport due to lower latency, better reliability, and improved [security](xref:signalr/security). [Long Polling](https://github.com/dotnet/aspnetcore/blob/main/src/SignalR/docs/specs/TransportProtocols.md#long-polling-server-to-client-only) is used by SignalR when WebSockets isn't available or when the app is explicitly configured to use Long Polling. When deploying to Azure App Service, configure the app to use WebSockets in the Azure portal settings for the service. For details on configuring the app for Azure App Service, see the [SignalR publishing guidelines](xref:signalr/publish-to-azure-web-app).

Blazor Server emits a console warning if it detects Long Polling is utilized:

> Failed to connect via WebSockets, using the Long Polling fallback transport. This may be due to a VPN or proxy blocking the connection. To troubleshoot this, visit https://aka.ms/blazor-server-using-fallback-long-polling.

## Azure SignalR Service

We recommend using the [Azure SignalR Service](xref:signalr/scale#azure-signalr-service) for Blazor Server apps. The service works in conjunction with the app's Blazor Hub for scaling up a Blazor Server app to a large number of concurrent SignalR connections. In addition, the SignalR Service's global reach and high-performance data centers significantly aid in reducing latency due to geography.

> [!IMPORTANT]
> When [WebSockets](https://wikipedia.org/wiki/WebSocket) are disabled, Azure App Service simulates a real-time connection using HTTP Long Polling. HTTP Long Polling is noticeably slower than running with WebSockets enabled, which doesn't use polling to simulate a client-server connection.
>
> We recommend using WebSockets for Blazor Server apps deployed to Azure App Service. The [Azure SignalR Service](xref:signalr/scale#azure-signalr-service) uses WebSockets by default. If the app doesn't use the Azure SignalR Service, see <xref:signalr/publish-to-azure-web-app#configure-the-app-in-azure-app-service>.
>
> For more information, see:
>
> * [What is Azure SignalR Service?](/azure/azure-signalr/signalr-overview)
> * [Performance guide for Azure SignalR Service](/azure/azure-signalr/signalr-concept-performance#performance-factors)
> * <xref:signalr/publish-to-azure-web-app>

##### Configuration

To configure an app for the Azure SignalR Service, the app must support *sticky sessions*, where clients are redirected back to the same server when prerendering. The `ServerStickyMode` option or configuration value is set to `Required`. Typically, an app creates the configuration using **one** of the following approaches:

* `Program.cs`:

  ```csharp
  builder.Services.AddSignalR().AddAzureSignalR(options =>
  {
      options.ServerStickyMode = 
          Microsoft.Azure.SignalR.ServerStickyMode.Required;
  });
  ```

* Configuration (use **one** of the following approaches):

  * In `appsettings.json`:

    ```json
    "Azure:SignalR:StickyServerMode": "Required"
    ```

  * The app service's **Configuration** > **Application settings** in the Azure portal (**Name**: `Azure__SignalR__StickyServerMode`, **Value**: `Required`). This approach is adopted for the app automatically if you [provision the Azure SignalR Service](#provision-the-azure-signalr-service).

##### Provision the Azure SignalR Service

To provision the Azure SignalR Service for an app in Visual Studio:

1. Create an Azure Apps publish profile in Visual Studio for the Blazor Server app.
1. Add the **Azure SignalR Service** dependency to the profile. If the Azure subscription doesn't have a pre-existing Azure SignalR Service instance to assign to the app, select **Create a new Azure SignalR Service instance** to provision a new service instance.
1. Publish the app to Azure.

Provisioning the Azure SignalR Service in Visual Studio automatically [enables *sticky sessions*](#configuration) and adds the SignalR connection string to the app service's configuration.

<<<<<<< HEAD
## IIS
=======
#### Azure App Service

*This section only applies to apps not using the [Azure SignalR Service](#azure-signalr-service).*

When the Azure SignalR Service is ***not*** used, the App Service requires configuration for Application Request Routing (ARR) affinity and WebSockets. Clients connect their WebSockets directly to the app, not to the Azure SignalR Service.

Use the following guidance to configure the app:

* [Configure the app in Azure App Service](xref:signalr/publish-to-azure-web-app#configure-the-app-in-azure-app-service).
* [App Service Plan Limits](xref:signalr/publish-to-azure-web-app#app-service-plan-limits).

#### IIS
>>>>>>> 255a068c

When using IIS, enable:

* [WebSockets on IIS](xref:fundamentals/websockets#enabling-websockets-on-iis).
* [Sticky sessions with Application Request Routing](/iis/extensions/configuring-application-request-routing-arr/http-load-balancing-using-application-request-routing).

## Kubernetes

Create an ingress definition with the following [Kubernetes annotations for sticky sessions](https://kubernetes.github.io/ingress-nginx/examples/affinity/cookie/):

```yaml
apiVersion: extensions/v1beta1
kind: Ingress
metadata:
  name: <ingress-name>
  annotations:
    nginx.ingress.kubernetes.io/affinity: "cookie"
    nginx.ingress.kubernetes.io/session-cookie-name: "affinity"
    nginx.ingress.kubernetes.io/session-cookie-expires: "14400"
    nginx.ingress.kubernetes.io/session-cookie-max-age: "14400"
```

## Linux with Nginx

For SignalR WebSockets to function properly, confirm that the proxy's `Upgrade` and `Connection` headers are set to the following values and that `$connection_upgrade` is mapped to either:

* The Upgrade header value by default.
* `close` when the Upgrade header is missing or empty.

```
http {
    map $http_upgrade $connection_upgrade {
        default Upgrade;
        ''      close;
    }

    server {
        listen      80;
        server_name example.com *.example.com
        location / {
            proxy_pass         http://localhost:5000;
            proxy_http_version 1.1;
            proxy_set_header   Upgrade $http_upgrade;
            proxy_set_header   Connection $connection_upgrade;
            proxy_set_header   Host $host;
            proxy_cache_bypass $http_upgrade;
            proxy_set_header   X-Forwarded-For $proxy_add_x_forwarded_for;
            proxy_set_header   X-Forwarded-Proto $scheme;
        }
    }
}
```

For more information, see the following articles:

* [NGINX as a WebSocket Proxy](https://www.nginx.com/blog/websocket-nginx/)
* [WebSocket proxying](http://nginx.org/docs/http/websocket.html)
* <xref:host-and-deploy/linux-nginx>

## Linux with Apache

To host a Blazor app behind Apache on Linux, configure `ProxyPass` for HTTP and WebSockets traffic.

In the following example:

* Kestrel server is running on the host machine.
* The app listens for traffic on port 5000.

```
ProxyRequests       On
ProxyPreserveHost   On
ProxyPassMatch      ^/_blazor/(.*) http://localhost:5000/_blazor/$1
ProxyPass           /_blazor ws://localhost:5000/_blazor
ProxyPass           / http://localhost:5000/
ProxyPassReverse    / http://localhost:5000/
```

Enable the following modules:

```
a2enmod   proxy
a2enmod   proxy_wstunnel
```

Check the browser console for WebSockets errors. Example errors:

* Firefox can't establish a connection to the server at ws://the-domain-name.tld/_blazor?id=XXX.
* Error: Failed to start the transport 'WebSockets': Error: There was an error with the transport.
* Error: Failed to start the transport 'LongPolling': TypeError: this.transport is undefined
* Error: Unable to connect to the server with any of the available transports. WebSockets failed
* Error: Cannot send data if the connection is not in the 'Connected' State.

For more information, see the [Apache documentation](https://httpd.apache.org/docs/current/mod/mod_proxy.html).

## Measure network latency

[JS interop](xref:blazor/js-interop/call-javascript-from-dotnet) can be used to measure network latency, as the following example demonstrates:

```razor
@inject IJSRuntime JS

@if (latency is null)
{
    <span>Calculating...</span>
}
else
{
    <span>@(latency.Value.TotalMilliseconds)ms</span>
}

@code {
    private DateTime startTime;
    private TimeSpan? latency;

    protected override async Task OnAfterRenderAsync(bool firstRender)
    {
        if (firstRender)
        {
            startTime = DateTime.UtcNow;
            var _ = await JS.InvokeAsync<string>("toString");
            latency = DateTime.UtcNow - startTime;
            StateHasChanged();
        }
    }
}
```

For a reasonable UI experience, we recommend a sustained UI latency of 250 ms or less.

::: moniker-end

::: moniker range=">= aspnetcore-5.0 < aspnetcore-6.0"

## Host configuration values

[Blazor Server apps](xref:blazor/hosting-models#blazor-server) can accept [Generic Host configuration values](xref:fundamentals/host/generic-host#host-configuration).

## Deployment

Using the [Blazor Server hosting model](xref:blazor/hosting-models#blazor-server), Blazor is executed on the server from within an ASP.NET Core app. UI updates, event handling, and JavaScript calls are handled over a [SignalR](xref:signalr/introduction) connection.

A web server capable of hosting an ASP.NET Core app is required. Visual Studio includes the **Blazor Server App** project template (`blazorserver` template when using the [`dotnet new`](/dotnet/core/tools/dotnet-new) command). For more information on Blazor project templates, see <xref:blazor/project-structure>.

## Scalability

When considering the scalability of a single server (scale up), the memory available to an app is likely the first resource that the app will exhaust as user demands increase. The available memory on the server affects the:

* Number of active circuits that a server can support.
* UI latency on the client.

For guidance on building secure and scalable Blazor server apps, see <xref:blazor/security/server/threat-mitigation>.

Each circuit uses approximately 250 KB of memory for a minimal *Hello World*-style app. The size of a circuit depends on the app's code and the state maintenance requirements associated with each component. We recommend that you measure resource demands during development for your app and infrastructure, but the following baseline can be a starting point in planning your deployment target: If you expect your app to support 5,000 concurrent users, consider budgeting at least 1.3 GB of server memory to the app (or ~273 KB per user).

## SignalR configuration

Blazor Server apps use ASP.NET Core SignalR to communicate with the browser. [SignalR's hosting and scaling conditions](xref:signalr/publish-to-azure-web-app) apply to Blazor Server apps.

Blazor works best when using WebSockets as the SignalR transport due to lower latency, reliability, and [security](xref:signalr/security). Long Polling is used by SignalR when WebSockets isn't available or when the app is explicitly configured to use Long Polling. When deploying to Azure App Service, configure the app to use WebSockets in the Azure portal settings for the service. For details on configuring the app for Azure App Service, see the [SignalR publishing guidelines](xref:signalr/publish-to-azure-web-app).

## Azure SignalR Service

We recommend using the [Azure SignalR Service](xref:signalr/scale#azure-signalr-service) for Blazor Server apps. The service works in conjunction with the app's Blazor Hub for scaling up a Blazor Server app to a large number of concurrent SignalR connections. In addition, the SignalR Service's global reach and high-performance data centers significantly aid in reducing latency due to geography.

> [!IMPORTANT]
> When [WebSockets](https://wikipedia.org/wiki/WebSocket) are disabled, Azure App Service simulates a real-time connection using HTTP Long Polling. HTTP Long Polling is noticeably slower than running with WebSockets enabled, which doesn't use polling to simulate a client-server connection.
>
> We recommend using WebSockets for Blazor Server apps deployed to Azure App Service. The [Azure SignalR Service](xref:signalr/scale#azure-signalr-service) uses WebSockets by default. If the app doesn't use the Azure SignalR Service, see <xref:signalr/publish-to-azure-web-app#configure-the-app-in-azure-app-service>.
>
> For more information, see:
>
> * [What is Azure SignalR Service?](/azure/azure-signalr/signalr-overview)
> * [Performance guide for Azure SignalR Service](/azure/azure-signalr/signalr-concept-performance#performance-factors)
> * <xref:signalr/publish-to-azure-web-app>

##### Configuration

To configure an app for the Azure SignalR Service, the app must support *sticky sessions*, where clients are redirected back to the same server when prerendering. The `ServerStickyMode` option or configuration value is set to `Required`. Typically, an app creates the configuration using **one** of the following approaches:

* `Startup.ConfigureServices`:

  ```csharp
  services.AddSignalR().AddAzureSignalR(options =>
  {
      options.ServerStickyMode = 
          Microsoft.Azure.SignalR.ServerStickyMode.Required;
  });
  ```

* Configuration (use **one** of the following approaches):

  * In `appsettings.json`:

    ```json
    "Azure:SignalR:StickyServerMode": "Required"
    ```

  * The app service's **Configuration** > **Application settings** in the Azure portal (**Name**: `Azure__SignalR__StickyServerMode`, **Value**: `Required`). This approach is adopted for the app automatically if you [provision the Azure SignalR Service](#provision-the-azure-signalr-service).

##### Provision the Azure SignalR Service

To provision the Azure SignalR Service for an app in Visual Studio:

1. Create an Azure Apps publish profile in Visual Studio for the Blazor Server app.
1. Add the **Azure SignalR Service** dependency to the profile. If the Azure subscription doesn't have a pre-existing Azure SignalR Service instance to assign to the app, select **Create a new Azure SignalR Service instance** to provision a new service instance.
1. Publish the app to Azure.

Provisioning the Azure SignalR Service in Visual Studio automatically [enables *sticky sessions*](#configuration) and adds the SignalR connection string to the app service's configuration.

<<<<<<< HEAD
## IIS
=======
#### Azure App Service

*This section only applies to apps not using the [Azure SignalR Service](#azure-signalr-service).*

When the Azure SignalR Service is ***not*** used, the App Service requires configuration for Application Request Routing (ARR) affinity and WebSockets. Clients connect their WebSockets directly to the app, not to the Azure SignalR Service.

Use the following guidance to configure the app:

* [Configure the app in Azure App Service](xref:signalr/publish-to-azure-web-app#configure-the-app-in-azure-app-service).
* [App Service Plan Limits](xref:signalr/publish-to-azure-web-app#app-service-plan-limits).

#### IIS
>>>>>>> 255a068c

When using IIS, enable:

* [WebSockets on IIS](xref:fundamentals/websockets#enabling-websockets-on-iis).
* [Sticky sessions with Application Request Routing](/iis/extensions/configuring-application-request-routing-arr/http-load-balancing-using-application-request-routing).

## Kubernetes

Create an ingress definition with the following [Kubernetes annotations for sticky sessions](https://kubernetes.github.io/ingress-nginx/examples/affinity/cookie/):

```yaml
apiVersion: extensions/v1beta1
kind: Ingress
metadata:
  name: <ingress-name>
  annotations:
    nginx.ingress.kubernetes.io/affinity: "cookie"
    nginx.ingress.kubernetes.io/session-cookie-name: "affinity"
    nginx.ingress.kubernetes.io/session-cookie-expires: "14400"
    nginx.ingress.kubernetes.io/session-cookie-max-age: "14400"
```

## Linux with Nginx

For SignalR WebSockets to function properly, confirm that the proxy's `Upgrade` and `Connection` headers are set to the following values and that `$connection_upgrade` is mapped to either:

* The Upgrade header value by default.
* `close` when the Upgrade header is missing or empty.

```
http {
    map $http_upgrade $connection_upgrade {
        default Upgrade;
        ''      close;
    }

    server {
        listen      80;
        server_name example.com *.example.com;
        location / {
            proxy_pass         http://localhost:5000;
            proxy_http_version 1.1;
            proxy_set_header   Upgrade $http_upgrade;
            proxy_set_header   Connection $connection_upgrade;
            proxy_set_header   Host $host;
            proxy_cache_bypass $http_upgrade;
            proxy_set_header   X-Forwarded-For $proxy_add_x_forwarded_for;
            proxy_set_header   X-Forwarded-Proto $scheme;
        }
    }
}
```

For more information, see the following articles:

* [NGINX as a WebSocket Proxy](https://www.nginx.com/blog/websocket-nginx/)
* [WebSocket proxying](http://nginx.org/docs/http/websocket.html)
* <xref:host-and-deploy/linux-nginx>

## Linux with Apache

To host a Blazor app behind Apache on Linux, configure `ProxyPass` for HTTP and WebSockets traffic.

In the following example:

* Kestrel server is running on the host machine.
* The app listens for traffic on port 5000.

```
ProxyRequests       On
ProxyPreserveHost   On
ProxyPassMatch      ^/_blazor/(.*) http://localhost:5000/_blazor/$1
ProxyPass           /_blazor ws://localhost:5000/_blazor
ProxyPass           / http://localhost:5000/
ProxyPassReverse    / http://localhost:5000/
```

Enable the following modules:

```
a2enmod   proxy
a2enmod   proxy_wstunnel
```

Check the browser console for WebSockets errors. Example errors:

* Firefox can't establish a connection to the server at ws://the-domain-name.tld/_blazor?id=XXX.
* Error: Failed to start the transport 'WebSockets': Error: There was an error with the transport.
* Error: Failed to start the transport 'LongPolling': TypeError: this.transport is undefined
* Error: Unable to connect to the server with any of the available transports. WebSockets failed
* Error: Cannot send data if the connection is not in the 'Connected' State.

For more information, see the [Apache documentation](https://httpd.apache.org/docs/current/mod/mod_proxy.html).

## Measure network latency

[JS interop](xref:blazor/js-interop/call-javascript-from-dotnet) can be used to measure network latency, as the following example demonstrates:

```razor
@inject IJSRuntime JS

@if (latency is null)
{
    <span>Calculating...</span>
}
else
{
    <span>@(latency.Value.TotalMilliseconds)ms</span>
}

@code {
    private DateTime startTime;
    private TimeSpan? latency;

    protected override async Task OnAfterRenderAsync(bool firstRender)
    {
        if (firstRender)
        {
            startTime = DateTime.UtcNow;
            var _ = await JS.InvokeAsync<string>("toString");
            latency = DateTime.UtcNow - startTime;
            StateHasChanged();
        }
    }
}
```

For a reasonable UI experience, we recommend a sustained UI latency of 250 ms or less.

::: moniker-end

::: moniker range="< aspnetcore-5.0"

## Host configuration values

[Blazor Server apps](xref:blazor/hosting-models#blazor-server) can accept [Generic Host configuration values](xref:fundamentals/host/generic-host#host-configuration).

## Deployment

Using the [Blazor Server hosting model](xref:blazor/hosting-models#blazor-server), Blazor is executed on the server from within an ASP.NET Core app. UI updates, event handling, and JavaScript calls are handled over a [SignalR](xref:signalr/introduction) connection.

A web server capable of hosting an ASP.NET Core app is required. Visual Studio includes the **Blazor Server App** project template (`blazorserver` template when using the [`dotnet new`](/dotnet/core/tools/dotnet-new) command). For more information on Blazor project templates, see <xref:blazor/project-structure>.

## Scalability

When considering the scalability of a single server (scale up), the memory available to an app is likely the first resource that the app will exhaust as user demands increase. The available memory on the server affects the:

* Number of active circuits that a server can support.
* UI latency on the client.

For guidance on building secure and scalable Blazor server apps, see <xref:blazor/security/server/threat-mitigation>.

Each circuit uses approximately 250 KB of memory for a minimal *Hello World*-style app. The size of a circuit depends on the app's code and the state maintenance requirements associated with each component. We recommend that you measure resource demands during development for your app and infrastructure, but the following baseline can be a starting point in planning your deployment target: If you expect your app to support 5,000 concurrent users, consider budgeting at least 1.3 GB of server memory to the app (or ~273 KB per user).

## SignalR configuration

Blazor Server apps use ASP.NET Core SignalR to communicate with the browser. [SignalR's hosting and scaling conditions](xref:signalr/publish-to-azure-web-app) apply to Blazor Server apps.

Blazor works best when using WebSockets as the SignalR transport due to lower latency, reliability, and [security](xref:signalr/security). Long Polling is used by SignalR when WebSockets isn't available or when the app is explicitly configured to use Long Polling. When deploying to Azure App Service, configure the app to use WebSockets in the Azure portal settings for the service. For details on configuring the app for Azure App Service, see the [SignalR publishing guidelines](xref:signalr/publish-to-azure-web-app).

## Azure SignalR Service

We recommend using the [Azure SignalR Service](xref:signalr/scale#azure-signalr-service) for Blazor Server apps. The service works in conjunction with the app's Blazor Hub for scaling up a Blazor Server app to a large number of concurrent SignalR connections. In addition, the SignalR Service's global reach and high-performance data centers significantly aid in reducing latency due to geography.

> [!IMPORTANT]
> When [WebSockets](https://wikipedia.org/wiki/WebSocket) are disabled, Azure App Service simulates a real-time connection using HTTP Long Polling. HTTP Long Polling is noticeably slower than running with WebSockets enabled, which doesn't use polling to simulate a client-server connection.
>
> We recommend using WebSockets for Blazor Server apps deployed to Azure App Service. The [Azure SignalR Service](xref:signalr/scale#azure-signalr-service) uses WebSockets by default. If the app doesn't use the Azure SignalR Service, see <xref:signalr/publish-to-azure-web-app#configure-the-app-in-azure-app-service>.
>
> For more information, see:
>
> * [What is Azure SignalR Service?](/azure/azure-signalr/signalr-overview)
> * [Performance guide for Azure SignalR Service](/azure/azure-signalr/signalr-concept-performance#performance-factors)
> * <xref:signalr/publish-to-azure-web-app>

##### Configuration

To configure an app for the Azure SignalR Service, the app must support *sticky sessions*, where clients are redirected back to the same server when prerendering. The `ServerStickyMode` option or configuration value is set to `Required`. Typically, an app creates the configuration using **one** of the following approaches:

* `Startup.ConfigureServices`:

  ```csharp
  services.AddSignalR().AddAzureSignalR(options =>
  {
      options.ServerStickyMode = 
          Microsoft.Azure.SignalR.ServerStickyMode.Required;
  });
  ```

* Configuration (use **one** of the following approaches):

  * In `appsettings.json`:

    ```json
    "Azure:SignalR:StickyServerMode": "Required"
    ```

  * The app service's **Configuration** > **Application settings** in the Azure portal (**Name**: `Azure__SignalR__StickyServerMode`, **Value**: `Required`). This approach is adopted for the app automatically if you [provision the Azure SignalR Service](#provision-the-azure-signalr-service).

##### Provision the Azure SignalR Service

To provision the Azure SignalR Service for an app in Visual Studio:

1. Create an Azure Apps publish profile in Visual Studio for the Blazor Server app.
1. Add the **Azure SignalR Service** dependency to the profile. If the Azure subscription doesn't have a pre-existing Azure SignalR Service instance to assign to the app, select **Create a new Azure SignalR Service instance** to provision a new service instance.
1. Publish the app to Azure.

Provisioning the Azure SignalR Service in Visual Studio automatically [enables *sticky sessions*](#configuration) and adds the SignalR connection string to the app service's configuration.

<<<<<<< HEAD
## IIS
=======
#### Azure App Service

*This section only applies to apps not using the [Azure SignalR Service](#azure-signalr-service).*

When the Azure SignalR Service is ***not*** used, the App Service requires configuration for Application Request Routing (ARR) affinity and WebSockets. Clients connect their WebSockets directly to the app, not to the Azure SignalR Service.

Use the following guidance to configure the app:

* [Configure the app in Azure App Service](xref:signalr/publish-to-azure-web-app#configure-the-app-in-azure-app-service).
* [App Service Plan Limits](xref:signalr/publish-to-azure-web-app#app-service-plan-limits).

#### IIS
>>>>>>> 255a068c

When using IIS, enable:

* [WebSockets on IIS](xref:fundamentals/websockets#enabling-websockets-on-iis).
* [Sticky sessions with Application Request Routing](/iis/extensions/configuring-application-request-routing-arr/http-load-balancing-using-application-request-routing).

## Kubernetes

Create an ingress definition with the following [Kubernetes annotations for sticky sessions](https://kubernetes.github.io/ingress-nginx/examples/affinity/cookie/):

```yaml
apiVersion: extensions/v1beta1
kind: Ingress
metadata:
  name: <ingress-name>
  annotations:
    nginx.ingress.kubernetes.io/affinity: "cookie"
    nginx.ingress.kubernetes.io/session-cookie-name: "affinity"
    nginx.ingress.kubernetes.io/session-cookie-expires: "14400"
    nginx.ingress.kubernetes.io/session-cookie-max-age: "14400"
```

## Linux with Nginx

For SignalR WebSockets to function properly, confirm that the proxy's `Upgrade` and `Connection` headers are set to the following values and that `$connection_upgrade` is mapped to either:

* The Upgrade header value by default.
* `close` when the Upgrade header is missing or empty.

```
http {
    map $http_upgrade $connection_upgrade {
        default Upgrade;
        ''      close;
    }

    server {
        listen      80;
        server_name example.com *.example.com
        location / {
            proxy_pass         http://localhost:5000;
            proxy_http_version 1.1;
            proxy_set_header   Upgrade $http_upgrade;
            proxy_set_header   Connection $connection_upgrade;
            proxy_set_header   Host $host;
            proxy_cache_bypass $http_upgrade;
            proxy_set_header   X-Forwarded-For $proxy_add_x_forwarded_for;
            proxy_set_header   X-Forwarded-Proto $scheme;
        }
    }
}
```

For more information, see the following articles:

* [NGINX as a WebSocket Proxy](https://www.nginx.com/blog/websocket-nginx/)
* [WebSocket proxying](http://nginx.org/docs/http/websocket.html)
* <xref:host-and-deploy/linux-nginx>

## Linux with Apache

To host a Blazor app behind Apache on Linux, configure `ProxyPass` for HTTP and WebSockets traffic.

In the following example:

* Kestrel server is running on the host machine.
* The app listens for traffic on port 5000.

```
ProxyRequests       On
ProxyPreserveHost   On
ProxyPassMatch      ^/_blazor/(.*) http://localhost:5000/_blazor/$1
ProxyPass           /_blazor ws://localhost:5000/_blazor
ProxyPass           / http://localhost:5000/
ProxyPassReverse    / http://localhost:5000/
```

Enable the following modules:

```
a2enmod   proxy
a2enmod   proxy_wstunnel
```

Check the browser console for WebSockets errors. Example errors:

* Firefox can't establish a connection to the server at ws://the-domain-name.tld/_blazor?id=XXX.
* Error: Failed to start the transport 'WebSockets': Error: There was an error with the transport.
* Error: Failed to start the transport 'LongPolling': TypeError: this.transport is undefined
* Error: Unable to connect to the server with any of the available transports. WebSockets failed
* Error: Cannot send data if the connection is not in the 'Connected' State.

For more information, see the [Apache documentation](https://httpd.apache.org/docs/current/mod/mod_proxy.html).

## Measure network latency

[JS interop](xref:blazor/js-interop/call-javascript-from-dotnet) can be used to measure network latency, as the following example demonstrates:

```razor
@inject IJSRuntime JS

@if (latency is null)
{
    <span>Calculating...</span>
}
else
{
    <span>@(latency.Value.TotalMilliseconds)ms</span>
}

@code {
    private DateTime startTime;
    private TimeSpan? latency;

    protected override async Task OnAfterRenderAsync(bool firstRender)
    {
        if (firstRender)
        {
            startTime = DateTime.UtcNow;
            var _ = await JS.InvokeAsync<string>("toString");
            latency = DateTime.UtcNow - startTime;
            StateHasChanged();
        }
    }
}
```

For a reasonable UI experience, we recommend a sustained UI latency of 250 ms or less.

::: moniker-end<|MERGE_RESOLUTION|>--- conflicted
+++ resolved
@@ -59,7 +59,7 @@
 > * [Performance guide for Azure SignalR Service](/azure/azure-signalr/signalr-concept-performance#performance-factors)
 > * <xref:signalr/publish-to-azure-web-app>
 
-##### Configuration
+### Configuration
 
 To configure an app for the Azure SignalR Service, the app must support *sticky sessions*, where clients are redirected back to the same server when prerendering. The `ServerStickyMode` option or configuration value is set to `Required`. Typically, an app creates the configuration using **one** of the following approaches:
 
@@ -83,7 +83,7 @@
 
   * The app service's **Configuration** > **Application settings** in the Azure portal (**Name**: `Azure__SignalR__StickyServerMode`, **Value**: `Required`). This approach is adopted for the app automatically if you [provision the Azure SignalR Service](#provision-the-azure-signalr-service).
 
-##### Provision the Azure SignalR Service
+### Provision the Azure SignalR Service
 
 To provision the Azure SignalR Service for an app in Visual Studio:
 
@@ -93,10 +93,7 @@
 
 Provisioning the Azure SignalR Service in Visual Studio automatically [enables *sticky sessions*](#configuration) and adds the SignalR connection string to the app service's configuration.
 
-<<<<<<< HEAD
-## IIS
-=======
-#### Azure App Service
+## Azure App Service
 
 *This section only applies to apps not using the [Azure SignalR Service](#azure-signalr-service).*
 
@@ -107,8 +104,7 @@
 * [Configure the app in Azure App Service](xref:signalr/publish-to-azure-web-app#configure-the-app-in-azure-app-service).
 * [App Service Plan Limits](xref:signalr/publish-to-azure-web-app#app-service-plan-limits).
 
-#### IIS
->>>>>>> 255a068c
+## IIS
 
 When using IIS, enable:
 
@@ -284,7 +280,7 @@
 > * [Performance guide for Azure SignalR Service](/azure/azure-signalr/signalr-concept-performance#performance-factors)
 > * <xref:signalr/publish-to-azure-web-app>
 
-##### Configuration
+### Configuration
 
 To configure an app for the Azure SignalR Service, the app must support *sticky sessions*, where clients are redirected back to the same server when prerendering. The `ServerStickyMode` option or configuration value is set to `Required`. Typically, an app creates the configuration using **one** of the following approaches:
 
@@ -308,7 +304,7 @@
 
   * The app service's **Configuration** > **Application settings** in the Azure portal (**Name**: `Azure__SignalR__StickyServerMode`, **Value**: `Required`). This approach is adopted for the app automatically if you [provision the Azure SignalR Service](#provision-the-azure-signalr-service).
 
-##### Provision the Azure SignalR Service
+### Provision the Azure SignalR Service
 
 To provision the Azure SignalR Service for an app in Visual Studio:
 
@@ -318,10 +314,7 @@
 
 Provisioning the Azure SignalR Service in Visual Studio automatically [enables *sticky sessions*](#configuration) and adds the SignalR connection string to the app service's configuration.
 
-<<<<<<< HEAD
-## IIS
-=======
-#### Azure App Service
+## Azure App Service
 
 *This section only applies to apps not using the [Azure SignalR Service](#azure-signalr-service).*
 
@@ -332,8 +325,7 @@
 * [Configure the app in Azure App Service](xref:signalr/publish-to-azure-web-app#configure-the-app-in-azure-app-service).
 * [App Service Plan Limits](xref:signalr/publish-to-azure-web-app#app-service-plan-limits).
 
-#### IIS
->>>>>>> 255a068c
+## IIS
 
 When using IIS, enable:
 
@@ -509,7 +501,7 @@
 > * [Performance guide for Azure SignalR Service](/azure/azure-signalr/signalr-concept-performance#performance-factors)
 > * <xref:signalr/publish-to-azure-web-app>
 
-##### Configuration
+### Configuration
 
 To configure an app for the Azure SignalR Service, the app must support *sticky sessions*, where clients are redirected back to the same server when prerendering. The `ServerStickyMode` option or configuration value is set to `Required`. Typically, an app creates the configuration using **one** of the following approaches:
 
@@ -533,7 +525,7 @@
 
   * The app service's **Configuration** > **Application settings** in the Azure portal (**Name**: `Azure__SignalR__StickyServerMode`, **Value**: `Required`). This approach is adopted for the app automatically if you [provision the Azure SignalR Service](#provision-the-azure-signalr-service).
 
-##### Provision the Azure SignalR Service
+### Provision the Azure SignalR Service
 
 To provision the Azure SignalR Service for an app in Visual Studio:
 
@@ -543,10 +535,7 @@
 
 Provisioning the Azure SignalR Service in Visual Studio automatically [enables *sticky sessions*](#configuration) and adds the SignalR connection string to the app service's configuration.
 
-<<<<<<< HEAD
-## IIS
-=======
-#### Azure App Service
+## Azure App Service
 
 *This section only applies to apps not using the [Azure SignalR Service](#azure-signalr-service).*
 
@@ -557,8 +546,7 @@
 * [Configure the app in Azure App Service](xref:signalr/publish-to-azure-web-app#configure-the-app-in-azure-app-service).
 * [App Service Plan Limits](xref:signalr/publish-to-azure-web-app#app-service-plan-limits).
 
-#### IIS
->>>>>>> 255a068c
+## IIS
 
 When using IIS, enable:
 
