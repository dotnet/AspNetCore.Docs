---
title: Host and deploy ASP.NET Core Blazor WebAssembly
author: guardrex
description: Learn how to host and deploy Blazor WebAssembly using ASP.NET Core, Content Delivery Networks (CDN), file servers, and GitHub Pages.
monikerRange: '>= aspnetcore-3.1'
ms.author: riande
ms.custom: mvc, linux-related-content
ms.date: 02/09/2024
uid: blazor/host-and-deploy/webassembly
---
# Host and deploy ASP.NET Core Blazor WebAssembly

[!INCLUDE[](~/includes/not-latest-version.md)]

This article explains how to host and deploy Blazor WebAssembly using ASP.NET Core, Content Delivery Networks (CDN), file servers, and GitHub Pages.

With the [Blazor WebAssembly hosting model](xref:blazor/hosting-models#blazor-webassembly):

* The Blazor app, its dependencies, and the .NET runtime are downloaded to the browser in parallel.
* The app is executed directly on the browser UI thread.

:::moniker range=">= aspnetcore-8.0"

This article pertains to the deployment scenario where the Blazor app is placed on a static hosting web server or service, .NET isn't used to serve the Blazor app. This strategy is covered in the [Standalone deployment](#standalone-deployment) section, which includes information on hosting a Blazor WebAssembly app as an IIS sub-app.

:::moniker-end

:::moniker range="< aspnetcore-8.0"

The following deployment strategies are supported:

* The Blazor app is served by an ASP.NET Core app. This strategy is covered in the [Hosted deployment with ASP.NET Core](#hosted-deployment-with-aspnet-core) section.
* The Blazor app is placed on a static hosting web server or service, where .NET isn't used to serve the Blazor app. This strategy is covered in the [Standalone deployment](#standalone-deployment) section, which includes information on hosting a Blazor WebAssembly app as an IIS sub-app.
* An ASP.NET Core app hosts multiple Blazor WebAssembly apps. For more information, see <xref:blazor/host-and-deploy/multiple-hosted-webassembly>.

:::moniker-end

:::moniker range=">= aspnetcore-8.0"

## Webcil packaging format for .NET assemblies

[Webcil](https://github.com/dotnet/runtime/blob/main/docs/design/mono/webcil.md) is a web-friendly packaging format for .NET assemblies designed to enable using Blazor WebAssembly in restrictive network environments. Webcil files use a standard WebAssembly wrapper, where the assemblies are deployed as WebAssembly files that use the standard `.wasm` file extension.

Webcil is the default packaging format when you publish a Blazor WebAssembly app. To disable the use of Webcil, set the following MS Build property in the app's project file:

```xml
<PropertyGroup>
  <WasmEnableWebcil>false</WasmEnableWebcil>
</PropertyGroup>
```

:::moniker-end

:::moniker range=">= aspnetcore-6.0"

## Ahead-of-time (AOT) compilation

Blazor WebAssembly supports ahead-of-time (AOT) compilation, where you can compile your .NET code directly into WebAssembly. AOT compilation results in runtime performance improvements at the expense of a larger app size.

:::moniker-end

:::moniker range=">= aspnetcore-8.0"

Without enabling AOT compilation, Blazor WebAssembly apps run on the browser using a .NET [Intermediate Language (IL)](/dotnet/standard/glossary#il) interpreter implemented in WebAssembly with partial [just-in-time (JIT)](/dotnet/standard/glossary#jit) runtime support, informally referred to as the *Jiterpreter*. Because the .NET IL code is interpreted, apps typically run slower than they would on a server-side .NET JIT runtime without any IL interpretation. AOT compilation addresses this performance issue by compiling an app's .NET code directly into WebAssembly for native WebAssembly execution by the browser. The AOT performance improvement can yield dramatic improvements for apps that execute CPU-intensive tasks. The drawback to using AOT compilation is that AOT-compiled apps are generally larger than their IL-interpreted counterparts, so they usually take longer to download to the client when first requested.

:::moniker-end

:::moniker range=">= aspnetcore-6.0 < aspnetcore-8.0"

Without enabling AOT compilation, Blazor WebAssembly apps run on the browser using a .NET [Intermediate Language (IL)](/dotnet/standard/glossary#il) interpreter implemented in WebAssembly. Because the .NET code is interpreted, apps typically run slower than they would on a server-side .NET [just-in-time (JIT)](/dotnet/standard/glossary#jit) runtime. AOT compilation addresses this performance issue by compiling an app's .NET code directly into WebAssembly for native WebAssembly execution by the browser. The AOT performance improvement can yield dramatic improvements for apps that execute CPU-intensive tasks. The drawback to using AOT compilation is that AOT-compiled apps are generally larger than their IL-interpreted counterparts, so they usually take longer to download to the client when first requested.

:::moniker-end

:::moniker range=">= aspnetcore-6.0"

For guidance on installing the .NET WebAssembly build tools, see <xref:blazor/tooling#net-webassembly-build-tools>.

To enable WebAssembly AOT compilation, add the `<RunAOTCompilation>` property set to `true` to the Blazor WebAssembly app's project file:

```xml
<PropertyGroup>
  <RunAOTCompilation>true</RunAOTCompilation>
</PropertyGroup>
```

To compile the app to WebAssembly, publish the app. Publishing the `Release` configuration ensures the .NET Intermediate Language (IL) linking is also run to reduce the size of the published app:

```dotnetcli
dotnet publish -c Release
```

WebAssembly AOT compilation is only performed when the project is published. AOT compilation isn't used when the project is run during development (`Development` environment) because AOT compilation usually takes several minutes on small projects and potentially much longer for larger projects. Reducing the build time for AOT compilation is under development for future releases of ASP.NET Core.

The size of an AOT-compiled Blazor WebAssembly app is generally larger than the size of the app if compiled into .NET IL:

* Although the size difference depends on the app, most AOT-compiled apps are about twice the size of their IL-compiled versions. This means that using AOT compilation trades off load-time performance for runtime performance. Whether this tradeoff is worth using AOT compilation depends on your app. Blazor WebAssembly apps that are CPU intensive generally benefit the most from AOT compilation.

* The larger size of an AOT-compiled app is due to two conditions:

  * More code is required to represent high-level .NET IL instructions in native WebAssembly.
  * AOT does ***not*** trim out managed DLLs when the app is published. Blazor requires the DLLs for [reflection metadata](/dotnet/csharp/advanced-topics/reflection-and-attributes/) and to support certain .NET runtime features. Requiring the DLLs on the client increases the download size but provides a more compatible .NET experience.

> [!NOTE]
> For [Mono](https://github.com/mono/mono)/WebAssembly MSBuild properties and targets, see [`WasmApp.Common.targets` (`dotnet/runtime` GitHub repository)](https://github.com/dotnet/runtime/blob/main/src/mono/wasm/build/WasmApp.Common.targets). Official documentation for common MSBuild properties is planned per [Document blazor msbuild configuration options (`dotnet/docs` #27395)](https://github.com/dotnet/docs/issues/27395).

:::moniker-end

:::moniker range=">= aspnetcore-8.0"

## Trim .NET IL after ahead-of-time (AOT) compilation

The `WasmStripILAfterAOT` MSBuild option enables removing the .NET Intermediate Language (IL) for compiled methods after performing AOT compilation to WebAssembly, which reduces the size of the `_framework` folder.

In the app's project file:

```xml
<PropertyGroup>
  <RunAOTCompilation>true</RunAOTCompilation>
  <WasmStripILAfterAOT>true</WasmStripILAfterAOT>
</PropertyGroup>
```

This setting trims away the IL code for most compiled methods, including methods from libraries and methods in the app. Not all compiled methods can be trimmed, as some are still required by the .NET interpreter at runtime.

To report a problem with the trimming option, [open an issue on the `dotnet/runtime` GitHub repository](https://github.com/dotnet/runtime/issues).

Disable the trimming property if it prevents your app from running normally:

```xml
<WasmStripILAfterAOT>false</WasmStripILAfterAOT>
```

:::moniker-end

:::moniker range=">= aspnetcore-6.0"

## Runtime relinking

One of the largest parts of a Blazor WebAssembly app is the WebAssembly-based .NET runtime (`dotnet.wasm`) that the browser must download when the app is first accessed by a user's browser. Relinking the .NET WebAssembly runtime trims unused runtime code and thus improves download speed.

Runtime relinking requires installation of the .NET WebAssembly build tools. For more information, see <xref:blazor/tooling#net-webassembly-build-tools>.

With the .NET WebAssembly build tools installed, runtime relinking is performed automatically when an app is **published** in the `Release` configuration. The size reduction is particularly dramatic when disabling globalization. For more information, see <xref:blazor/globalization-localization#invariant-globalization>.

> [!IMPORTANT]
> Runtime relinking trims class instance JavaScript-invokable .NET methods unless they're protected. For more information, see <xref:blazor/js-interop/call-dotnet-from-javascript#avoid-trimming-javascript-invokable-net-methods>.

:::moniker-end

## Customize how boot resources are loaded

Customize how boot resources are loaded using the `loadBootResource` API. For more information, see <xref:blazor/fundamentals/startup#load-boot-resources>.

## Compression

When a Blazor WebAssembly app is published, the output is statically compressed during publish to reduce the app's size and remove the overhead for runtime compression. The following compression algorithms are used:

* [Brotli](https://tools.ietf.org/html/rfc7932) (highest level)
* [Gzip](https://tools.ietf.org/html/rfc1952)

:::moniker range=">= aspnetcore-8.0"

Blazor relies on the host to serve the appropriate compressed files. When hosting a Blazor WebAssembly standalone app, additional work might be required to ensure that statically-compressed files are served:

:::moniker-end

:::moniker range="< aspnetcore-8.0"

Blazor relies on the host to serve the appropriate compressed files. When using an **ASP.NET Core Hosted** Blazor WebAssembly project, the host project is capable of performing content negotiation and serving the statically-compressed files. When hosting a Blazor WebAssembly standalone app, additional work might be required to ensure that statically-compressed files are served:

:::moniker-end

* For IIS `web.config` compression configuration, see the [IIS: Brotli and Gzip compression](#brotli-and-gzip-compression) section. 
* When hosting on static hosting solutions that don't support statically-compressed file content negotiation, consider configuring the app to fetch and decode Brotli compressed files:

Obtain the JavaScript Brotli decoder from the [`google/brotli` GitHub repository](https://github.com/google/brotli). The minified decoder file is named `decode.min.js` and found in the repository's [`js` folder](https://github.com/google/brotli/tree/master/js).
  
> [!NOTE]
> If the minified version of the `decode.js` script (`decode.min.js`) fails, try using the unminified version (`decode.js`) instead.

Update the app to use the decoder.
    
In the `wwwroot/index.html` file, set `autostart` to `false` on Blazor's `<script>` tag:
    
```html
<script src="_framework/blazor.webassembly.js" autostart="false"></script>
```
    
After Blazor's `<script>` tag and before the closing `</body>` tag, add the following JavaScript code `<script>` block.

:::moniker range=">= aspnetcore-8.0"

Blazor Web App:

```html
<script type="module">
  import { BrotliDecode } from './decode.min.js';
  Blazor.start({
    webAssembly: {
      loadBootResource: function (type, name, defaultUri, integrity) {
        if (type !== 'dotnetjs' && location.hostname !== 'localhost' && type !== 'configuration' && type !== 'manifest') {
          return (async function () {
            const response = await fetch(defaultUri + '.br', { cache: 'no-cache' });
            if (!response.ok) {
              throw new Error(response.statusText);
            }
            const originalResponseBuffer = await response.arrayBuffer();
            const originalResponseArray = new Int8Array(originalResponseBuffer);
            const decompressedResponseArray = BrotliDecode(originalResponseArray);
            const contentType = type === 
              'dotnetwasm' ? 'application/wasm' : 'application/octet-stream';
            return new Response(decompressedResponseArray, 
              { headers: { 'content-type': contentType } });
          })();
        }
      }
    }
  });
</script>
```

Standalone Blazor WebAssembly:

:::moniker-end

```html
<script type="module">
  import { BrotliDecode } from './decode.min.js';
  Blazor.start({
    loadBootResource: function (type, name, defaultUri, integrity) {
      if (type !== 'dotnetjs' && location.hostname !== 'localhost' && type !== 'configuration') {
        return (async function () {
          const response = await fetch(defaultUri + '.br', { cache: 'no-cache' });
          if (!response.ok) {
            throw new Error(response.statusText);
          }
          const originalResponseBuffer = await response.arrayBuffer();
          const originalResponseArray = new Int8Array(originalResponseBuffer);
          const decompressedResponseArray = BrotliDecode(originalResponseArray);
          const contentType = type === 
            'dotnetwasm' ? 'application/wasm' : 'application/octet-stream';
          return new Response(decompressedResponseArray, 
            { headers: { 'content-type': contentType } });
        })();
      }
    }
  });
</script>
```

For more information on loading boot resources, see <xref:blazor/fundamentals/startup#load-boot-resources>.

:::moniker range=">= aspnetcore-8.0"

To disable compression, add the `CompressionEnabled` MSBuild property to the app's project file and set the value to `false`:

```xml
<PropertyGroup>
  <CompressionEnabled>false</CompressionEnabled>
</PropertyGroup>
```

The `CompressionEnabled` property can be passed to the [`dotnet publish`](/dotnet/core/tools/dotnet-publish) command with the following syntax in a command shell:

```dotnetcli
dotnet publish -p:CompressionEnabled=false
```

:::moniker-end

:::moniker range="< aspnetcore-8.0"

To disable compression, add the `BlazorEnableCompression` MSBuild property to the app's project file and set the value to `false`:

```xml
<PropertyGroup>
  <BlazorEnableCompression>false</BlazorEnableCompression>
</PropertyGroup>
```

The `BlazorEnableCompression` property can be passed to the [`dotnet publish`](/dotnet/core/tools/dotnet-publish) command with the following syntax in a command shell:

```dotnetcli
dotnet publish -p:BlazorEnableCompression=false
```

:::moniker-end

## Rewrite URLs for correct routing

Routing requests for page components in a Blazor WebAssembly app isn't as straightforward as routing requests in a Blazor Server app. Consider a Blazor WebAssembly app with two components:

* `Main.razor`: Loads at the root of the app and contains a link to the `About` component (`href="About"`).
* `About.razor`: `About` component.

When the app's default document is requested using the browser's address bar (for example, `https://www.contoso.com/`):

1. The browser makes a request.
1. The default page is returned, which is usually `index.html`.
1. `index.html` bootstraps the app.
1. <xref:Microsoft.AspNetCore.Components.Routing.Router> component loads, and the Razor `Main` component is rendered.

In the Main page, selecting the link to the `About` component works on the client because the Blazor router stops the browser from making a request on the Internet to `www.contoso.com` for `About` and serves the rendered `About` component itself. All of the requests for internal endpoints *within the Blazor WebAssembly app* work the same way: Requests don't trigger browser-based requests to server-hosted resources on the Internet. The router handles the requests internally.

If a request is made using the browser's address bar for `www.contoso.com/About`, the request fails. No such resource exists on the app's Internet host, so a *404 - Not Found* response is returned.

Because browsers make requests to Internet-based hosts for client-side pages, web servers and hosting services must rewrite all requests for resources not physically on the server to the `index.html` page. When `index.html` is returned, the app's Blazor router takes over and responds with the correct resource.

When deploying to an IIS server, you can use the URL Rewrite Module with the app's published `web.config` file. For more information, see the [IIS](#iis) section.

:::moniker range="< aspnetcore-8.0"

## Hosted deployment with ASP.NET Core

A *hosted deployment* serves the Blazor WebAssembly app to browsers from an [ASP.NET Core app](xref:index) that runs on a web server.

The client Blazor WebAssembly app is published into the `/bin/Release/{TARGET FRAMEWORK}/publish/wwwroot` folder of the server app, along with any other static web assets of the server app. The two apps are deployed together. A web server that is capable of hosting an ASP.NET Core app is required. For a hosted deployment, Visual Studio includes the **Blazor WebAssembly App** project template (`blazorwasm` template when using the [`dotnet new`](/dotnet/core/tools/dotnet-new) command) with the **`Hosted`** option selected (`-ho|--hosted` when using the `dotnet new` command).

For more information, see the following articles:

* ASP.NET Core app hosting and deployment: <xref:host-and-deploy/index>
* Deployment to Azure App Service: <xref:tutorials/publish-to-azure-webapp-using-vs>
* Blazor project templates: <xref:blazor/project-structure>

## Hosted deployment of a framework-dependent executable for a specific platform

To deploy a hosted Blazor WebAssembly app as a [framework-dependent executable for a specific platform](/dotnet/core/deploying/#publish-framework-dependent) (not self-contained) use the following guidance based on the tooling in use.

### Visual Studio

By default, a [self-contained](/dotnet/core/deploying/#publish-self-contained) deployment is configured for a generated publish profile (`.pubxml`). Confirm that the **:::no-loc text="Server":::** project's publish profile contains the `<SelfContained>` MSBuild property set to `false`.

In the `.pubxml` publish profile file in the **:::no-loc text="Server":::** project's `Properties` folder:

```xml
<SelfContained>false</SelfContained>
```

Set the [Runtime Identifier (RID)](/dotnet/core/rid-catalog) using the **Target Runtime** setting in the **Settings** area of the **Publish** UI, which generates the `<RuntimeIdentifier>` MSBuild property in the publish profile:
  
```xml
<RuntimeIdentifier>{RID}</RuntimeIdentifier>
```

In the preceding configuration, the `{RID}` placeholder is the [Runtime Identifier (RID)](/dotnet/core/rid-catalog).

Publish the **:::no-loc text="Server":::** project in the **Release** configuration.

> [!NOTE]
> It's possible to publish an app with publish profile settings using the .NET CLI by passing `/p:PublishProfile={PROFILE}` to the [`dotnet publish` command](/dotnet/core/tools/dotnet-publish), where the `{PROFILE}` placeholder is the profile. For more information, see the *Publish profiles* and *Folder publish example* sections in the <xref:host-and-deploy/visual-studio-publish-profiles#publish-profiles> article. If you pass the RID in the [`dotnet publish` command](/dotnet/core/tools/dotnet-publish) and not in the publish profile, use the MSBuild property (`/p:RuntimeIdentifier`) with the command, ***not*** with the `-r|--runtime` option.

### .NET CLI

Configure a [self-contained](/dotnet/core/deploying/#publish-self-contained) deployment by placing the `<SelfContained>` MSBuild property in a `<PropertyGroup>` in the **:::no-loc text="Server":::** project's project file set to `false`:

```xml
<SelfContained>false</SelfContained>
```

> [!IMPORTANT]
> The `SelfContained` property must be placed in the **:::no-loc text="Server":::** project's project file. The property can't be set correctly with the [`dotnet publish` command](/dotnet/core/tools/dotnet-publish) using the `--no-self-contained` option or the MSBuild property `/p:SelfContained=false`.
  
Set the [Runtime Identifier (RID)](/dotnet/core/rid-catalog) using ***either*** of the following approaches:

* Option 1: Set the RID in a `<PropertyGroup>` in the **:::no-loc text="Server":::** project's project file:
  
  ```xml
  <RuntimeIdentifier>{RID}</RuntimeIdentifier>
  ```
    
  In the preceding configuration, the `{RID}` placeholder is the [Runtime Identifier (RID)](/dotnet/core/rid-catalog).
  
  Publish the app in the Release configuration from the **:::no-loc text="Server":::** project:
    
  ```dotnetcli
   dotnet publish -c Release
  ```

* Option 2: Pass the RID in the [`dotnet publish` command](/dotnet/core/tools/dotnet-publish) as the MSBuild property (`/p:RuntimeIdentifier`), ***not*** with the `-r|--runtime` option:
  
  ```dotnetcli
  dotnet publish -c Release /p:RuntimeIdentifier={RID}
  ```
    
  In the preceding command, the `{RID}` placeholder is the [Runtime Identifier (RID)](/dotnet/core/rid-catalog).

For more information, see the following articles:

* [.NET application publishing overview](/dotnet/core/deploying/)
* <xref:host-and-deploy/index>

:::moniker-end

:::moniker range="< aspnetcore-8.0"

## Hosted deployment with multiple Blazor WebAssembly apps

For more information, see <xref:blazor/host-and-deploy/multiple-hosted-webassembly>.

:::moniker-end

## Standalone deployment

A *standalone deployment* serves the Blazor WebAssembly app as a set of static files that are requested directly by clients. Any static file server is able to serve the Blazor app.

Standalone deployment assets are published into the `/bin/Release/{TARGET FRAMEWORK}/publish/wwwroot` folder.

### Azure App Service

Blazor WebAssembly apps can be deployed to Azure App Services on Windows, which hosts the app on [IIS](#iis).

Deploying a standalone Blazor WebAssembly app to Azure App Service for Linux isn't currently supported. We recommend hosting a standalone Blazor WebAssembly app using [Azure Static Web Apps](#azure-static-web-apps), which supports this scenario.

### Azure Static Web Apps

Deploy a Blazor WebAssembly app to Azure Static Web Apps using either of the following approaches:

* [Deploy from Visual Studio](#deploy-from-visual-studio)
* [Deploy from GitHub](#deploy-from-github)

#### Deploy from Visual Studio

To deploy from Visual Studio, create a publish profile for Azure Static Web Apps:

1. Save any unsaved work in the project, as a Visual Studio restart might be required during the process.

1. In Visual Studio's **Publish** UI, select **Target** > **Azure** > **Specific Target** > **Azure Static Web Apps** to create a [publish profile](xref:host-and-deploy/visual-studio-publish-profiles).

1. If the **Azure WebJobs Tools** component for Visual Studio isn't installed, a prompt appears to install the **ASP.NET and web development** component. Follow the prompts to install the tools using the Visual Studio Installer. Visual Studio closes and reopens automatically while installing the tools. After the tools are installed, start over at the first step to create the publish profile.

1. In the publish profile configuration, provide the **Subscription name**. Select an existing instance, or select **Create a new instance**. When creating a new instance in the Azure portal's **Create Static Web App** UI, set the **Deployment details** > **Source** to **Other**. Wait for the deployment to complete in the Azure portal before proceeding.

1. In the publish profile configuration, select the Azure Static Web Apps instance from the instance's resource group. Select **Finish** to create the publish profile. If Visual Studio prompts to install the Static Web Apps (SWA) CLI, install the CLI by following the prompts. The SWA CLI requires [NPM/Node.js (Visual Studio documentation)](/visualstudio/javascript/npm-package-management).

After the publish profile is created, deploy the app to the Azure Static Web Apps instance using the publish profile by selecting the **Publish** button.

#### Deploy from GitHub

To deploy from a GitHub repository, see [Tutorial: Building a static web app with Blazor in Azure Static Web Apps](/azure/static-web-apps/deploy-blazor).

### IIS

IIS is a capable static file server for Blazor apps. To configure IIS to host Blazor, see [Build a Static Website on IIS](/iis/manage/creating-websites/scenario-build-a-static-website-on-iis).

Published assets are created in the `/bin/Release/{TARGET FRAMEWORK}/publish` or `bin\Release\{TARGET FRAMEWORK}\browser-wasm\publish` folder, depending on which version of the SDK is used and where the `{TARGET FRAMEWORK}` placeholder is the target framework. Host the contents of the `publish` folder on the web server or hosting service.

#### web.config

When a Blazor project is published, a `web.config` file is created with the following IIS configuration:

* MIME types
* HTTP compression is enabled for the following MIME types:
  * `application/octet-stream`
  * `application/wasm`
* URL Rewrite Module rules are established:
  * Serve the sub-directory where the app's static assets reside (`wwwroot/{PATH REQUESTED}`).
  * Create SPA fallback routing so that requests for non-file assets are redirected to the app's default document in its static assets folder (`wwwroot/index.html`).
  
#### Use a custom `web.config`

To use a custom `web.config` file:

:::moniker range=">= aspnetcore-8.0"

1. Place the custom `web.config` file in the project's root folder.
1. Publish the project. For more information, see <xref:blazor/host-and-deploy/index>.

:::moniker-end

:::moniker range="< aspnetcore-8.0"

1. Place the custom `web.config` file in the project's root folder. For a hosted Blazor WebAssembly [solution](xref:blazor/tooling#visual-studio-solution-file-sln), place the file in the **:::no-loc text="Server":::** project's folder.
1. Publish the project. For a hosted Blazor WebAssembly solution, publish the solution from the **:::no-loc text="Server":::** project. For more information, see <xref:blazor/host-and-deploy/index>.

:::moniker-end

If the SDK's `web.config` generation or transformation during publish either doesn't move the file to published assets in the `publish` folder or modifies the custom configuration in your custom `web.config` file, use any of the following approaches as needed to take full control of the process:

* If the SDK doesn't generate the file, for example, in a standalone Blazor WebAssembly app at `/bin/Release/{TARGET FRAMEWORK}/publish/wwwroot` or `bin\Release\{TARGET FRAMEWORK}\browser-wasm\publish`, depending on which version of the SDK is used and where the `{TARGET FRAMEWORK}` placeholder is the target framework, set the `<PublishIISAssets>` property to `true` in the project file (`.csproj`). Usually for standalone WebAssembly apps, this is the only required setting to move a custom `web.config` file and prevent transformation of the file by the SDK.

  ```xml
  <PropertyGroup>
    <PublishIISAssets>true</PublishIISAssets>
  </PropertyGroup>
  ```

* Disable the SDK's `web.config` transformation in the project file (`.csproj`):

  ```xml
  <PropertyGroup>
    <IsTransformWebConfigDisabled>true</IsTransformWebConfigDisabled>
  </PropertyGroup>
  ```

* Add a custom target to the project file (`.csproj`) to move a custom `web.config` file. In the following example, the custom `web.config` file is placed by the developer at the root of the project. If the `web.config` file resides elsewhere, specify the path to the file in `SourceFiles`. The following example specifies the `publish` folder with `$(PublishDir)`, but provide a path to `DestinationFolder` for a custom output location.

  ```xml
  <Target Name="CopyWebConfig" AfterTargets="Publish">
    <Copy SourceFiles="web.config" DestinationFolder="$(PublishDir)" />
  </Target>
  ```

#### Install the URL Rewrite Module

The [URL Rewrite Module](https://www.iis.net/downloads/microsoft/url-rewrite) is required to rewrite URLs. The module isn't installed by default, and it isn't available for install as a Web Server (IIS) role service feature. The module must be downloaded from the IIS website. Use the Web Platform Installer to install the module:

1. Locally, navigate to the [URL Rewrite Module downloads page](https://www.iis.net/downloads/microsoft/url-rewrite#additionalDownloads). For the English version, select **WebPI** to download the WebPI installer. For other languages, select the appropriate architecture for the server (x86/x64) to download the installer.
1. Copy the installer to the server. Run the installer. Select the **Install** button and accept the license terms. A server restart isn't required after the install completes.

#### Configure the website

Set the website's **Physical path** to the app's folder. The folder contains:

* The `web.config` file that IIS uses to configure the website, including the required redirect rules and file content types.
* The app's static asset folder.

#### Host as an IIS sub-app

If a standalone app is hosted as an IIS sub-app, perform either of the following:

* Disable the inherited ASP.NET Core Module handler.

  Remove the handler in the Blazor app's published `web.config` file by adding a `<handlers>` section to the `<system.webServer>` section of the file:

  ```xml
  <handlers>
    <remove name="aspNetCore" />
  </handlers>
  ```

* Disable inheritance of the root (parent) app's `<system.webServer>` section using a `<location>` element with `inheritInChildApplications` set to `false`:

  ```xml
  <?xml version="1.0" encoding="utf-8"?>
  <configuration>
    <location path="." inheritInChildApplications="false">
      <system.webServer>
        <handlers>
          <add name="aspNetCore" ... />
        </handlers>
        <aspNetCore ... />
      </system.webServer>
    </location>
  </configuration>
  ```
  
  > [!NOTE]
  > Disabling inheritance of the root (parent) app's `<system.webServer>` section is the default configuration for published apps using the .NET SDK.

Removing the handler or disabling inheritance is performed in addition to [configuring the app's base path](xref:blazor/host-and-deploy/index#app-base-path). Set the app base path in the app's `index.html` file to the IIS alias used when configuring the sub-app in IIS.

Configure the app's base path by following the guidance in the <xref:blazor/host-and-deploy/index#app-base-path> article.

#### Brotli and Gzip compression

:::moniker range=">= aspnetcore-8.0"

*This section only applies to standalone Blazor WebAssembly apps.*

:::moniker-end

:::moniker range="< aspnetcore-8.0"

*This section only applies to standalone Blazor WebAssembly apps. Hosted Blazor apps use a default ASP.NET Core app `web.config` file, not the file linked in this section.*

:::moniker-end

IIS can be configured via `web.config` to serve Brotli or Gzip compressed Blazor assets for standalone Blazor WebAssembly apps. For an example configuration file, see [`web.config`](https://github.com/dotnet/AspNetCore.Docs/blob/main/aspnetcore/blazor/host-and-deploy/webassembly/_samples/web.config?raw=true).

Additional configuration of the example `web.config` file might be required in the following scenarios:

* The app's specification calls for either of the following:
  * Serving compressed files that aren't configured by the example `web.config` file.
  * Serving compressed files configured by the example `web.config` file in an uncompressed format.
* The server's IIS configuration (for example, `applicationHost.config`) provides server-level IIS defaults. Depending on the server-level configuration, the app might require a different IIS configuration than what the example `web.config` file contains.

For more information on custom `web.config` files, see the [Use a custom `web.config`](#use-a-custom-webconfig) section.

#### Troubleshooting

If a *500 - Internal Server Error* is received and IIS Manager throws errors when attempting to access the website's configuration, confirm that the URL Rewrite Module is installed. When the module isn't installed, the `web.config` file can't be parsed by IIS. This prevents the IIS Manager from loading the website's configuration and the website from serving Blazor's static files.

For more information on troubleshooting deployments to IIS, see <xref:test/troubleshoot-azure-iis>.

### Azure Storage

[Azure Storage](/azure/storage/) static file hosting allows serverless Blazor app hosting. Custom domain names, the Azure Content Delivery Network (CDN), and HTTPS are supported.

When the blob service is enabled for static website hosting on a storage account:

* Set the **Index document name** to `index.html`.
* Set the **Error document path** to `index.html`. Razor components and other non-file endpoints don't reside at physical paths in the static content stored by the blob service. When a request for one of these resources is received that the Blazor router should handle, the *404 - Not Found* error generated by the blob service routes the request to the **Error document path**. The `index.html` blob is returned, and the Blazor router loads and processes the path.

If files aren't loaded at runtime due to inappropriate MIME types in the files' `Content-Type` headers, take either of the following actions:

* Configure your tooling to set the correct MIME types (`Content-Type` headers) when the files are deployed.
* Change the MIME types (`Content-Type` headers) for the files after the app is deployed.

  In Storage Explorer (Azure portal) for each file:
  
  1. Right-click the file and select **Properties**.
  1. Set the **ContentType** and select the **Save** button.

For more information, see [Static website hosting in Azure Storage](/azure/storage/blobs/storage-blob-static-website).

### Nginx

The following `nginx.conf` file is simplified to show how to configure Nginx to send the `index.html` file whenever it can't find a corresponding file on disk.

```
events { }
http {
    server {
        listen 80;

        location / {
            root      /usr/share/nginx/html;
            try_files $uri $uri/ /index.html =404;
        }
    }
}
```

When setting the [NGINX burst rate limit](https://www.nginx.com/blog/rate-limiting-nginx/#bursts) with [`limit_req`](https://nginx.org/docs/http/ngx_http_limit_req_module.html#limit_req), Blazor WebAssembly apps may require a large `burst` parameter value to accommodate the relatively large number of requests made by an app. Initially, set the value to at least 60:

```
http {
    server {
        ...

        location / {
            ...

            limit_req zone=one burst=60 nodelay;
        }
    }
}
```

Increase the value if browser developer tools or a network traffic tool indicates that requests are receiving a *503 - Service Unavailable* status code.

For more information on production Nginx web server configuration, see [Creating NGINX Plus and NGINX Configuration Files](https://docs.nginx.com/nginx/admin-guide/basic-functionality/managing-configuration-files/).

### Apache

To deploy a Blazor WebAssembly app to CentOS 7 or later:

1. Create the Apache configuration file. The following example is a simplified configuration file (`blazorapp.config`):

:::moniker range=">= aspnetcore-8.0"

   ```
   <VirtualHost *:80>
       ServerName www.example.com
       ServerAlias *.example.com

       DocumentRoot "/var/www/blazorapp"
       ErrorDocument 404 /index.html

       AddType application/wasm .wasm
   
       <Directory "/var/www/blazorapp">
           Options -Indexes
           AllowOverride None
       </Directory>

       <IfModule mod_deflate.c>
           AddOutputFilterByType DEFLATE text/css
           AddOutputFilterByType DEFLATE application/javascript
           AddOutputFilterByType DEFLATE text/html
           AddOutputFilterByType DEFLATE application/octet-stream
           AddOutputFilterByType DEFLATE application/wasm
           <IfModule mod_setenvif.c>
         BrowserMatch ^Mozilla/4 gzip-only-text/html
         BrowserMatch ^Mozilla/4.0[678] no-gzip
         BrowserMatch bMSIE !no-gzip !gzip-only-text/html
     </IfModule>
       </IfModule>

       ErrorLog /var/log/httpd/blazorapp-error.log
       CustomLog /var/log/httpd/blazorapp-access.log common
   </VirtualHost>
   ```

:::moniker-end

:::moniker range="< aspnetcore-8.0"

   ```
   <VirtualHost *:80>
       ServerName www.example.com
       ServerAlias *.example.com

       DocumentRoot "/var/www/blazorapp"
       ErrorDocument 404 /index.html

       AddType application/wasm .wasm
       AddType application/octet-stream .dll
   
       <Directory "/var/www/blazorapp">
           Options -Indexes
           AllowOverride None
       </Directory>

       <IfModule mod_deflate.c>
           AddOutputFilterByType DEFLATE text/css
           AddOutputFilterByType DEFLATE application/javascript
           AddOutputFilterByType DEFLATE text/html
           AddOutputFilterByType DEFLATE application/octet-stream
           AddOutputFilterByType DEFLATE application/wasm
           <IfModule mod_setenvif.c>
         BrowserMatch ^Mozilla/4 gzip-only-text/html
         BrowserMatch ^Mozilla/4.0[678] no-gzip
         BrowserMatch bMSIE !no-gzip !gzip-only-text/html
     </IfModule>
       </IfModule>

       ErrorLog /var/log/httpd/blazorapp-error.log
       CustomLog /var/log/httpd/blazorapp-access.log common
   </VirtualHost>
   ```

:::moniker-end

1. Place the Apache configuration file into the `/etc/httpd/conf.d/` directory, which is the default Apache configuration directory in CentOS 7.

1. Place the app's files into the `/var/www/blazorapp` directory (the location specified to `DocumentRoot` in the configuration file).

1. Restart the Apache service.

For more information, see [`mod_mime`](https://httpd.apache.org/docs/2.4/mod/mod_mime.html) and [`mod_deflate`](https://httpd.apache.org/docs/current/mod/mod_deflate.html).

### GitHub Pages

The default GitHub Action, which deploys pages, skips deployment of folders starting with underscore, for example, the `_framework` folder. To deploy folders starting with underscore, add an empty `.nojekyll` file to the Git branch.

Git treats JavaScript (JS) files, such as `blazor.webassembly.js`, as text and converts line endings from CRLF (carriage return-line feed) to LF (line feed) in the deployment pipeline. These changes to JS files produce different file hashes than Blazor sends to the client in the `blazor.boot.json` file. The mismatches result in integrity check failures on the client. One approach to solving this problem is to add a `.gitattributes` file with `*.js binary` line before adding the app's assets to the Git branch. The `*.js binary` line configures Git to treat JS files as binary files, which avoids processing the files in the deployment pipeline. The file hashes of the unprocessed files match the entries in the `blazor.boot.json` file, and client-side integrity checks pass. For more information, see <xref:blazor/host-and-deploy/webassembly-caching/index>.

To handle URL rewrites, add a `wwwroot/404.html` file with a script that handles redirecting the request to the `index.html` page. For an example, see the [`SteveSandersonMS/BlazorOnGitHubPages` GitHub repository](https://github.com/SteveSandersonMS/BlazorOnGitHubPages):

* [`wwwroot/404.html`](https://github.com/SteveSandersonMS/BlazorOnGitHubPages/blob/master/wwwroot/404.html)
* [Live site](https://stevesandersonms.github.io/BlazorOnGitHubPages/)

When using a project site instead of an organization site, update the `<base>` tag in `wwwroot/index.html`. Set the `href` attribute value to the GitHub repository name with a trailing slash (for example, `/my-repository/`). In the [`SteveSandersonMS/BlazorOnGitHubPages` GitHub repository](https://github.com/SteveSandersonMS/BlazorOnGitHubPages), the base `href` is updated at publish by the [`.github/workflows/main.yml` configuration file](https://github.com/SteveSandersonMS/BlazorOnGitHubPages/blob/master/.github/workflows/main.yml).

> [!NOTE]
> The [`SteveSandersonMS/BlazorOnGitHubPages` GitHub repository](https://github.com/SteveSandersonMS/BlazorOnGitHubPages) isn't owned, maintained, or supported by the .NET Foundation or Microsoft.

### Standalone with Docker

A standalone Blazor WebAssembly app is published as a set of static files for hosting by a static file server.

To host the app in Docker:

* Choose a Docker container with web server support, such as Ngnix or Apache.
* Copy the `publish` folder assets to a location folder defined in the web server for serving static files.
* Apply additional configuration as needed to serve the Blazor WebAssembly app.

For configuration guidance, see the following resources:

* [Nginx](#nginx) section or [Apache](#apache) section of this article
* [Docker Documentation](https://docs.docker.com/)

## Host configuration values

[Blazor WebAssembly apps](xref:blazor/hosting-models#blazor-webassembly) can accept the following host configuration values as command-line arguments at runtime in the development environment.

### Content root

The `--contentroot` argument sets the absolute path to the directory that contains the app's content files ([content root](xref:fundamentals/index#content-root)). In the following examples, `/content-root-path` is the app's content root path.

* Pass the argument when running the app locally at a command prompt. From the app's directory, execute:

  ```dotnetcli
  dotnet run --contentroot=/content-root-path
  ```

* Add an entry to the app's `launchSettings.json` file in the **IIS Express** profile. This setting is used when the app is run with the Visual Studio Debugger and from a command prompt with `dotnet run`.

  ```json
  "commandLineArgs": "--contentroot=/content-root-path"
  ```

* In Visual Studio, specify the argument in **Properties** > **Debug** > **Application arguments**. Setting the argument in the Visual Studio property page adds the argument to the `launchSettings.json` file.

  ```console
  --contentroot=/content-root-path
  ```

### Path base

The `--pathbase` argument sets the app base path for an app run locally with a non-root relative URL path (the `<base>` tag `href` is set to a path other than `/` for staging and production). In the following examples, `/relative-URL-path` is the app's path base. For more information, see [App base path](xref:blazor/host-and-deploy/index#app-base-path).

> [!IMPORTANT]
> Unlike the path provided to `href` of the `<base>` tag, don't include a trailing slash (`/`) when passing the `--pathbase` argument value. If the app base path is provided in the `<base>` tag as `<base href="/CoolApp/">` (includes a trailing slash), pass the command-line argument value as `--pathbase=/CoolApp` (no trailing slash).

* Pass the argument when running the app locally at a command prompt. From the app's directory, execute:

  ```dotnetcli
  dotnet run --pathbase=/relative-URL-path
  ```

* Add an entry to the app's `launchSettings.json` file in the **IIS Express** profile. This setting is used when running the app with the Visual Studio Debugger and from a command prompt with `dotnet run`.

  ```json
  "commandLineArgs": "--pathbase=/relative-URL-path"
  ```

* In Visual Studio, specify the argument in **Properties** > **Debug** > **Application arguments**. Setting the argument in the Visual Studio property page adds the argument to the `launchSettings.json` file.

  ```console
  --pathbase=/relative-URL-path
  ```

### URLs

The `--urls` argument sets the IP addresses or host addresses with ports and protocols to listen on for requests.

* Pass the argument when running the app locally at a command prompt. From the app's directory, execute:

  ```dotnetcli
  dotnet run --urls=http://127.0.0.1:0
  ```

* Add an entry to the app's `launchSettings.json` file in the **IIS Express** profile. This setting is used when running the app with the Visual Studio Debugger and from a command prompt with `dotnet run`.

  ```json
  "commandLineArgs": "--urls=http://127.0.0.1:0"
  ```

* In Visual Studio, specify the argument in **Properties** > **Debug** > **Application arguments**. Setting the argument in the Visual Studio property page adds the argument to the `launchSettings.json` file.

  ```console
  --urls=http://127.0.0.1:0
  ```

:::moniker range="< aspnetcore-8.0"

## Hosted deployment on Linux (Nginx)

Configure the app with <xref:Microsoft.AspNetCore.Builder.ForwardedHeadersOptions> to forward the `X-Forwarded-For` and `X-Forwarded-Proto` headers by following the guidance in <xref:host-and-deploy/proxy-load-balancer>.

For more information on setting the app's base path, including sub-app path configuration, see <xref:blazor/host-and-deploy/index#app-base-path>.

Follow the guidance for an [ASP.NET Core SignalR app](xref:signalr/scale#linux-with-nginx) with the following changes:

* Remove the configuration for proxy buffering (`proxy_buffering off;`) because the setting only applies to [Server-Sent Events (SSE)](https://developer.mozilla.org/docs/Web/API/Server-sent_events), which aren't relevant to Blazor app client-server interactions.
* Change the `location` path from `/hubroute` (`location /hubroute { ... }`) to the sub-app path `/{PATH}` (`location /{PATH} { ... }`), where the `{PATH}` placeholder is the sub-app path.

  The following example configures the server for an app that responds to requests at the root path `/`:

  ```
  http {
      server {
          ...
          location / {
              ...
          }
      }
  }
  ```

  The following example configures the sub-app path of `/blazor`:

  ```
  http {
      server {
          ...
          location /blazor {
              ...
          }
      }
  }
  ```

For more information and configuration guidance, consult the following resources:

* <xref:host-and-deploy/linux-nginx>
* Nginx documentation:
  * [NGINX as a WebSocket Proxy](https://www.nginx.com/blog/websocket-nginx/)
  * [WebSocket proxying](http://nginx.org/docs/http/websocket.html)
* Developers on non-Microsoft support forums:
  * [Stack Overflow (tag: `blazor`)](https://stackoverflow.com/questions/tagged/blazor)
  * [ASP.NET Core Slack Team](https://join.slack.com/t/aspnetcore/shared_invite/zt-1mv5487zb-EOZxJ1iqb0A0ajowEbxByQ)
  * [Blazor Gitter](https://gitter.im/aspnet/Blazor)

<!-- HOLD FOR FUTURE WORK

## Hosted deployment on Linux (Apache)

Configure the app with <xref:Microsoft.AspNetCore.Builder.ForwardedHeadersOptions> to forward the `X-Forwarded-For` and `X-Forwarded-Proto` headers by following the guidance in <xref:host-and-deploy/proxy-load-balancer>.

For more information on setting the app's base path, including sub-app path configuration, see <xref:blazor/host-and-deploy/index#app-base-path>.

The following example hosts the app at a root URL (no sub-app path):

```
<VirtualHost *:*>
    RequestHeader set "X-Forwarded-Proto" expr=%{REQUEST_SCHEME}
</VirtualHost>

<VirtualHost *:80>
    ProxyPreserveHost On
    ProxyPass         / http://localhost:5000/
    ProxyPassReverse  / http://localhost:5000/
    ProxyPassMatch    ^/_blazor/(.*) http://localhost:5000/_blazor/$1
    ProxyPass         /_blazor ws://localhost:5000/_blazor
    ServerName        www.example.com
    ServerAlias       *.example.com
    ErrorLog          ${APACHE_LOG_DIR}helloapp-error.log
    CustomLog         ${APACHE_LOG_DIR}helloapp-access.log common
</VirtualHost>
```

To configure the server to host the app at a sub-app path, the `{PATH}` placeholder in the following entires is the sub-app path:

```
<VirtualHost *:*>
    RequestHeader set "X-Forwarded-Proto" expr=%{REQUEST_SCHEME}
</VirtualHost>

<VirtualHost *:80>
    ProxyPreserveHost On
    ProxyPass         / http://localhost:5000/{PATH}
    ProxyPassReverse  / http://localhost:5000/{PATH}
    ProxyPassMatch    ^/_blazor/(.*) http://localhost:5000/{PATH}/_blazor/$1
    ProxyPass         /_blazor ws://localhost:5000/{PATH}/_blazor
    ServerName        www.example.com
    ServerAlias       *.example.com
    ErrorLog          ${APACHE_LOG_DIR}helloapp-error.log
    CustomLog         ${APACHE_LOG_DIR}helloapp-access.log common
</VirtualHost>
```

For an app that responds to requests at `/blazor`:

```
<VirtualHost *:*>
    RequestHeader set "X-Forwarded-Proto" expr=%{REQUEST_SCHEME}
</VirtualHost>

<VirtualHost *:80>
    ProxyPreserveHost On
    ProxyPass         / http://localhost:5000/blazor
    ProxyPassReverse  / http://localhost:5000/blazor
    ProxyPassMatch    ^/_blazor/(.*) http://localhost:5000/blazor/_blazor/$1
    ProxyPass         /_blazor ws://localhost:5000/blazor/_blazor
    ServerName        www.example.com
    ServerAlias       *.example.com
    ErrorLog          ${APACHE_LOG_DIR}helloapp-error.log
    CustomLog         ${APACHE_LOG_DIR}helloapp-access.log common
</VirtualHost>
```

For more information and configuration guidance, consult the following resources:

* <xref:host-and-deploy/linux-apache>
* [Apache documentation](https://httpd.apache.org/docs/current/mod/mod_proxy.html)
* Developers on non-Microsoft support forums:
  * [Stack Overflow (tag: `blazor`)](https://stackoverflow.com/questions/tagged/blazor)
  * [ASP.NET Core Slack Team](https://join.slack.com/t/aspnetcore/shared_invite/zt-1mv5487zb-EOZxJ1iqb0A0ajowEbxByQ)
  * [Blazor Gitter](https://gitter.im/aspnet/Blazor)

-->

:::moniker-end

:::moniker range=">= aspnetcore-5.0"

## Configure the Trimmer

Blazor performs Intermediate Language (IL) trimming on each Release build to remove unnecessary IL from the output assemblies. For more information, see <xref:blazor/host-and-deploy/configure-trimmer>.

:::moniker-end

:::moniker range="< aspnetcore-5.0"

## Configure the Linker

Blazor performs Intermediate Language (IL) linking on each Release build to remove unnecessary IL from the output assemblies. For more information, see <xref:blazor/host-and-deploy/configure-linker>.

:::moniker-end

:::moniker range=">= aspnetcore-5.0"

## Change the file name extension of DLL files

*This section applies to ASP.NET Core 6.x and 7.x. In ASP.NET Core in .NET 8 or later, .NET assemblies are deployed as WebAssembly files (`.wasm`) using the Webcil file format. In ASP.NET Core in .NET 8 or later, this section only applies if the Webcil file format has been disabled in the app's project file.*

If a firewall, anti-virus program, or network security appliance is blocking the transmission of the app's dynamic-link library (DLL) files (`.dll`), you can follow the guidance in this section to change the file name extensions of the app's published DLL files.

:::moniker-end

:::moniker range=">= aspnetcore-8.0"

> [!NOTE]
> Changing the file name extensions of the app's DLL files might not resolve the problem because many security systems scan the content of the app's files, not merely check file extensions.
>
> For a more robust approach in environments that block the download and execution of DLL files, use ASP.NET Core in .NET 8 or later, which by default packages .NET assemblies as WebAssembly files (`.wasm`) using the [Webcil](https://github.com/dotnet/runtime/blob/main/docs/design/mono/webcil.md) file format. For more information, see the *Webcil packaging format for .NET assemblies* section in an 8.0 or later version of this article.
>
> Third-party approaches exist for dealing with this problem. For more information, see the resources at [Awesome Blazor](https://github.com/AdrienTorris/awesome-blazor).

:::moniker-end

:::moniker range=">= aspnetcore-5.0 < aspnetcore-8.0"

> [!NOTE]
> Changing the file name extensions of the app's DLL files might not resolve the problem because many security systems scan the content of the app's files, not merely check file extensions.
>
> For a more robust approach in environments that block the download and execution of DLL files, take ***either*** of the following approaches:
>
> * Use ASP.NET Core in .NET 8 or later, which by default packages .NET assemblies as WebAssembly files (`.wasm`) using the [Webcil](https://github.com/dotnet/runtime/blob/main/docs/design/mono/webcil.md) file format. For more information, see the *Webcil packaging format for .NET assemblies* section in an 8.0 or later version of this article.
> * In ASP.NET Core in .NET 6 or later, use a [custom deployment layout](xref:blazor/host-and-deploy/webassembly-deployment-layout).
>
> Third-party approaches exist for dealing with this problem. For more information, see the resources at [Awesome Blazor](https://github.com/AdrienTorris/awesome-blazor).

:::moniker-end

:::moniker range=">= aspnetcore-5.0"

After publishing the app, use a shell script or DevOps build pipeline to rename `.dll` files to use a different file extension in the directory of the app's published output.

In the following examples:

* PowerShell (PS) is used to update the file extensions.
* `.dll` files are renamed to use the `.bin` file extension from the command line.
* Files listed in the published `blazor.boot.json` file with a `.dll` file extension are updated to the `.bin` file extension.
* If service worker assets are also in use, a PowerShell command updates the `.dll` files listed in the `service-worker-assets.js` file to the `.bin` file extension.

To use a different file extension than `.bin`, replace `.bin` in the following commands with the desired file extension.

On Windows:

```powershell
dir {PATH} | rename-item -NewName { $_.name -replace ".dll\b",".bin" }
((Get-Content {PATH}\blazor.boot.json -Raw) -replace '.dll"','.bin"') | Set-Content {PATH}\blazor.boot.json
```

In the preceding command, the `{PATH}` placeholder is the path to the published `_framework` folder (for example, `.\bin\Release\net6.0\browser-wasm\publish\wwwroot\_framework` from the project's root folder).

If service worker assets are also in use:

```powershell
((Get-Content {PATH}\service-worker-assets.js -Raw) -replace '.dll"','.bin"') | Set-Content {PATH}\service-worker-assets.js
```

In the preceding command, the `{PATH}` placeholder is the path to the published `service-worker-assets.js` file.

On Linux or macOS:

```console
for f in {PATH}/*; do mv "$f" "`echo $f | sed -e 's/\.dll/.bin/g'`"; done
sed -i 's/\.dll"/.bin"/g' {PATH}/blazor.boot.json
```

In the preceding command, the `{PATH}` placeholder is the path to the published `_framework` folder (for example, `.\bin\Release\net6.0\browser-wasm\publish\wwwroot\_framework` from the project's root folder).

If service worker assets are also in use:

```console
sed -i 's/\.dll"/.bin"/g' {PATH}/service-worker-assets.js
```

In the preceding command, the `{PATH}` placeholder is the path to the published `service-worker-assets.js` file.

To address the compressed `blazor.boot.json.gz` and `blazor.boot.json.br` files, adopt either of the following approaches:

* Remove the compressed `blazor.boot.json.gz` and `blazor.boot.json.br` files. **Compression is disabled with this approach.**
* Recompress the updated `blazor.boot.json` file.

The preceding guidance for the compressed `blazor.boot.json` file also applies when service worker assets are in use. Remove or recompress `service-worker-assets.js.br` and `service-worker-assets.js.gz`. Otherwise, file integrity checks fail in the browser.

The following Windows example for .NET 6 uses a PowerShell script placed at the root of the project. The following script, which disables compression, is the basis for further modification if you wish to recompress the `blazor.boot.json` file.

`ChangeDLLExtensions.ps1:`:

```powershell
param([string]$filepath,[string]$tfm)
dir $filepath\bin\Release\$tfm\browser-wasm\publish\wwwroot\_framework | rename-item -NewName { $_.name -replace ".dll\b",".bin" }
((Get-Content $filepath\bin\Release\$tfm\browser-wasm\publish\wwwroot\_framework\blazor.boot.json -Raw) -replace '.dll"','.bin"') | Set-Content $filepath\bin\Release\$tfm\browser-wasm\publish\wwwroot\_framework\blazor.boot.json
Remove-Item $filepath\bin\Release\$tfm\browser-wasm\publish\wwwroot\_framework\blazor.boot.json.gz
Remove-Item $filepath\bin\Release\$tfm\browser-wasm\publish\wwwroot\_framework\blazor.boot.json.br
```

If service worker assets are also in use, add the following commands:

```powershell
((Get-Content $filepath\bin\Release\$tfm\browser-wasm\publish\wwwroot\service-worker-assets.js -Raw) -replace '.dll"','.bin"') | Set-Content $filepath\bin\Release\$tfm\browser-wasm\publish\wwwroot\_framework\wwwroot\service-worker-assets.js
Remove-Item $filepath\bin\Release\$tfm\browser-wasm\publish\wwwroot\_framework\wwwroot\service-worker-assets.js.gz
Remove-Item $filepath\bin\Release\$tfm\browser-wasm\publish\wwwroot\_framework\wwwroot\service-worker-assets.js.br
```

In the project file, the script is executed after publishing the app for the `Release` configuration:

```xml
<Target Name="ChangeDLLFileExtensions" AfterTargets="AfterPublish" Condition="'$(Configuration)'=='Release'">
  <Exec Command="powershell.exe -command &quot;&amp; { .\ChangeDLLExtensions.ps1 '$(SolutionDir)' '$(TargetFramework)'}&quot;" />
</Target>
```

> [!NOTE]
> When renaming and lazy loading the same assemblies, see the guidance in <xref:blazor/webassembly-lazy-load-assemblies#onnavigateasync-events-and-renamed-assembly-files>.

Usually, the app's server requires static asset configuration to serve the files with the updated extension. For an app hosted by IIS, add a MIME map entry (`<mimeMap>`) for the new file extension in the static content section (`<staticContent>`) in a custom `web.config` file. The following example assumes that the file extension is changed from `.dll` to `.bin`:

```xml
<staticContent>
  ...
  <mimeMap fileExtension=".bin" mimeType="application/octet-stream" />
  ...
</staticContent>
```

Include an update for compressed files if [compression](#compression) is in use:

```
<mimeMap fileExtension=".bin.br" mimeType="application/octet-stream" />
<mimeMap fileExtension=".bin.gz" mimeType="application/octet-stream" />
```

Remove the entry for the `.dll` file extension:

```diff
- <mimeMap fileExtension=".dll" mimeType="application/octet-stream" />
```

Remove entries for compressed `.dll` files if [compression](#compression) is in use:

```diff
- <mimeMap fileExtension=".dll.br" mimeType="application/octet-stream" />
- <mimeMap fileExtension=".dll.gz" mimeType="application/octet-stream" />
```

For more information on custom `web.config` files, see the [Use a custom `web.config`](#use-a-custom-webconfig) section.

:::moniker-end

## Prior deployment corruption

Typically on deployment:

* Only the files that have changed are replaced, which usually results in a faster deployment.
* Existing files that aren't part of the new deployment are left in place for use by the new deployment.

In rare cases, lingering files from a prior deployment can corrupt a new deployment. Completely deleting the existing deployment (or locally-published app prior to deployment) may resolve the issue with a corrupted deployment. Often, deleting the existing deployment ***once*** is sufficient to resolve the problem, including for a DevOps build and deploy pipeline.

If you determine that clearing a prior deployment is always required when a DevOps build and deploy pipeline is in use, you can temporarily add a step to the build pipeline to delete the prior deployment for each new deployment until you troubleshoot the exact cause of the corruption.

<<<<<<< HEAD
:::moniker range=">= aspnetcore-6.0"

## SignalR configuration

[SignalR's hosting and scaling conditions](xref:signalr/publish-to-azure-web-app) apply to Blazor apps that use SignalR.

### Transports

Blazor works best when using [WebSockets](xref:fundamentals/websockets) as the SignalR transport due to lower latency, better reliability, and improved [security](xref:signalr/security). [Long Polling](https://github.com/dotnet/aspnetcore/blob/main/src/SignalR/docs/specs/TransportProtocols.md#long-polling-server-to-client-only) is used by SignalR when WebSockets isn't available or when the app is explicitly configured to use Long Polling. When deploying to Azure App Service, configure the app to use WebSockets in the Azure portal settings for the service. For details on configuring the app for Azure App Service, see the [SignalR publishing guidelines](xref:signalr/publish-to-azure-web-app).

A console warning appears if Long Polling is utilized:

> :::no-loc text="Failed to connect via WebSockets, using the Long Polling fallback transport. This may be due to a VPN or proxy blocking the connection.":::

### Global deployment and connection failures

Recommendations for global deployments to geographical data centers:

* Deploy the app to the regions where most of the users reside.
* Take into consideration the increased latency for traffic across continents.
* For Azure hosting, use the [Azure SignalR Service](/azure/azure-signalr/signalr-overview).

If a deployed app frequently displays the reconnection UI due to ping timeouts caused by Internet latency, lengthen the server and client timeouts:

* **Server**

  At least double the maximum roundtrip time expected between the client and the server. Test, monitor, and revise the timeouts as needed. For the SignalR hub, set the <xref:Microsoft.AspNetCore.SignalR.HubOptions.ClientTimeoutInterval> (default: 30 seconds) and <xref:Microsoft.AspNetCore.SignalR.HubOptions.HandshakeTimeout> (default: 15 seconds). The following example assumes that <xref:Microsoft.AspNetCore.SignalR.HubOptions.KeepAliveInterval> uses the default value of 15 seconds.

  > [!IMPORTANT]
  > The <xref:Microsoft.AspNetCore.SignalR.HubOptions.KeepAliveInterval> isn't directly related to the reconnection UI appearing. The Keep-Alive interval doesn't necessarily need to be changed. If the reconnection UI appearance issue is due to timeouts, the <xref:Microsoft.AspNetCore.SignalR.HubOptions.ClientTimeoutInterval> and <xref:Microsoft.AspNetCore.SignalR.HubOptions.HandshakeTimeout> can be increased and the Keep-Alive interval can remain the same. The important consideration is that if you change the Keep-Alive interval, make sure that the client timeout value is at least double the value of the Keep-Alive interval and that the Keep-Alive interval on the client matches the server setting.
  >
  > In the following example, the <xref:Microsoft.AspNetCore.SignalR.HubOptions.ClientTimeoutInterval> is increased to 60 seconds, and the <xref:Microsoft.AspNetCore.SignalR.HubOptions.HandshakeTimeout> is increased to 30 seconds.

  In the `Program` file of the server app:

   ```csharp
   builder.Services.AddSignalR(options =>
   {
       options.ClientTimeoutInterval = TimeSpan.FromSeconds(60);
       options.HandshakeTimeout = TimeSpan.FromSeconds(30);
   });
   ```

  For more information, see <xref:blazor/fundamentals/signalr#server-side-circuit-handler-options>.

* **Client**

  Typically, double the value used for the server's <xref:Microsoft.AspNetCore.SignalR.HubOptions.KeepAliveInterval> to set the timeout for the client's server timeout (<xref:Microsoft.AspNetCore.SignalR.Client.HubConnection.ServerTimeout>, default: 30 seconds).

  > [!IMPORTANT]
  > The Keep-Alive interval (<xref:Microsoft.AspNetCore.SignalR.Client.HubConnection.KeepAliveInterval>) isn't directly related to the reconnection UI appearing. The Keep-Alive interval doesn't necessarily need to be changed. If the reconnection UI appearance issue is due to timeouts, the server timeout can be increased and the Keep-Alive interval can remain the same. The important consideration is that if you change the Keep-Alive interval, make sure that the timeout value is at least double the value of the Keep-Alive interval and that the Keep-Alive interval on the server matches the client setting.

  When creating a hub connection in a component, you can customize the <xref:Microsoft.AspNetCore.SignalR.Client.HubConnection.ServerTimeout> (default: 30 seconds) and <xref:Microsoft.AspNetCore.SignalR.Client.HubConnection.HandshakeTimeout> (default: 15 seconds) values as necessary.

  In the following example, the server timeout is increased to 60 seconds, and the handshake timeout is increased to 30 seconds:

:::moniker-end

:::moniker range=">= aspnetcore-8.0"

  ```csharp
  protected override async Task OnInitializedAsync()
  {
      hubConnection = new HubConnectionBuilder()
          .WithUrl(Navigation.ToAbsoluteUri("/chathub"))
          .WithServerTimeout(TimeSpan.FromSeconds(60))
          .Build();

      hubConnection.HandshakeTimeout = TimeSpan.FromSeconds(30);

      hubConnection.On<string, string>("ReceiveMessage", (user, message) => ...

      await hubConnection.StartAsync();
  }
  ```

:::moniker-end

:::moniker range=">= aspnetcore-6.0 < aspnetcore-8.0"

  ```csharp
  protected override async Task OnInitializedAsync()
  {
      hubConnection = new HubConnectionBuilder()
          .WithUrl(Navigation.ToAbsoluteUri("/chathub"))
          .Build();

      hubConnection.ServerTimeout = TimeSpan.FromSeconds(60);
      hubConnection.HandshakeTimeout = TimeSpan.FromSeconds(30);

      hubConnection.On<string, string>("ReceiveMessage", (user, message) => ...

      await hubConnection.StartAsync();
  }
  ```

:::moniker-end

:::moniker range=">= aspnetcore-6.0"

  When changing the values of the server timeout (<xref:Microsoft.AspNetCore.SignalR.Client.HubConnection.ServerTimeout>) or the Keep-Alive interval (<xref:Microsoft.AspNetCore.SignalR.Client.HubConnection.KeepAliveInterval>:

  * The server timeout should be at least double the value assigned to the Keep-Alive interval.
  * The Keep-Alive interval should be less than or equal to half the value assigned to the server timeout.

For more information, see <xref:blazor/fundamentals/signalr#configure-signalr-timeouts-and-keep-alive-on-the-client>.

:::moniker-end
=======
## Resolve integrity check failures

When Blazor WebAssembly downloads an app's startup files, it instructs the browser to perform integrity checks on the responses. Blazor sends SHA-256 hash values for DLL (`.dll`), WebAssembly (`.wasm`), and other files in the `blazor.boot.json` file, which isn't cached on clients. The file hashes of cached files are compared to the hashes in the `blazor.boot.json` file. For cached files with a matching hash, Blazor uses the cached files. Otherwise, files are requested from the server. After a file is downloaded, its hash is checked again for integrity validation. An error is generated by the browser if any downloaded file's integrity check fails.

Blazor's algorithm for managing file integrity:

* Ensures that the app doesn't risk loading an inconsistent set of files, for example if a new deployment is applied to your web server while the user is in the process of downloading the application files. Inconsistent files can result in a malfunctioning app.
* Ensures the user's browser never caches inconsistent or invalid responses, which can prevent the app from starting even if the user manually refreshes the page.
* Makes it safe to cache the responses and not check for server-side changes until the expected SHA-256 hashes themselves change, so subsequent page loads involve fewer requests and complete faster.

If the web server returns responses that don't match the expected SHA-256 hashes, an error similar to the following example appears in the browser's developer console:

> Failed to find a valid digest in the 'integrity' attribute for resource 'https://myapp.example.com/\_framework/MyBlazorApp.dll' with computed SHA-256 integrity 'IIa70iwvmEg5WiDV17OpQ5eCztNYqL186J56852RpJY='. The resource has been blocked.

In most cases, the warning doesn't indicate a problem with integrity checking. Instead, the warning usually means that some other problem exists.

For Blazor WebAssembly's boot reference source, see [the `Boot.WebAssembly.ts` file in the `dotnet/aspnetcore` GitHub repository](https://github.com/dotnet/aspnetcore/blob/main/src/Components/Web.JS/src/Boot.WebAssembly.ts).

[!INCLUDE[](~/includes/aspnetcore-repo-ref-source-links.md)]

### Diagnosing integrity problems

When an app is built, the generated `blazor.boot.json` manifest describes the SHA-256 hashes of boot resources at the time that the build output is produced. The integrity check passes as long as the SHA-256 hashes in `blazor.boot.json` match the files delivered to the browser.

Common reasons why this fails include:

* The web server's response is an error (for example, a *404 - Not Found* or a *500 - Internal Server Error*) instead of the file the browser requested. This is reported by the browser as an integrity check failure and not as a response failure.
* Something has changed the contents of the files between the build and delivery of the files to the browser. This might happen:
  * If you or build tools manually modify the build output.
  * If some aspect of the deployment process modified the files. For example if you use a Git-based deployment mechanism, bear in mind that Git transparently converts Windows-style line endings to Unix-style line endings if you commit files on Windows and check them out on Linux. Changing file line endings change the SHA-256 hashes. To avoid this problem, consider [using `.gitattributes` to treat build artifacts as `binary` files](https://git-scm.com/book/en/v2/Customizing-Git-Git-Attributes).
  * The web server modifies the file contents as part of serving them. For example, some content distribution networks (CDNs) automatically attempt to [minify](xref:client-side/bundling-and-minification#minification) HTML, thereby modifying it. You may need to disable such features.
* The `blazor.boot.json` file fails to load properly or is improperly cached on the client. Common causes include either of the following: 
  * Misconfigured or malfunctioning custom developer code.
  * One or more misconfigured intermediate caching layers.

To diagnose which of these applies in your case:

 1. Note which file is triggering the error by reading the error message.
 1. Open your browser's developer tools and look in the *Network* tab. If necessary, reload the page to see the list of requests and responses. Find the file that is triggering the error in that list.
 1. Check the HTTP status code in the response. If the server returns anything other than *200 - OK* (or another 2xx status code), then you have a server-side problem to diagnose. For example, status code 403 means there's an authorization problem, whereas status code 500 means the server is failing in an unspecified manner. Consult server-side logs to diagnose and fix the app.
 1. If the status code is *200 - OK* for the resource, look at the response content in browser's developer tools and check that the content matches up with the data expected. For example, a common problem is to misconfigure routing so that requests return your `index.html` data even for other files. Make sure that responses to `.wasm` requests are WebAssembly binaries and that responses to `.dll` requests are .NET assembly binaries. If not, you have a server-side routing problem to diagnose.
 1. Seek to validate the app's published and deployed output with the [Troubleshoot integrity PowerShell script](#troubleshoot-integrity-powershell-script).

If you confirm that the server is returning plausibly correct data, there must be something else modifying the contents in between build and delivery of the file. To investigate this:

* Examine the build toolchain and deployment mechanism in case they're modifying files after the files are built. An example of this is when Git transforms file line endings, as described earlier.
* Examine the web server or CDN configuration in case they're set up to modify responses dynamically (for example, trying to minify HTML). It's fine for the web server to implement HTTP compression (for example, returning `content-encoding: br` or `content-encoding: gzip`), since this doesn't affect the result after decompression. However, it's *not* fine for the web server to modify the uncompressed data.

### Troubleshoot integrity PowerShell script

Use the [`integrity.ps1`](https://github.com/dotnet/AspNetCore.Docs/blob/main/aspnetcore/blazor/host-and-deploy/webassembly/_samples/integrity.ps1?raw=true) PowerShell script to validate a published and deployed Blazor app. The script is provided for PowerShell Core 7 or later as a starting point when the app has integrity issues that the Blazor framework can't identify. Customization of the script might be required for your apps, including if running on version of PowerShell later than version 7.2.0.

The script checks the files in the `publish` folder and downloaded from the deployed app to detect issues in the different manifests that contain integrity hashes. These checks should detect the most common problems:

* You modified a file in the published output without realizing it.
* The app wasn't correctly deployed to the deployment target, or something changed within the deployment target's environment.
* There are differences between the deployed app and the output from publishing the app.

Invoke the script with the following command in a PowerShell command shell:

```powershell
.\integrity.ps1 {BASE URL} {PUBLISH OUTPUT FOLDER}
```

In the following example, the script is executed on a locally-running app at `https://localhost:5001/`:

```powershell
.\integrity.ps1 https://localhost:5001/ C:\TestApps\BlazorSample\bin\Release\net6.0\publish\
```

Placeholders:

* `{BASE URL}`: The URL of the deployed app. A trailing slash (`/`) is required.
* `{PUBLISH OUTPUT FOLDER}`: The path to the app's `publish` folder or location where the app is published for deployment.

> [!NOTE]
> When cloning the `dotnet/AspNetCore.Docs` GitHub repository, the `integrity.ps1` script might be quarantined by [Bitdefender](https://www.bitdefender.com) or another virus scanner present on the system. Usually, the file is trapped by a virus scanner's *heuristic scanning* technology, which merely looks for patterns in files that might indicate the presence of malware. To prevent the virus scanner from quarantining the file, add an exception to the virus scanner prior to cloning the repo. The following example is a typical path to the script on a Windows system. Adjust the path as needed for other systems. The placeholder `{USER}` is the user's path segment.
>
> ```
> C:\Users\{USER}\Documents\GitHub\AspNetCore.Docs\aspnetcore\blazor\host-and-deploy\webassembly\_samples\integrity.ps1
> ```
>
> **Warning**: *Creating virus scanner exceptions is dangerous and should only be performed when you're certain that the file is safe.*
>
> Comparing the checksum of a file to a valid checksum value doesn't guarantee file safety, but modifying a file in a way that maintains a checksum value isn't trivial for malicious users. Therefore, checksums are useful as a general security approach. Compare the checksum of the local `integrity.ps1` file to one of the following values:
>
> * SHA256: `32c24cb667d79a701135cb72f6bae490d81703323f61b8af2c7e5e5dc0f0c2bb`
> * MD5: `9cee7d7ec86ee809a329b5406fbf21a8`
>
> Obtain the file's checksum on Windows OS with the following command. Provide the path and file name for the `{PATH AND FILE NAME}` placeholder and indicate the type of checksum to produce for the `{SHA512|MD5}` placeholder, either `SHA256` or `MD5`:
>
> ```console
> CertUtil -hashfile {PATH AND FILE NAME} {SHA256|MD5}
> ```
> 
> If you have any cause for concern that checksum validation isn't secure enough in your environment, consult your organization's security leadership for guidance.
>
> For more information, see [Overview of threat protection by Microsoft Defender Antivirus](/microsoft-365/business-premium/m365bp-threats-detected-defender-av).

### Disable integrity checking for non-PWA apps

In most cases, don't disable integrity checking. Disabling integrity checking doesn't solve the underlying problem that has caused the unexpected responses and results in losing the benefits listed earlier.

There may be cases where the web server can't be relied upon to return consistent responses, and you have no choice but to temporarily disable integrity checks until the underlying problem is resolved.

To disable integrity checks, add the following to a property group in the Blazor WebAssembly app's project file (`.csproj`):

```xml
<BlazorCacheBootResources>false</BlazorCacheBootResources>
```

`BlazorCacheBootResources` also disables Blazor's default behavior of caching the `.dll`, `.wasm`, and other files based on their SHA-256 hashes because the property indicates that the SHA-256 hashes can't be relied upon for correctness. Even with this setting, the browser's normal HTTP cache may still cache those files, but whether or not this happens depends on your web server configuration and the `cache-control` headers that it serves.

> [!NOTE]
> The `BlazorCacheBootResources` property doesn't disable integrity checks for [Progressive Web Applications (PWAs)](xref:blazor/progressive-web-app). For guidance pertaining to PWAs, see the [Disable integrity checking for PWAs](#disable-integrity-checking-for-pwas) section.

We can't provide an exhaustive list of scenarios where disabling integrity checking is required. Servers can answer a request in arbitrary ways outside of the scope of the Blazor framework. The framework provides the `BlazorCacheBootResources` setting to make the app runnable at the cost of *losing a guarantee of integrity that the app can provide*. Again, we don't recommend disabling integrity checking, especially for production deployments. Developers should seek to solve the underlying integrity problem that's causing integrity checking to fail.

A few general cases that can cause integrity issues are:

* Running on HTTP where integrity can't be checked.
* If your deployment process modifies the files after publish in any way.
* If your host modifies the files in any way.

### Disable integrity checking for PWAs

Blazor's Progressive Web Application (PWA) template contains a suggested `service-worker.published.js` file that's responsible for fetching and storing application files for offline use. This is a separate process from the normal app startup mechanism and has its own separate integrity checking logic.

Inside the `service-worker.published.js` file, following line is present:

```javascript
.map(asset => new Request(asset.url, { integrity: asset.hash }));
```

To disable integrity checking, remove the `integrity` parameter by changing the line to the following:

```javascript
.map(asset => new Request(asset.url));
```

Again, disabling integrity checking means that you lose the safety guarantees offered by integrity checking. For example, there is a risk that if the user's browser is caching the app at the exact moment that you deploy a new version, it could cache some files from the old deployment and some from the new deployment. If that happens, the app becomes stuck in a broken state until you deploy a further update.
>>>>>>> babeaeb9
<|MERGE_RESOLUTION|>--- conflicted
+++ resolved
@@ -1146,116 +1146,6 @@
 
 If you determine that clearing a prior deployment is always required when a DevOps build and deploy pipeline is in use, you can temporarily add a step to the build pipeline to delete the prior deployment for each new deployment until you troubleshoot the exact cause of the corruption.
 
-<<<<<<< HEAD
-:::moniker range=">= aspnetcore-6.0"
-
-## SignalR configuration
-
-[SignalR's hosting and scaling conditions](xref:signalr/publish-to-azure-web-app) apply to Blazor apps that use SignalR.
-
-### Transports
-
-Blazor works best when using [WebSockets](xref:fundamentals/websockets) as the SignalR transport due to lower latency, better reliability, and improved [security](xref:signalr/security). [Long Polling](https://github.com/dotnet/aspnetcore/blob/main/src/SignalR/docs/specs/TransportProtocols.md#long-polling-server-to-client-only) is used by SignalR when WebSockets isn't available or when the app is explicitly configured to use Long Polling. When deploying to Azure App Service, configure the app to use WebSockets in the Azure portal settings for the service. For details on configuring the app for Azure App Service, see the [SignalR publishing guidelines](xref:signalr/publish-to-azure-web-app).
-
-A console warning appears if Long Polling is utilized:
-
-> :::no-loc text="Failed to connect via WebSockets, using the Long Polling fallback transport. This may be due to a VPN or proxy blocking the connection.":::
-
-### Global deployment and connection failures
-
-Recommendations for global deployments to geographical data centers:
-
-* Deploy the app to the regions where most of the users reside.
-* Take into consideration the increased latency for traffic across continents.
-* For Azure hosting, use the [Azure SignalR Service](/azure/azure-signalr/signalr-overview).
-
-If a deployed app frequently displays the reconnection UI due to ping timeouts caused by Internet latency, lengthen the server and client timeouts:
-
-* **Server**
-
-  At least double the maximum roundtrip time expected between the client and the server. Test, monitor, and revise the timeouts as needed. For the SignalR hub, set the <xref:Microsoft.AspNetCore.SignalR.HubOptions.ClientTimeoutInterval> (default: 30 seconds) and <xref:Microsoft.AspNetCore.SignalR.HubOptions.HandshakeTimeout> (default: 15 seconds). The following example assumes that <xref:Microsoft.AspNetCore.SignalR.HubOptions.KeepAliveInterval> uses the default value of 15 seconds.
-
-  > [!IMPORTANT]
-  > The <xref:Microsoft.AspNetCore.SignalR.HubOptions.KeepAliveInterval> isn't directly related to the reconnection UI appearing. The Keep-Alive interval doesn't necessarily need to be changed. If the reconnection UI appearance issue is due to timeouts, the <xref:Microsoft.AspNetCore.SignalR.HubOptions.ClientTimeoutInterval> and <xref:Microsoft.AspNetCore.SignalR.HubOptions.HandshakeTimeout> can be increased and the Keep-Alive interval can remain the same. The important consideration is that if you change the Keep-Alive interval, make sure that the client timeout value is at least double the value of the Keep-Alive interval and that the Keep-Alive interval on the client matches the server setting.
-  >
-  > In the following example, the <xref:Microsoft.AspNetCore.SignalR.HubOptions.ClientTimeoutInterval> is increased to 60 seconds, and the <xref:Microsoft.AspNetCore.SignalR.HubOptions.HandshakeTimeout> is increased to 30 seconds.
-
-  In the `Program` file of the server app:
-
-   ```csharp
-   builder.Services.AddSignalR(options =>
-   {
-       options.ClientTimeoutInterval = TimeSpan.FromSeconds(60);
-       options.HandshakeTimeout = TimeSpan.FromSeconds(30);
-   });
-   ```
-
-  For more information, see <xref:blazor/fundamentals/signalr#server-side-circuit-handler-options>.
-
-* **Client**
-
-  Typically, double the value used for the server's <xref:Microsoft.AspNetCore.SignalR.HubOptions.KeepAliveInterval> to set the timeout for the client's server timeout (<xref:Microsoft.AspNetCore.SignalR.Client.HubConnection.ServerTimeout>, default: 30 seconds).
-
-  > [!IMPORTANT]
-  > The Keep-Alive interval (<xref:Microsoft.AspNetCore.SignalR.Client.HubConnection.KeepAliveInterval>) isn't directly related to the reconnection UI appearing. The Keep-Alive interval doesn't necessarily need to be changed. If the reconnection UI appearance issue is due to timeouts, the server timeout can be increased and the Keep-Alive interval can remain the same. The important consideration is that if you change the Keep-Alive interval, make sure that the timeout value is at least double the value of the Keep-Alive interval and that the Keep-Alive interval on the server matches the client setting.
-
-  When creating a hub connection in a component, you can customize the <xref:Microsoft.AspNetCore.SignalR.Client.HubConnection.ServerTimeout> (default: 30 seconds) and <xref:Microsoft.AspNetCore.SignalR.Client.HubConnection.HandshakeTimeout> (default: 15 seconds) values as necessary.
-
-  In the following example, the server timeout is increased to 60 seconds, and the handshake timeout is increased to 30 seconds:
-
-:::moniker-end
-
-:::moniker range=">= aspnetcore-8.0"
-
-  ```csharp
-  protected override async Task OnInitializedAsync()
-  {
-      hubConnection = new HubConnectionBuilder()
-          .WithUrl(Navigation.ToAbsoluteUri("/chathub"))
-          .WithServerTimeout(TimeSpan.FromSeconds(60))
-          .Build();
-
-      hubConnection.HandshakeTimeout = TimeSpan.FromSeconds(30);
-
-      hubConnection.On<string, string>("ReceiveMessage", (user, message) => ...
-
-      await hubConnection.StartAsync();
-  }
-  ```
-
-:::moniker-end
-
-:::moniker range=">= aspnetcore-6.0 < aspnetcore-8.0"
-
-  ```csharp
-  protected override async Task OnInitializedAsync()
-  {
-      hubConnection = new HubConnectionBuilder()
-          .WithUrl(Navigation.ToAbsoluteUri("/chathub"))
-          .Build();
-
-      hubConnection.ServerTimeout = TimeSpan.FromSeconds(60);
-      hubConnection.HandshakeTimeout = TimeSpan.FromSeconds(30);
-
-      hubConnection.On<string, string>("ReceiveMessage", (user, message) => ...
-
-      await hubConnection.StartAsync();
-  }
-  ```
-
-:::moniker-end
-
-:::moniker range=">= aspnetcore-6.0"
-
-  When changing the values of the server timeout (<xref:Microsoft.AspNetCore.SignalR.Client.HubConnection.ServerTimeout>) or the Keep-Alive interval (<xref:Microsoft.AspNetCore.SignalR.Client.HubConnection.KeepAliveInterval>:
-
-  * The server timeout should be at least double the value assigned to the Keep-Alive interval.
-  * The Keep-Alive interval should be less than or equal to half the value assigned to the server timeout.
-
-For more information, see <xref:blazor/fundamentals/signalr#configure-signalr-timeouts-and-keep-alive-on-the-client>.
-
-:::moniker-end
-=======
 ## Resolve integrity check failures
 
 When Blazor WebAssembly downloads an app's startup files, it instructs the browser to perform integrity checks on the responses. Blazor sends SHA-256 hash values for DLL (`.dll`), WebAssembly (`.wasm`), and other files in the `blazor.boot.json` file, which isn't cached on clients. The file hashes of cached files are compared to the hashes in the `blazor.boot.json` file. For cached files with a matching hash, Blazor uses the cached files. Otherwise, files are requested from the server. After a file is downloaded, its hash is checked again for integrity validation. An error is generated by the browser if any downloaded file's integrity check fails.
@@ -1396,5 +1286,4 @@
 .map(asset => new Request(asset.url));
 ```
 
-Again, disabling integrity checking means that you lose the safety guarantees offered by integrity checking. For example, there is a risk that if the user's browser is caching the app at the exact moment that you deploy a new version, it could cache some files from the old deployment and some from the new deployment. If that happens, the app becomes stuck in a broken state until you deploy a further update.
->>>>>>> babeaeb9
+Again, disabling integrity checking means that you lose the safety guarantees offered by integrity checking. For example, there is a risk that if the user's browser is caching the app at the exact moment that you deploy a new version, it could cache some files from the old deployment and some from the new deployment. If that happens, the app becomes stuck in a broken state until you deploy a further update.