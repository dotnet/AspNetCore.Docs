---
title: ASP.NET Core Blazor dependency injection
author: guardrex
description: See how Blazor apps can inject services into components.
monikerRange: '>= aspnetcore-3.1'
ms.author: riande
ms.custom: mvc
<<<<<<< HEAD
ms.date: 12/18/2019
no-loc: [Blazor, SignalR]
=======
ms.date: 01/08/2020
no-loc: [Blazor]
>>>>>>> bffb78d5
uid: blazor/dependency-injection
---
# ASP.NET Core Blazor dependency injection

By [Rainer Stropek](https://www.timecockpit.com)

[!INCLUDE[](~/includes/blazorwasm-preview-notice.md)]

Blazor supports [dependency injection (DI)](xref:fundamentals/dependency-injection). Apps can use built-in services by injecting them into components. Apps can also define and register custom services and make them available throughout the app via DI.

DI is a technique for accessing services configured in a central location. This can be useful in Blazor apps to:

* Share a single instance of a service class across many components, known as a *singleton* service.
* Decouple components from concrete service classes by using reference abstractions. For example, consider an interface `IDataAccess` for accessing data in the app. The interface is implemented by a concrete `DataAccess` class and registered as a service in the app's service container. When a component uses DI to receive an `IDataAccess` implementation, the component isn't coupled to the concrete type. The implementation can be swapped, perhaps for a mock implementation in unit tests.

## Default services

Default services are automatically added to the app's service collection.

| Service | Lifetime | Description |
| ------- | -------- | ----------- |
| <xref:System.Net.Http.HttpClient> | Singleton | Provides methods for sending HTTP requests and receiving HTTP responses from a resource identified by a URI.<br><br>The instance of `HttpClient` in a Blazor WebAssembly app uses the browser for handling the HTTP traffic in the background.<br><br>Blazor Server apps don't include an `HttpClient` configured as a service by default. Provide an `HttpClient` to a Blazor Server app.<br><br>For more information, see <xref:blazor/call-web-api>. |
| `IJSRuntime` | Singleton (Blazor WebAssembly)<br>Scoped (Blazor Server) | Represents an instance of a JavaScript runtime where JavaScript calls are dispatched. For more information, see <xref:blazor/javascript-interop>. |
| `NavigationManager` | Singleton (Blazor WebAssembly)<br>Scoped (Blazor Server) | Contains helpers for working with URIs and navigation state. For more information, see [URI and navigation state helpers](xref:blazor/routing#uri-and-navigation-state-helpers). |

A custom service provider doesn't automatically provide the default services listed in the table. If you use a custom service provider and require any of the services shown in the table, add the required services to the new service provider.

## Add services to an app

After creating a new app, examine the `Startup.ConfigureServices` method:

```csharp
public void ConfigureServices(IServiceCollection services)
{
    // Add custom services here
}
```

The `ConfigureServices` method is passed an <xref:Microsoft.Extensions.DependencyInjection.IServiceCollection>, which is a list of service descriptor objects (<xref:Microsoft.Extensions.DependencyInjection.ServiceDescriptor>). Services are added by providing service descriptors to the service collection. The following example demonstrates the concept with the `IDataAccess` interface and its concrete implementation `DataAccess`:

```csharp
public void ConfigureServices(IServiceCollection services)
{
    services.AddSingleton<IDataAccess, DataAccess>();
}
```

Services can be configured with the lifetimes shown in the following table.

| Lifetime | Description |
| -------- | ----------- |
| <xref:Microsoft.Extensions.DependencyInjection.ServiceDescriptor.Scoped*> | Blazor WebAssembly apps don't currently have a concept of DI scopes. `Scoped`-registered services behave like `Singleton` services. However, the Blazor Server hosting model supports the `Scoped` lifetime. In Blazor Server apps, a scoped service registration is scoped to the *connection*. For this reason, using scoped services is preferred for services that should be scoped to the current user, even if the current intent is to run client-side in the browser. |
| <xref:Microsoft.Extensions.DependencyInjection.ServiceDescriptor.Singleton*> | DI creates a *single instance* of the service. All components requiring a `Singleton` service receive an instance of the same service. |
| <xref:Microsoft.Extensions.DependencyInjection.ServiceDescriptor.Transient*> | Whenever a component obtains an instance of a `Transient` service from the service container, it receives a *new instance* of the service. |

The DI system is based on the DI system in ASP.NET Core. For more information, see <xref:fundamentals/dependency-injection>.

## Request a service in a component

After services are added to the service collection, inject the services into the components using the [\@inject](xref:mvc/views/razor#inject) Razor directive. `@inject` has two parameters:

* Type &ndash; The type of the service to inject.
* Property &ndash; The name of the property receiving the injected app service. The property doesn't require manual creation. The compiler creates the property.

For more information, see <xref:mvc/views/dependency-injection>.

Use multiple `@inject` statements to inject different services.

The following example shows how to use `@inject`. The service implementing `Services.IDataAccess` is injected into the component's property `DataRepository`. Note how the code is only using the `IDataAccess` abstraction:

[!code-razor[](dependency-injection/samples_snapshot/3.x/CustomerList.razor?highlight=2-3,23)]

Internally, the generated property (`DataRepository`) uses the `InjectAttribute` attribute. Typically, this attribute isn't used directly. If a base class is required for components and injected properties are also required for the base class, manually add the `InjectAttribute`:

```csharp
public class ComponentBase : IComponent
{
    // DI works even if using the InjectAttribute in a component's base class.
    [Inject]
    protected IDataAccess DataRepository { get; set; }
    ...
}
```

In components derived from the base class, the `@inject` directive isn't required. The `InjectAttribute` of the base class is sufficient:

```razor
@page "/demo"
@inherits ComponentBase

<h1>Demo Component</h1>
```

## Use DI in services

Complex services might require additional services. In the prior example, `DataAccess` might require the `HttpClient` default service. `@inject` (or the `InjectAttribute`) isn't available for use in services. *Constructor injection* must be used instead. Required services are added by adding parameters to the service's constructor. When DI creates the service, it recognizes the services it requires in the constructor and provides them accordingly.

```csharp
public class DataAccess : IDataAccess
{
    // The constructor receives an HttpClient via dependency
    // injection. HttpClient is a default service.
    public DataAccess(HttpClient client)
    {
        ...
    }
}
```

Prerequisites for constructor injection:

* One constructor must exist whose arguments can all be fulfilled by DI. Additional parameters not covered by DI are allowed if they specify default values.
* The applicable constructor must be *public*.
* One applicable constructor must exist. In case of an ambiguity, DI throws an exception.

## Utility base component classes to manage a DI scope

In ASP.NET Core apps, scoped services are typically scoped to the current request. After the request completes, any scoped or transient services are disposed by the DI system. In Blazor Server apps, the request scope lasts for the duration of the client connection, which can result in transient and scoped services living much longer than expected.

To scope services to the lifetime of a component, can use the `OwningComponentBase` and `OwningComponentBase<TService>` base classes. These base classes expose a `ScopedServices` property of type `IServiceProvider` that resolve services that are scoped to the lifetime of the component. To author a component that inherits from a base class in Razor, use the `@inherits` directive.

```razor
@page "/users"
@attribute [Authorize]
@inherits OwningComponentBase<Data.ApplicationDbContext>

<h1>Users (@Service.Users.Count())</h1>
<ul>
    @foreach (var user in Service.Users)
    {
        <li>@user.UserName</li>
    }
</ul>
```

> [!NOTE]
> Services injected into the component using `@inject` or the `InjectAttribute` aren't created in the component's scope and are tied to the request scope.

## Additional resources

* <xref:fundamentals/dependency-injection>
* <xref:mvc/views/dependency-injection><|MERGE_RESOLUTION|>--- conflicted
+++ resolved
@@ -5,13 +5,8 @@
 monikerRange: '>= aspnetcore-3.1'
 ms.author: riande
 ms.custom: mvc
-<<<<<<< HEAD
-ms.date: 12/18/2019
+ms.date: 01/08/2020
 no-loc: [Blazor, SignalR]
-=======
-ms.date: 01/08/2020
-no-loc: [Blazor]
->>>>>>> bffb78d5
 uid: blazor/dependency-injection
 ---
 # ASP.NET Core Blazor dependency injection
