---
title: Call JavaScript functions from .NET methods in ASP.NET Core Blazor
author: guardrex
description: Learn how to invoke JavaScript functions from .NET methods in Blazor apps.
monikerRange: '>= aspnetcore-3.1'
ms.author: riande
ms.custom: mvc
<<<<<<< HEAD
ms.date: 10/01/2020
=======
ms.date: 10/02/2020
>>>>>>> 173daade
no-loc: ["ASP.NET Core Identity", cookie, Cookie, Blazor, "Blazor Server", "Blazor WebAssembly", "Identity", "Let's Encrypt", Razor, SignalR]
uid: blazor/call-javascript-from-dotnet
---
# Call JavaScript functions from .NET methods in ASP.NET Core Blazor

By [Javier Calvarro Nelson](https://github.com/javiercn), [Daniel Roth](https://github.com/danroth27), and [Luke Latham](https://github.com/guardrex)

A Blazor app can invoke JavaScript functions from .NET methods and .NET methods from JavaScript functions. These scenarios are called *JavaScript interoperability* (*JS interop*).

This article covers invoking JavaScript functions from .NET. For information on how to call .NET methods from JavaScript, see <xref:blazor/call-dotnet-from-javascript>.

[View or download sample code](https://github.com/dotnet/AspNetCore.Docs/tree/master/aspnetcore/blazor/common/samples/) ([how to download](xref:index#how-to-download-a-sample))

To call into JavaScript from .NET, use the <xref:Microsoft.JSInterop.IJSRuntime> abstraction. To issue JS interop calls, inject the <xref:Microsoft.JSInterop.IJSRuntime> abstraction in your component. <xref:Microsoft.JSInterop.IJSRuntime.InvokeAsync%2A> takes an identifier for the JavaScript function that you wish to invoke along with any number of JSON-serializable arguments. The function identifier is relative to the global scope (`window`). If you wish to call `window.someScope.someFunction`, the identifier is `someScope.someFunction`. There's no need to register the function before it's called. The return type `T` must also be JSON serializable. `T` should match the .NET type that best maps to the JSON type returned.

JavaScript functions that return a [Promise](https://developer.mozilla.org/docs/Web/JavaScript/Reference/Global_Objects/Promise) are called with <xref:Microsoft.JSInterop.IJSRuntime.InvokeAsync%2A>. `InvokeAsync` unwraps the Promise and returns the value awaited by the Promise.

For Blazor Server apps with prerendering enabled, calling into JavaScript isn't possible during the initial prerendering. JavaScript interop calls must be deferred until after the connection with the browser is established. For more information, see the [Detect when a Blazor Server app is prerendering](#detect-when-a-blazor-server-app-is-prerendering) section.

The following example is based on [`TextDecoder`](https://developer.mozilla.org/docs/Web/API/TextDecoder), a JavaScript-based decoder. The example demonstrates how to invoke a JavaScript function from a C# method that offloads a requirement from developer code to an existing JavaScript API. The JavaScript function accepts a byte array from a C# method, decodes the array, and returns the text to the component for display.

Inside the `<head>` element of `wwwroot/index.html` (Blazor WebAssembly) or `Pages/_Host.cshtml` (Blazor Server), provide a JavaScript function that uses `TextDecoder` to decode a passed array and return the decoded value:

[!code-html[](call-javascript-from-dotnet/samples_snapshot/index-script-convertarray.html)]

JavaScript code, such as the code shown in the preceding example, can also be loaded from a JavaScript file (`.js`) with a reference to the script file:

```html
<script src="exampleJsInterop.js"></script>
```

The following component:

* Invokes the `convertArray` JavaScript function using `JSRuntime` when a component button (**`Convert Array`**) is selected.
* After the JavaScript function is called, the passed array is converted into a string. The string is returned to the component for display.

[!code-razor[](call-javascript-from-dotnet/samples_snapshot/call-js-example.razor?highlight=2,34-35)]

## IJSRuntime

To use the <xref:Microsoft.JSInterop.IJSRuntime> abstraction, adopt any of the following approaches:

* Inject the <xref:Microsoft.JSInterop.IJSRuntime> abstraction into the Razor component (`.razor`):

  [!code-razor[](call-javascript-from-dotnet/samples_snapshot/inject-abstraction.razor?highlight=1)]

  Inside the `<head>` element of `wwwroot/index.html` (Blazor WebAssembly) or `Pages/_Host.cshtml` (Blazor Server), provide a `handleTickerChanged` JavaScript function. The function is called with <xref:Microsoft.JSInterop.JSRuntimeExtensions.InvokeVoidAsync%2A?displayProperty=nameWithType> and doesn't return a value:

  [!code-html[](call-javascript-from-dotnet/samples_snapshot/index-script-handleTickerChanged1.html)]

* Inject the <xref:Microsoft.JSInterop.IJSRuntime> abstraction into a class (`.cs`):

  [!code-csharp[](call-javascript-from-dotnet/samples_snapshot/inject-abstraction-class.cs?highlight=5)]

  Inside the `<head>` element of `wwwroot/index.html` (Blazor WebAssembly) or `Pages/_Host.cshtml` (Blazor Server), provide a `handleTickerChanged` JavaScript function. The function is called with `JSRuntime.InvokeAsync` and returns a value:

  [!code-html[](call-javascript-from-dotnet/samples_snapshot/index-script-handleTickerChanged2.html)]

* For dynamic content generation with [BuildRenderTree](xref:blazor/advanced-scenarios#manual-rendertreebuilder-logic), use the `[Inject]` attribute:

  ```razor
  [Inject]
  IJSRuntime JSRuntime { get; set; }
  ```

In the client-side sample app that accompanies this topic, two JavaScript functions are available to the app that interact with the DOM to receive user input and display a welcome message:

* `showPrompt`: Produces a prompt to accept user input (the user's name) and returns the name to the caller.
* `displayWelcome`: Assigns a welcome message from the caller to a DOM object with an `id` of `welcome`.

`wwwroot/exampleJsInterop.js`:

[!code-javascript[](./common/samples/3.x/BlazorWebAssemblySample/wwwroot/exampleJsInterop.js?highlight=2-7)]

Place the `<script>` tag that references the JavaScript file in the `wwwroot/index.html` file (Blazor WebAssembly) or `Pages/_Host.cshtml` file (Blazor Server).

`wwwroot/index.html` (Blazor WebAssembly):

[!code-html[](./common/samples/3.x/BlazorWebAssemblySample/wwwroot/index.html?highlight=22)]

`Pages/_Host.cshtml` (Blazor Server):

[!code-cshtml[](./common/samples/3.x/BlazorServerSample/Pages/_Host.cshtml?highlight=35)]

Don't place a `<script>` tag in a component file because the `<script>` tag can't be updated dynamically.

.NET methods interop with the JavaScript functions in the `exampleJsInterop.js` file by calling <xref:Microsoft.JSInterop.IJSRuntime.InvokeAsync%2A?displayProperty=nameWithType>.

The <xref:Microsoft.JSInterop.IJSRuntime> abstraction is asynchronous to allow for Blazor Server scenarios. If the app is a Blazor WebAssembly app and you want to invoke a JavaScript function synchronously, downcast to <xref:Microsoft.JSInterop.IJSInProcessRuntime> and call <xref:Microsoft.JSInterop.IJSInProcessRuntime.Invoke%2A> instead. We recommend that most JS interop libraries use the async APIs to ensure that the libraries are available in all scenarios.

::: moniker range=">= aspnetcore-5.0"

> [!NOTE]
> To enable JavaScript isolation in standard [JavaScript modules](https://developer.mozilla.org/docs/Web/JavaScript/Guide/Modules), see the [Blazor JavaScript isolation and object references](#blazor-javascript-isolation-and-object-references) section.

::: moniker-end

The sample app includes a component to demonstrate JS interop. The component:

* Receives user input via a JavaScript prompt.
* Returns the text to the component for processing.
* Calls a second JavaScript function that interacts with the DOM to display a welcome message.

`Pages/JsInterop.razor`:

```razor
@page "/JSInterop"
@using {APP ASSEMBLY}.JsInteropClasses
@inject IJSRuntime JSRuntime

<h1>JavaScript Interop</h1>

<h2>Invoke JavaScript functions from .NET methods</h2>

<button type="button" class="btn btn-primary" @onclick="TriggerJsPrompt">
    Trigger JavaScript Prompt
</button>

<h3 id="welcome" style="color:green;font-style:italic"></h3>

@code {
    public async Task TriggerJsPrompt()
    {
        var name = await JSRuntime.InvokeAsync<string>(
                "exampleJsFunctions.showPrompt",
                "What's your name?");

        await JSRuntime.InvokeVoidAsync(
                "exampleJsFunctions.displayWelcome",
                $"Hello {name}! Welcome to Blazor!");
    }
}
```

The placeholder `{APP ASSEMBLY}` is the app's app assembly name (for example, `BlazorSample`).

1. When `TriggerJsPrompt` is executed by selecting the component's **`Trigger JavaScript Prompt`** button, the JavaScript `showPrompt` function provided in the `wwwroot/exampleJsInterop.js` file is called.
1. The `showPrompt` function accepts user input (the user's name), which is HTML-encoded and returned to the component. The component stores the user's name in a local variable, `name`.
1. The string stored in `name` is incorporated into a welcome message, which is passed to a JavaScript function, `displayWelcome`, which renders the welcome message into a heading tag.

## Call a void JavaScript function

JavaScript functions that return [void(0)/void 0](https://developer.mozilla.org/docs/Web/JavaScript/Reference/Operators/void) or [undefined](https://developer.mozilla.org/docs/Web/JavaScript/Reference/Global_Objects/undefined) are called with <xref:Microsoft.JSInterop.JSRuntimeExtensions.InvokeVoidAsync%2A?displayProperty=nameWithType>.

## Detect when a Blazor Server app is prerendering
 
[!INCLUDE[](~/includes/blazor-prerendering.md)]

## Capture references to elements

Some JS interop scenarios require references to HTML elements. For example, a UI library may require an element reference for initialization, or you might need to call command-like APIs on an element, such as `focus` or `play`.

Capture references to HTML elements in a component using the following approach:

* Add an `@ref` attribute to the HTML element.
* Define a field of type <xref:Microsoft.AspNetCore.Components.ElementReference> whose name matches the value of the `@ref` attribute.

The following example shows capturing a reference to the `username` `<input>` element:

```razor
<input @ref="username" ... />

@code {
    ElementReference username;
}
```

> [!WARNING]
> Only use an element reference to mutate the contents of an empty element that doesn't interact with Blazor. This scenario is useful when a third-party API supplies content to the element. Because Blazor doesn't interact with the element, there's no possibility of a conflict between Blazor's representation of the element and the DOM.
>
> In the following example, it's *dangerous* to mutate the contents of the unordered list (`ul`) because Blazor interacts with the DOM to populate this element's list items (`<li>`):
>
> ```razor
> <ul ref="MyList">
>     @foreach (var item in Todos)
>     {
>         <li>@item.Text</li>
>     }
> </ul>
> ```
>
> If JS interop mutates the contents of element `MyList` and Blazor attempts to apply diffs to the element, the diffs won't match the DOM.

As far as .NET code is concerned, an <xref:Microsoft.AspNetCore.Components.ElementReference> is an opaque handle. The *only* thing you can do with <xref:Microsoft.AspNetCore.Components.ElementReference> is pass it through to JavaScript code via JS interop. When you do so, the JavaScript-side code receives an `HTMLElement` instance, which it can use with normal DOM APIs.

For example, the following code defines a .NET extension method that enables setting the focus on an element:

`exampleJsInterop.js`:

```javascript
window.exampleJsFunctions = {
  focusElement : function (element) {
    element.focus();
  }
}
```

To call a JavaScript function that doesn't return a value, use <xref:Microsoft.JSInterop.JSRuntimeExtensions.InvokeVoidAsync%2A?displayProperty=nameWithType>. The following code sets the focus on the username input by calling the preceding JavaScript function with the captured <xref:Microsoft.AspNetCore.Components.ElementReference>:

[!code-razor[](call-javascript-from-dotnet/samples_snapshot/component1.razor?highlight=1,3,11-12)]

To use an extension method, create a static extension method that receives the <xref:Microsoft.JSInterop.IJSRuntime> instance:

```csharp
public static async Task Focus(this ElementReference elementRef, IJSRuntime jsRuntime)
{
    await jsRuntime.InvokeVoidAsync(
        "exampleJsFunctions.focusElement", elementRef);
}
```

The `Focus` method is called directly on the object. The following example assumes that the `Focus` method is available from the `JsInteropClasses` namespace:

[!code-razor[](call-javascript-from-dotnet/samples_snapshot/component2.razor?highlight=1-4,12)]

> [!IMPORTANT]
> The `username` variable is only populated after the component is rendered. If an unpopulated <xref:Microsoft.AspNetCore.Components.ElementReference> is passed to JavaScript code, the JavaScript code receives a value of `null`. To manipulate element references after the component has finished rendering (to set the initial focus on an element) use the [`OnAfterRenderAsync` or `OnAfterRender` component lifecycle methods](xref:blazor/components/lifecycle#after-component-render).

When working with generic types and returning a value, use <xref:System.Threading.Tasks.ValueTask%601>:

```csharp
public static ValueTask<T> GenericMethod<T>(this ElementReference elementRef, 
    IJSRuntime jsRuntime)
{
    return jsRuntime.InvokeAsync<T>(
        "exampleJsFunctions.doSomethingGeneric", elementRef);
}
```

`GenericMethod` is called directly on the object with a type. The following example assumes that the `GenericMethod` is available from the `JsInteropClasses` namespace:

[!code-razor[](call-javascript-from-dotnet/samples_snapshot/component3.razor?highlight=17)]

## Reference elements across components

An <xref:Microsoft.AspNetCore.Components.ElementReference> is only guaranteed valid in a component's <xref:Microsoft.AspNetCore.Components.ComponentBase.OnAfterRender%2A> method (and an element reference is a `struct`), so an element reference can't be passed between components.

For a parent component to make an element reference available to other components, the parent component can:

* Allow child components to register callbacks.
* Invoke the registered callbacks during the <xref:Microsoft.AspNetCore.Components.ComponentBase.OnAfterRender%2A> event with the passed element reference. Indirectly, this approach allows child components to interact with the parent's element reference.

The following Blazor WebAssembly example illustrates the approach.

In the `<head>` of `wwwroot/index.html`:

```html
<style>
    .red { color: red }
</style>
```

In the `<body>` of `wwwroot/index.html`:

```html
<script>
    function setElementClass(element, className) {
        /** @type {HTMLElement} **/
        var myElement = element;
        myElement.classList.add(className);
    }
</script>
```

`Pages/Index.razor` (parent component):

```razor
@page "/"

<h1 @ref="title">Hello, world!</h1>

Welcome to your new app.

<SurveyPrompt Parent="this" Title="How is Blazor working for you?" />
```

`Pages/Index.razor.cs`:

```csharp
using System;
using System.Collections.Generic;
using Microsoft.AspNetCore.Components;

namespace {APP ASSEMBLY}.Pages
{
    public partial class Index : 
        ComponentBase, IObservable<ElementReference>, IDisposable
    {
        private bool disposing;
        private IList<IObserver<ElementReference>> subscriptions = 
            new List<IObserver<ElementReference>>();
        private ElementReference title;

        protected override void OnAfterRender(bool firstRender)
        {
            base.OnAfterRender(firstRender);

            foreach (var subscription in subscriptions)
            {
                try
                {
                    subscription.OnNext(title);
                }
                catch (Exception)
                {
                    throw;
                }
            }
        }

        public void Dispose()
        {
            disposing = true;

            foreach (var subscription in subscriptions)
            {
                try
                {
                    subscription.OnCompleted();
                }
                catch (Exception)
                {
                }
            }

            subscriptions.Clear();
        }

        public IDisposable Subscribe(IObserver<ElementReference> observer)
        {
            if (disposing)
            {
                throw new InvalidOperationException("Parent being disposed");
            }

            subscriptions.Add(observer);

            return new Subscription(observer, this);
        }

        private class Subscription : IDisposable
        {
            public Subscription(IObserver<ElementReference> observer, Index self)
            {
                Observer = observer;
                Self = self;
            }

            public IObserver<ElementReference> Observer { get; }
            public Index Self { get; }

            public void Dispose()
            {
                Self.subscriptions.Remove(Observer);
            }
        }
    }
}
```

The placeholder `{APP ASSEMBLY}` is the app's app assembly name (for example, `BlazorSample`).

`Shared/SurveyPrompt.razor` (child component):

```razor
@inject IJSRuntime JS

<div class="alert alert-secondary mt-4" role="alert">
    <span class="oi oi-pencil mr-2" aria-hidden="true"></span>
    <strong>@Title</strong>

    <span class="text-nowrap">
        Please take our
        <a target="_blank" class="font-weight-bold" 
            href="https://go.microsoft.com/fwlink/?linkid=2109206">brief survey</a>
    </span>
    and tell us what you think.
</div>

@code {
    [Parameter]
    public string Title { get; set; }
}
```

`Shared/SurveyPrompt.razor.cs`:

```csharp
using System;
using Microsoft.AspNetCore.Components;

namespace {APP ASSEMBLY}.Shared
{
    public partial class SurveyPrompt : 
        ComponentBase, IObserver<ElementReference>, IDisposable
    {
        private IDisposable subscription = null;

        [Parameter]
        public IObservable<ElementReference> Parent { get; set; }

        protected override void OnParametersSet()
        {
            base.OnParametersSet();

            if (subscription != null)
            {
                subscription.Dispose();
            }

            subscription = Parent.Subscribe(this);
        }

        public void OnCompleted()
        {
            subscription = null;
        }

        public void OnError(Exception error)
        {
            subscription = null;
        }

        public void OnNext(ElementReference value)
        {
            JS.InvokeAsync<object>(
                "setElementClass", new object[] { value, "red" });
        }

        public void Dispose()
        {
            subscription?.Dispose();
        }
    }
}
```

The placeholder `{APP ASSEMBLY}` is the app's app assembly name (for example, `BlazorSample`).

## Harden JS interop calls

JS interop may fail due to networking errors and should be treated as unreliable. By default, a Blazor Server app times out JS interop calls on the server after one minute. If an app can tolerate a more aggressive timeout, set the timeout using one of the following approaches:

* Globally in `Startup.ConfigureServices`, specify the timeout:

  ```csharp
  services.AddServerSideBlazor(
      options => options.JSInteropDefaultCallTimeout = TimeSpan.FromSeconds({SECONDS}));
  ```

* Per-invocation in component code, a single call can specify the timeout:

  ```csharp
  var result = await JSRuntime.InvokeAsync<string>("MyJSOperation", 
      TimeSpan.FromSeconds({SECONDS}), new[] { "Arg1" });
  ```

For more information on resource exhaustion, see <xref:blazor/security/server/threat-mitigation>.

[!INCLUDE[](~/includes/blazor-share-interop-code.md)]

## Avoid circular object references

Objects that contain circular references can't be serialized on the client for either:

* .NET method calls.
* JavaScript method calls from C# when the return type has circular references.

For more information, see the following issues:

* [Circular references are not supported, take two (dotnet/aspnetcore #20525)](https://github.com/dotnet/aspnetcore/issues/20525)
* [Proposal: Add mechanism to handle circular references when serializing (dotnet/runtime #30820)](https://github.com/dotnet/runtime/issues/30820)

::: moniker range=">= aspnetcore-5.0"

## Blazor JavaScript isolation and object references

Blazor enables JavaScript isolation in standard [JavaScript modules](https://developer.mozilla.org/docs/Web/JavaScript/Guide/Modules). JavaScript isolation provides the following benefits:

* Imported JavaScript no longer pollutes the global namespace.
* Consumers of a library and components aren't required to import the related JavaScript.

For example, the following JavaScript module exports a JavaScript function for showing a browser prompt:

```javascript
export function showPrompt(message) {
  return prompt(message, 'Type anything here');
}
```

Add the preceding JavaScript module to a .NET library as a static web asset (`wwwroot/exampleJsInterop.js`) and then import the module into the .NET code using the <xref:Microsoft.JSInterop.IJSRuntime> service. The service is injected as `jsRuntime` (not shown) for the following example:

```csharp
var module = await jsRuntime.InvokeAsync<IJSObjectReference>(
    "import", "./_content/MyComponents/exampleJsInterop.js");
```

The `import` identifier in the preceding example is a special identifier used specifically for importing a JavaScript module. Specify the module using its stable static web asset path: `_content/{LIBRARY NAME}/{PATH UNDER WWWROOT}`. The placeholder `{LIBRARY NAME}` is the library name. The placeholder `{PATH UNDER WWWROOT}` is the path to the script under `wwwroot`.

<xref:Microsoft.JSInterop.IJSRuntime> imports the module as a `IJSObjectReference`, which represents a reference to a JavaScript object from .NET code. Use the `IJSObjectReference` to invoke exported JavaScript functions from the module:

```csharp
public async ValueTask<string> Prompt(string message)
{
    return await module.InvokeAsync<string>("showPrompt", message);
}
```

<<<<<<< HEAD
`IJSInProcessObjectReference` represents a reference to a JavaScript object whose functions can be invoked synchronously.

`IJSUnmarshalledObjectReference` represents a reference to an JavaScript object whose functions can be invoked without the overhead of serializing .NET data. This can be used in Blazor WebAssembly when performance is crucial:

```javascript
window.unmarshalledInstance = {
  helloWorld: function (personNamePointer) {
    const personName = Blazor.platform.readStringField(value, 0);
    return `Hello ${personName}`;
  }
};
```

```csharp
var unmarshalledRuntime = (IJSUnmarshalledRuntime)jsRuntime;
var jsUnmarshalledReference = unmarshalledRuntime
    .InvokeUnmarshalled<IJSUnmarshalledObjectReference>("unmarshalledInstance");

string helloWorldString = jsUnmarshalledReference.InvokeUnmarshalled<string, string>(
    "helloWorld");
```

=======
## Use of JavaScript libraries that render UI (DOM elements)

Sometimes you may wish to use JavaScript libraries that produce visible user interface elements within the browser DOM. At first glance, this might seem difficult because Blazor's diffing system relies on having control over the tree of DOM elements and runs into errors if some external code mutates the DOM tree and invalidates its mechanism for applying diffs. This isn't a Blazor-specific limitation. The same challenge occurs with any diff-based UI framework.

Fortunately, it's straightforward to embed externally-generated UI within a Blazor component UI reliably. The recommended technique is to have the component's code (`.razor` file) produce an empty element. As far as Blazor's diffing system is concerned, the element is always empty, so the renderer does not recurse into the element and instead leaves its contents alone. This makes it safe to populate the element with arbitrary externally-managed content.

The following example demonstrates the concept. Within the `if` statement when `firstRender` is `true`, do something with `myElement`. For example, call an external JavaScript library to populate it. Blazor leaves the element's contents alone until this component itself is removed. When the component is removed, the component's entire DOM subtree is also removed.

```razor
<h1>Hello! This is a Blazor component rendered at @DateTime.Now</h1>

<div @ref="myElement"></div>

@code {
    HtmlElement myElement;
    
    protected override async Task OnAfterRenderAsync(bool firstRender)
    {
        if (firstRender)
        {
            ...
        }
    }
}
```

As a more detailed example, consider the following component that renders an interactive map using the [open-source Mapbox APIs](https://www.mapbox.com/):

```razor
@inject IJSRuntime JS
@implements IAsyncDisposable

<div @ref="mapElement" style='width: 400px; height: 300px;'></div>

<button @onclick="() => ShowAsync(51.454514, -2.587910)">Show Bristol, UK</button>
<button @onclick="() => ShowAsync(35.6762, 139.6503)">Show Tokyo, Japan</button>

@code
{
    ElementReference mapElement;
    IJSObjectReference mapModule;
    IJSObjectReference mapInstance;

    protected override async Task OnAfterRenderAsync(bool firstRender)
    {
        if (firstRender)
        {
            mapModule = await JS.InvokeAsync<IJSObjectReference>(
                "import", "./mapComponent.js");
            mapInstance = await mapModule.InvokeAsync<IJSObjectReference>(
                "addMapToElement", mapElement);
        }
    }

    Task ShowAsync(double latitude, double longitude)
        => mapModule.InvokeVoidAsync("setMapCenter", mapInstance, latitude, 
            longitude).AsTask();

    private async ValueTask IAsyncDisposable.DisposeAsync()
    {
        await mapInstance.DisposeAsync();
        await mapModule.DisposeAsync();
    }
}
```

The corresponding JavaScript module, which should be placed at `wwwroot/mapComponent.js`, is as follows:

```javascript
import 'https://api.mapbox.com/mapbox-gl-js/v1.12.0/mapbox-gl.js';

// TO MAKE THE MAP APPEAR YOU MUST ADD YOUR ACCESS TOKEN FROM 
// https://account.mapbox.com
mapboxgl.accessToken = '{ACCESS TOKEN}';

export function addMapToElement(element) {
  return new mapboxgl.Map({
    container: element,
    style: 'mapbox://styles/mapbox/streets-v11',
    center: [-74.5, 40],
    zoom: 9
  });
}

export function setMapCenter(map, latitude, longitude) {
  map.setCenter([longitude, latitude]);
}
```

In the preceding example, replace the string `{ACCESS TOKEN}` with a valid access token that you can get from https://account.mapbox.com.

To produce correct styling, add the following stylesheet tag to the host HTML page (`index.html` or `_Host.cshtml`):

```html
<link rel="stylesheet" href="https://api.mapbox.com/mapbox-gl-js/v1.12.0/mapbox-gl.css" />
```

The preceding example produces an interactive map UI, in which the user:

* Can drag to scroll or zoom.
* Click buttons to jump to predefined locations.

<img src="https://user-images.githubusercontent.com/1101362/94939821-92ef6700-04ca-11eb-858e-fff6df0053ae.png" width="600" />

The key points to understand are:

 * The `<div>` with `@ref="mapElement"` is left empty as far as Blazor is concerned. It's therefore safe for `mapbox-gl.js` to populate it and modify its contents over time. You can use this technique with any JavaScript library that renders UI. You could even embed components from a third-party JavaScript SPA framework inside Blazor components, as long as they don't try to reach out and modify other parts of the page. It is *not* safe for external JavaScript code to modify elements that Blazor does not regard as empty.
 * When using this approach, bear in mind the rules about how Blazor retains or destroys DOM elements. In the preceding example, the component safely handles button click events and updates the existing map instance because DOM elements are retained where possible by default. If you were rendering a list of map elements from inside a `@foreach` loop, you want to use `@key` to ensure the preservation of component instances. Otherwise, changes in the list data could cause component instances to retain the state of previous instances in an undesirable manner. For more information, see [using @key to preserve elements and components](xref:blazor/components/index#use-key-to-control-the-preservation-of-elements-and-components).

Additionally, the preceding example shows how it's possible to encapsulate JavaScript logic and dependencies within an ES6 module and load it dynamically using the `import` identifier. For more information, see [JavaScript isolation and object references](#blazor-javascript-isolation-and-object-references).

>>>>>>> 173daade
::: moniker-end

## Additional resources

* <xref:blazor/call-dotnet-from-javascript>
* [InteropComponent.razor example (dotnet/AspNetCore GitHub repository, 3.1 release branch)](https://github.com/dotnet/AspNetCore/blob/release/3.1/src/Components/test/testassets/BasicTestApp/InteropComponent.razor)
* [Perform large data transfers in Blazor Server apps](xref:blazor/advanced-scenarios#perform-large-data-transfers-in-blazor-server-apps)<|MERGE_RESOLUTION|>--- conflicted
+++ resolved
@@ -5,11 +5,7 @@
 monikerRange: '>= aspnetcore-3.1'
 ms.author: riande
 ms.custom: mvc
-<<<<<<< HEAD
-ms.date: 10/01/2020
-=======
 ms.date: 10/02/2020
->>>>>>> 173daade
 no-loc: ["ASP.NET Core Identity", cookie, Cookie, Blazor, "Blazor Server", "Blazor WebAssembly", "Identity", "Let's Encrypt", Razor, SignalR]
 uid: blazor/call-javascript-from-dotnet
 ---
@@ -518,7 +514,6 @@
 }
 ```
 
-<<<<<<< HEAD
 `IJSInProcessObjectReference` represents a reference to a JavaScript object whose functions can be invoked synchronously.
 
 `IJSUnmarshalledObjectReference` represents a reference to an JavaScript object whose functions can be invoked without the overhead of serializing .NET data. This can be used in Blazor WebAssembly when performance is crucial:
@@ -541,7 +536,6 @@
     "helloWorld");
 ```
 
-=======
 ## Use of JavaScript libraries that render UI (DOM elements)
 
 Sometimes you may wish to use JavaScript libraries that produce visible user interface elements within the browser DOM. At first glance, this might seem difficult because Blazor's diffing system relies on having control over the tree of DOM elements and runs into errors if some external code mutates the DOM tree and invalidates its mechanism for applying diffs. This isn't a Blazor-specific limitation. The same challenge occurs with any diff-based UI framework.
@@ -653,7 +647,6 @@
 
 Additionally, the preceding example shows how it's possible to encapsulate JavaScript logic and dependencies within an ES6 module and load it dynamically using the `import` identifier. For more information, see [JavaScript isolation and object references](#blazor-javascript-isolation-and-object-references).
 
->>>>>>> 173daade
 ::: moniker-end
 
 ## Additional resources
