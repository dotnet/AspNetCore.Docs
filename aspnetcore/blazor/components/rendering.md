--- conflicted
+++ resolved
@@ -45,11 +45,7 @@
 
 ## Streaming rendering
 
-<<<<<<< HEAD
-<!-- UPDATE AT 8.0 Cross-link 'server-side rendering (SSR)' -->
-=======
 <!-- UPDATE 8.0 Cross-link server-side rendering (SSR) -->
->>>>>>> 943b63cd
 
 Use *streaming rendering* with server-side rendering (SSR) to stream content updates on the response stream and improve the user experience for components that perform long-running asynchronous tasks to fully render.
 
