---
title: ASP.NET Core Blazor Hybrid authentication and authorization
author: guardrex
description: Learn about Blazor Hybrid authentication and authorization scenarios.
monikerRange: '>= aspnetcore-6.0'
ms.author: riande
ms.custom: mvc
<<<<<<< HEAD
ms.date: 05/03/2022
=======
ms.date: 04/19/2022
>>>>>>> ce5714f9
no-loc: [".NET MAUI", "Mac Catalyst", "Blazor Hybrid", Home, Privacy, Kestrel, appsettings.json, "ASP.NET Core Identity", cookie, Cookie, Blazor, "Blazor Server", "Blazor WebAssembly", "Identity", "Let's Encrypt", Razor, SignalR]
uid: blazor/hybrid/security/index
---
# ASP.NET Core Blazor Hybrid authentication and authorization

This article describes ASP.NET Core's support for the configuration and management of security in Blazor Hybrid apps.

Authentication in Blazor Hybrid apps is handled by native platform libraries, as they offer enhanced security guarantees that the browser sandbox can't offer.

Follow the external guidance for the identity provider that you've selected for the app and then further integrate identity with Blazor using the guidance in this article.

[!INCLUDE[](~/blazor/includes/blazor-hybrid-preview-notice.md)]

## Integration with identity providers

Authentication of native apps happens via an OS-specific mechanism or via a federated protocol, such as [OpenID Connect (OIDC)](https://openid.net/connect/).

### .NET MAUI

[Xamarin.Essentials: Web Authenticator](/xamarin/essentials/web-authenticator): The `WebAuthenticator` class allows the app to initiate browser-based authentication flows that listen for a callback to a specific URL registered with the app.

### WPF

WPF apps use the [Microsoft identity platform](/azure/active-directory/develop/) to integrate with Azure Active Directory (AAD) and AAD B2C. For guidance and examples, see the following resources:

* [Sign-in a user with the Microsoft Identity Platform in a WPF Desktop application and call an ASP.NET Core Web API](/samples/azure-samples/active-directory-dotnet-native-aspnetcore-v2/1-desktop-app-calls-web-api/)
* [Add authentication to your Windows (WPF) app](/azure/developer/mobile-apps/azure-mobile-apps/quickstarts/wpf/authentication)
* [Tutorial: Sign in users and call Microsoft Graph in Windows Presentation Foundation (WPF) desktop app](/azure/active-directory/develop/tutorial-v2-windows-desktop)
* [Quickstart: Acquire a token and call Microsoft Graph API from a desktop application](/azure/active-directory/develop/desktop-app-quickstart?pivots=devlang-windows-desktop)
* [Quickstart: Set up sign in for a desktop app using Azure Active Directory B2C](/azure/active-directory-b2c/quickstart-native-app-desktop)
* [Configure authentication in a sample WPF desktop app by using Azure AD B2C](/azure/active-directory-b2c/configure-authentication-sample-wpf-desktop-app)

### Windows Forms

<!--

For AAD/B2C with WinForms, I can't find content in Azure docs or per https://docs.microsoft.com/dotnet/desktop/winforms/windows-forms-security.

* []()
* []()

-->

## Integrate authentication

Integrating authentication must achieve the following goals for Razor components and services:

* Use the abstractions in the [`Microsoft.AspNetCore.Components.Authorization`](https://www.nuget.org/packages/Microsoft.AspNetCore.Components.Authorization) package, such as <xref:Microsoft.AspNetCore.Components.Authorization.AuthorizeView>.
* React to changes in the authentication context.
* Access credentials provisioned by the app from the identity provider, such as access tokens to perform authorized API calls.

After authentication is added to a .NET MAUI, WPF, or Windows Forms app and users are able to log in and log out successfully, integrate authentication with Blazor to make the authenticated user available to Razor components and services. Perform the following steps:

* Reference the [`Microsoft.AspNetCore.Components.Authorization`](https://www.nuget.org/packages/Microsoft.AspNetCore.Components.Authorization) package.
* Implement a custom <xref:Microsoft.AspNetCore.Components.Authorization.AuthenticationStateProvider>.
* Register the custom authentication state provider in the dependency injection container.

### Create a custom `AuthenticationStateProvider`

The <xref:Microsoft.AspNetCore.Components.Authorization.AuthenticationStateProvider> is the abstraction that Razor components use to access information about the authenticated user and to receive updates when the authentication state changes.

If the app authenticates the user immediately after the app launches and the authenticated user remains the same for the entirety of the app lifetime, user change notifications aren't required, and the app only provides information about the authenticated user. Typically in this scenario, the user logs into the app when the app is opened, and the app displays the login screen again after the user logs out. The following `ExternalAuthenticationStateProvider` is an example implementation of a custom <xref:Microsoft.AspNetCore.Components.Authorization.AuthenticationStateProvider> for this authentication scenario.

```csharp
using System.Security.Claims;
using System.Threading.Tasks;
using Microsoft.AspNetCore.Components.Authorization;

public class ExternalAuthenticationStateProvider : AuthenticationStateProvider
{
    private readonly Task<AuthenticationState> authenticationState;

    public ExternalAuthenticationStateProvider(AuthenticatedUser user) => 
        authenticationState = Task.FromResult(new AuthenticationState(user.Principal));

    public override Task<AuthenticationState> GetAuthenticationStateAsync() =>
        authenticationState;
}

public class AuthenticatedUser 
{
    public ClaimsPrincipal Principal { get; set; } = new();
}
```

Add the Blazor abstractions to the DI container:

```csharp
services.AddAuthorizationCore();
services.AddScoped<AuthenticationStateProvider, ExternalAuthenticationStateProvider>();
services.AddSingleton<AuthenticatedUser>();
```

To update the user while the Blazor app is running, call <xref:Microsoft.AspNetCore.Components.Authorization.AuthenticationStateProvider.NotifyAuthenticationStateChanged%2A> within the <xref:Microsoft.AspNetCore.Components.Authorization.AuthenticationStateProvider> implementation, using ***either*** of the following approaches:

* [Signal an authentication update from outside of the `BlazorWebView`](#signal-an-authentication-update-from-outside-of-the-blazorwebview-option-1))
* [Handle authentication within the `BlazorWebView`](#handle-authentication-within-the-blazorwebview-option-2)

### Signal an authentication update from outside of the `BlazorWebView` (Option 1)

The following example uses a global service to signal an authentication update. We recommend that the service offer an event that the <xref:Microsoft.AspNetCore.Components.Authorization.AuthenticationStateProvider> can subscribe to, where the event invokes <xref:Microsoft.AspNetCore.Components.Authorization.AuthenticationStateProvider.NotifyAuthenticationStateChanged%2A>.

> [!NOTE]
> `AuthenticatedUser` in the following example is registered in the dependency injection container later in this article.

```csharp
using System;
using System.Security.Claims;
using System.Threading.Tasks;
using Microsoft.AspNetCore.Components.Authorization;

public class ExternalAuthenticationStateProvider : AuthenticationStateProvider
{
    private AuthenticationState currentUser;

    public ExternalAuthenticationStateProvider(ExternalAuthService service)
    {
        currentUser = new AuthenticationState(service.CurrentUser);

        service.UserChanged += (newUser) =>
        {
            currentUser = new AuthenticationState(newUser);
            NotifyAuthenticationStateChanged(Task.FromResult(currentUser));
        };
    }

    public override Task<AuthenticationState> GetAuthenticationStateAsync() =>
        Task.FromResult(currentUser);
}

public class ExternalAuthService
{
    public event Action<ClaimsPrincipal>? UserChanged;
    private ClaimsPrincipal? currentUser;

    public ClaimsPrincipal CurrentUser
    {
        get { return currentUser ?? new(); }
        set
        {
            currentUser = value;

            if (UserChanged is not null)
            {
                UserChanged(currentUser);
            }
        }
    }
}
```

Add the Blazor abstractions to the DI container:

```csharp
services.AddAuthorizationCore();
services.AddScoped<AuthenticationStateProvider, ExternalAuthenticationStateProvider>();
services.AddSingleton<ExternalAuthService>();
```

From anywhere in the app, we can resolve the `ExternalAuthService` service after we have authenticated the user and set the principal property to the authenticated user before we start the Blazor application:

```csharp
var authenticatedUser = services.GetRequiredService<ExternalAuthService>();
ExternalAuthService.Principal = currentUser;
```

> [!NOTE]
> Alternatively, set the user's principal on <xref:System.Threading.Thread.CurrentPrincipal?displayProperty=fullName> instead of setting it via a service, which avoids use of the dependency injection container:
>
> ```csharp
> public class CurrentThreadUserAuthenticationStateProvider : AuthenticationStateProvider
> {
>     public override Task<AuthenticationState> GetAuthenticationStateAsync() =>
>         Task.FromResult(
>             new AuthenticationState(Thread.CurrentPrincipal as ClaimsPrincipal ?? 
>                 new ClaimsPrincipal(new ClaimsIdentity())));
> }
> ```
>
> In `MainWindow`'s constructor (`MainWindow.xaml.cs`):
>
> ```csharp
> services.AddScoped<AuthenticationStateProvider, CurrentThreadUserAuthenticationStateProvider>();
> BlazorView.Services = services.BuildServiceProvider();
> ```

### Handle authentication within the `BlazorWebView` (Option 2)

Add additional methods to the `ExternalAuthenticationStateProvider` to trigger log in and log out and update the user:

```csharp
using System.Security.Claims;
using System.Threading.Tasks;
using Microsoft.AspNetCore.Components.Authorization;

public class ExternalAuthenticationStateProvider : AuthenticationStateProvider
{
    private ClaimsPrincipal currentUser = new ClaimsPrincipal(new ClaimsIdentity());

    public override Task<AuthenticationState> GetAuthenticationStateAsync() =>
        Task.FromResult(new AuthenticationState(currentUser));

    public Task LogInAsync()
    {
        var loginTask = LogInAsyncCore();
        NotifyAuthenticationStateChanged(loginTask);

        return loginTask;

        async Task<AuthenticationState> LogInAsyncCore()
        {
            var user = await LoginWithExternalProviderAsync();
            currentUser = user;

            return new AuthenticationState(currentUser);
        }
    }

    private Task<ClaimsPrincipal> LoginWithExternalProviderAsync()
    {
        /*
            Provide OpenID/MSAL code to authenticate the user. See your identity 
            provider's documentation for details.

            Return a new ClaimsPrincipal based on a new ClaimsIdentity.
        */

        return Task.FromResult(new ClaimsPrincipal(new ClaimsIdentity()));
    }

    public void Logout()
    {
        currentUser = new ClaimsPrincipal(new ClaimsIdentity());
        NotifyAuthenticationStateChanged(
            Task.FromResult(new AuthenticationState(currentUser)));
    }
}
```

In the preceding example:

* The call to `LogInAsyncCore` triggers the login process.
* The call to <xref:Microsoft.AspNetCore.Components.Authorization.AuthenticationStateProvider.NotifyAuthenticationStateChanged%2A> notifies that an update is in progress, which allows the app to provide a temporary UI during the login or logout process.
* Returning `loginTask` returns the task so that the component that triggered the login can await and react after the task is complete.
* The `LoginWithExternalProviderAsync` method is implemented by the developer to log in the user with the identity provider's SDK. For more information, see your identity provider's documentation.

The following `LoginComponent` component demonstrates how to log in a user. In a typical app, the `LoginComponent` component is only shown in a parent component if the user isn't logged into the app.

`Shared/LoginComponent.razor`:

```razor
@inject AuthenticationStateProvider AuthenticationStateProvider

<button @onclick="Login">Log in</button>

@code
{
    public async Task Login()
    {
        await ((ExternalAuthenticationStateProvider)AuthenticationStateProvider)
            .LoginAsync();
    }
}
```

The following `LogoutComponent` component demonstrates how to log out a user. In a typical app, the `LogoutComponent` component is only shown in a parent component if the user is logged into the app.

`Shared/LogoutComponent.razor`:

```razor
@inject AuthenticationStateProvider AuthenticationStateProvider

<button @onclick="Logout">Log out</button>

@code
{
    public async Task Logout()
    {
        await ((ExternalAuthenticationStateProvider)AuthenticationStateProvider)
            .Logout();
    }
}
```

Add the Blazor abstractions to the DI container:

```csharp
services.AddAuthorizationCore();
services.AddScoped<AuthenticationStateProvider, ExternalAuthenticationStateProvider>();
```

## Accessing other authentication information

Blazor doesn't define an abstraction to deal with other credentials, such as access tokens to use for HTTP requests to web APIs. We recommend following the identity provider's guidance to manage the user's credentials with the primitives that the identity provider's SDK provides.

It's common for identity provider SDKs to use a token store for user credentials stored in the device. If the SDK's token store primitive is registered with the DI container, consume the SDK's primitive within the app.

The Blazor framework isn't aware of a user's authentication credentials and doesn't interact with credentials in any way, so the app's code is free to follow whatever approach you deem most convenient. However, follow the general security guidance in the next section, [Other authentication security considerations](#other-authentication-security-considerations), when implementing authentication code in an app.

## Other authentication security considerations

The authentication process is external to Blazor, and we recommend that developers access the identity provider's guidance for additional security guidance.

When implementing authentication:

* Avoid authentication in the context of the :::no-loc text="Web View":::. For example, avoid using a JavaScript OAuth library to perform the authentication flow. In a single-page app, authentication tokens aren't hidden in JavaScript and can be easily discovered by malicious users and used for nefarious purposes. Native apps don't suffer this risk because native apps are only able to obtain tokens outside of the browser context, which means that rogue third-party scripts can't steal the tokens and compromise the app.
* Avoid implementing the authentication workflow yourself. In most cases, platform libraries securely handle the authentication workflow, specifically using the system's browser instead of using a custom :::no-loc text="Web View"::: that can be hijacked.
* Avoid using the platform's :::no-loc text="Web View"::: control to perform authentication. Instead, rely on the system's browser when possible.
* Avoid passing the tokens to the document context (JavaScript). In some situations, a JavaScript library within the document is required to perform an authorized call to an external service. Instead of making the token available to JavaScript via JS interop:
  * Provide a fake token to the library and within the :::no-loc text="Web View":::.
  * Intercept the outgoing network request in code.
  * Replace the fake token with the real token and confirm that the destination of the request is valid.

## Untrusted and unencoded content

Avoid allowing an app render untrusted and unencoded content from a database or other resource, such as user-provided comments, in its rendered UI. Permitting untrusted, unencoded content to render can cause malicious code to execute.

## External content rendered in an `iframe`

When using an [`iframe`](https://developer.mozilla.org/docs/Web/HTML/Element/iframe) to display external content within a Blazor Hybrid page, we recommend that users leverage sandboxing features to ensure that the content is isolated from the parent page containing the app. In the following example, the [`sandbox` attribute](https://developer.mozilla.org/docs/Web/HTML/Element/iframe) is present for the `<iframe>` tag to apply [sandboxing features](https://developer.mozilla.org/docs/Web/HTML/Element/iframe) to the `foo.html` page:

```html
<iframe sandbox src="https://contoso.com/foo.html" />
```

> [!WARNING]
> The [`sandbox` attribute](https://developer.mozilla.org/docs/Web/HTML/Element/iframe) is ***not*** supported in early browser versions. For more information, see [Can I use: `sandbox`](https://caniuse.com/?search=sandbox).

## Links to external URLs

By default, links to URLs outside of the app are opened in an appropriate external app, not loaded within the :::no-loc text="Web View":::. We do ***not*** recommend overriding the default behavior.

The user might be able to indicate that they want the URL to load in the app because it's content that they trust. In that case, see the [Untrusted and unencoded content](#untrusted-and-unencoded-content) section.

## Keep the :::no-loc text="Web View"::: current deployed apps

By default, the [`BlazorWebView`](/maui/user-interface/controls/blazorwebview) control uses the currently-installed, platform-specific native :::no-loc text="Web View":::. Since the native :::no-loc text="Web View"::: is periodically updated with support for new APIs and fixes for security issues, it may be necessary to ensure that an app is using a :::no-loc text="Web View"::: version that meets the app's requirements.

Use one of the following approaches to keep the :::no-loc text="Web View"::: current in deployed apps:

* **On all platforms**: Check the :::no-loc text="Web View"::: version and prompt the user to take any necessary steps to update it.
* **Only on Windows**: Package a fixed-version :::no-loc text="Web View"::: within the app, using it in place of the system's shared :::no-loc text="Web View":::.

### Android

The Android :::no-loc text="Web View"::: is distributed and updated via the [Google Play Store](https://play.google.com/store/apps/details?id=com.google.android.webview). Check the :::no-loc text="Web View"::: version by reading the [`User-Agent`](https://developer.mozilla.org/docs/Web/HTTP/Headers/User-Agent) string. Read the :::no-loc text="Web View":::'s [`navigator.userAgent`](https://developer.mozilla.org/docs/Web/API/Navigator/userAgent) property using [JavaScript interop](xref:blazor/js-interop/index) and optionally cache the value using a singleton service if the user agent string is required outside of a Razor component context.

### iOS/Mac Catalyst

iOS and Mac Catalyst both use [`WKWebView`](https://developer.apple.com/documentation/webkit/wkwebview), a Safari-based control, which is updated by the operating system. Similar to the [Android](#android) case, determine the :::no-loc text="Web View"::: version by reading the :::no-loc text="Web View":::'s [`User-Agent`](https://developer.mozilla.org/docs/Web/HTTP/Headers/User-Agent) string.

### Windows (.NET MAUI, WPF, Windows Forms)

On Windows, the Chromium-based [Microsoft Edge `WebView2`](/microsoft-edge/webview2/) is required to run Blazor web apps.

By default, the newest installed version of `WebView2`, known as the *:::no-loc text="Evergreen distribution":::*, is used. If you wish to ship a specific version of `WebView2` with the app, use the *:::no-loc text="Fixed Version distribution":::*.

For more information on checking the currently-installed `WebView2` version and the distribution modes, see the [`WebView2` distribution documentation](/microsoft-edge/webview2/concepts/distribution).

## Additional resources

* <xref:blazor/security/index><|MERGE_RESOLUTION|>--- conflicted
+++ resolved
@@ -5,11 +5,7 @@
 monikerRange: '>= aspnetcore-6.0'
 ms.author: riande
 ms.custom: mvc
-<<<<<<< HEAD
-ms.date: 05/03/2022
-=======
-ms.date: 04/19/2022
->>>>>>> ce5714f9
+ms.date: 05/05/2022
 no-loc: [".NET MAUI", "Mac Catalyst", "Blazor Hybrid", Home, Privacy, Kestrel, appsettings.json, "ASP.NET Core Identity", cookie, Cookie, Blazor, "Blazor Server", "Blazor WebAssembly", "Identity", "Let's Encrypt", Razor, SignalR]
 uid: blazor/hybrid/security/index
 ---
