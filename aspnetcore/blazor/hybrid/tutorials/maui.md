---
title: Build a .NET MAUI Blazor app
author: guardrex
description: Build a .NET MAUI Blazor app step-by-step.
monikerRange: '>= aspnetcore-6.0'
ms.author: riande
ms.custom: mvc
ms.date: 04/12/2022
no-loc: [".NET MAUI", "Mac Catalyst", "Blazor Hybrid", Home, Privacy, Kestrel, appsettings.json, "ASP.NET Core Identity", cookie, Cookie, Blazor, "Blazor Server", "Blazor WebAssembly", "Identity", "Let's Encrypt", Razor, SignalR]
uid: blazor/hybrid/tutorials/maui
---
# Build a .NET MAUI Blazor app

This tutorial shows you how to build and run a .NET MAUI Blazor app. You learn how to:

> [!div class="checklist"]
> * Create a .NET MAUI Blazor app project
> * Run the app on Windows
> * Run the app in the Android emulator

[!INCLUDE[](~/blazor/includes/net-maui-release-candidate-notice.md)]

## Prerequisites

* [Supported platforms (.NET MAUI documentation)](/dotnet/maui/supported-platforms)
<<<<<<< HEAD
* [Visual Studio 2022 Preview](https://visualstudio.microsoft.com/vs/preview/) with the **Mobile development with .NET** workload
* [Microsoft Edge `WebView2`](https://developer.microsoft.com/microsoft-edge/webview2/): `WebView2` is required on Windows when running a native app. When developing .NET MAUI Blazor apps and only running them in Visual Studio's emulators, `WebView2` isn't required.
=======
* [Visual Studio 2022 Preview](https://visualstudio.microsoft.com/vs/preview/) with the **Mobile development with .NET** workload.
* [Microsoft Edge WebView2](https://developer.microsoft.com/microsoft-edge/webview2/): WebView2 is required on Windows when running a native app. When developing .NET MAUI Blazor apps and only running them in Visual Studio's emulators, WebView2 isn't required.
>>>>>>> feec13d6
* [Enable hardware acceleration](/dotnet/maui/android/emulator/hardware-acceleration) to improve the performance of the Android emulator.

## Create a .NET MAUI Blazor app

Launch Visual Studio 2022 Preview.

In the Start Window, select **Create a new project**:

:::image type="content" source="maui/_static/new-solution.png" alt-text="New solution.":::

In the **Create a new project** window, use the **Project type** drop-down to filter **MAUI** templates:

:::image type="content" source="maui/_static/new-project-1.png" alt-text="Filter templates to .NET MAUI.":::

Select the **.NET MAUI Blazor App (Preview)** template and then select the **Next** button:

:::image type="content" source="maui/_static/new-project-2.png" alt-text="Choose a template.":::

In the **Configure your new project** dialog, set the **Project name** to **`MauiBlazor`**, choose a suitable location for the project, and select the **Create** button.

:::image type="content" source="maui/_static/configure-project.png" alt-text="Configure the project.":::

Wait for Visual Studio to create the project and for the project's dependencies to be restored:

:::image type="content" source="maui/_static/restored-dependencies.png" alt-text="Restored dependencies.":::

In the **Android SDK License Acceptance** window, select the **Accept** button:

:::image type="content" source="maui/_static/android-sdk-license.png" alt-text="Android SDK License Acceptance window.":::

Wait for Visual Studio to download the Android SDK and Android Emulator.

## Run the app in the Android Emulator

In the Visual Studio toolbar, select the **Android Emulator** button to build the project:

:::image type="content" source="maui/_static/android-emulator-button.png" alt-text="Android Emulator button.":::

In the **New Device** window, select the **Create** button:

:::image type="content" source="maui/_static/new-android-device.png" alt-text="New Android Device window.":::

In the **License Acceptance** window, select the **Accept** button:

:::image type="content" source="maui/_static/license-acceptance.png" alt-text="License Acceptance window.":::

Wait for Visual Studio to download, unzip, and create an Android Emulator.

> [!NOTE]
> [Enable hardware acceleration](/xamarin/android/get-started/installation/android-emulator/hardware-acceleration) to improve the performance of the Android emulator.

Close the **Android Device Manager** window.

In the Visual Studio toolbar, select the **Pixel 5 - {VERSION}** button to build and run the project, where the `{VERSION}` placeholder is the Android version. In the following example, the Android version is `API 30 (Android 11.0 - API 30)`, and a later version appears depending on the Android SDK installed:

:::image type="content" source="maui/_static/pixel5-api30.png" alt-text="Pixel 5 API 30 emulator button.":::

Visual Studio starts the Android Emulator, builds the project, and deploys the app to the emulator.

The app running in the Android Emulator:

:::image type="content" source="maui/_static/running-app-android.png" alt-text="App running in the Android Emulator.":::

## Run the app on Windows

In the Visual Studio toolbar, select the start configuration drop-down button:

:::image type="content" source="maui/_static/windows-machine-button-1.png" alt-text="Start configuration button.":::

Select the **Windows Machine** button to build and start the project:

:::image type="content" source="maui/_static/windows-machine-button-2.png" alt-text="Windows Machine button.":::

If Developer Mode isn't enabled, you're prompted to enable it in **Settings** > **For developers** > **Developer Mode**. Set the switch to **On**:

:::image type="content" source="maui/_static/windows-developer-mode.png" alt-text="Windows Developer Mode enabled.":::

The app running as a Windows desktop app:

:::image type="content" source="maui/_static/running-app-windows.png" alt-text="App running on Windows.":::

## Next steps

In this tutorial, you learned how to:

> [!div class="checklist"]
> * Create a .NET MAUI Blazor app project
> * Run the app on Windows
> * Run the app in the Android Emulator

Learn more about Blazor Hybrid apps:

> [!div class="nextstepaction"]
> <xref:blazor/hybrid/index><|MERGE_RESOLUTION|>--- conflicted
+++ resolved
@@ -23,13 +23,8 @@
 ## Prerequisites
 
 * [Supported platforms (.NET MAUI documentation)](/dotnet/maui/supported-platforms)
-<<<<<<< HEAD
-* [Visual Studio 2022 Preview](https://visualstudio.microsoft.com/vs/preview/) with the **Mobile development with .NET** workload
+* [Visual Studio 2022 Preview](https://visualstudio.microsoft.com/vs/preview/) with the **Mobile development with .NET** workload.
 * [Microsoft Edge `WebView2`](https://developer.microsoft.com/microsoft-edge/webview2/): `WebView2` is required on Windows when running a native app. When developing .NET MAUI Blazor apps and only running them in Visual Studio's emulators, `WebView2` isn't required.
-=======
-* [Visual Studio 2022 Preview](https://visualstudio.microsoft.com/vs/preview/) with the **Mobile development with .NET** workload.
-* [Microsoft Edge WebView2](https://developer.microsoft.com/microsoft-edge/webview2/): WebView2 is required on Windows when running a native app. When developing .NET MAUI Blazor apps and only running them in Visual Studio's emulators, WebView2 isn't required.
->>>>>>> feec13d6
 * [Enable hardware acceleration](/dotnet/maui/android/emulator/hardware-acceleration) to improve the performance of the Android emulator.
 
 ## Create a .NET MAUI Blazor app
