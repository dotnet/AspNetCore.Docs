---
title: ASP.NET Core Blazor lifecycle
author: guardrex
description: Learn how to use Razor component lifecycle methods in ASP.NET Core Blazor apps.
monikerRange: '>= aspnetcore-3.1'
ms.author: riande
ms.custom: mvc
<<<<<<< HEAD
ms.date: 05/06/2020
no-loc: [Blazor, SignalR]
=======
ms.date: 04/16/2020
no-loc: [Blazor, "Identity", "Let's Encrypt", Razor, SignalR]
>>>>>>> e8a7585f
uid: blazor/lifecycle
---
# ASP.NET Core Blazor lifecycle

By [Luke Latham](https://github.com/guardrex) and [Daniel Roth](https://github.com/danroth27)

The Blazor framework includes synchronous and asynchronous lifecycle methods. Override lifecycle methods to perform additional operations on components during component initialization and rendering.

## Lifecycle methods

### Component initialization methods

<xref:Microsoft.AspNetCore.Components.ComponentBase.OnInitializedAsync*> and <xref:Microsoft.AspNetCore.Components.ComponentBase.OnInitialized*> are invoked when the component is initialized after having received its initial parameters from its parent component. Use `OnInitializedAsync` when the component performs an asynchronous operation and should refresh when the operation is completed.

For a synchronous operation, override `OnInitialized`:

```csharp
protected override void OnInitialized()
{
    ...
}
```

To perform an asynchronous operation, override `OnInitializedAsync` and use the `await` keyword on the operation:

```csharp
protected override async Task OnInitializedAsync()
{
    await ...
}
```

Blazor Server apps that [prerender their content](xref:blazor/hosting-model-configuration#render-mode) call `OnInitializedAsync` **_twice_**:

* Once when the component is initially rendered statically as part of the page.
* A second time when the browser establishes a connection back to the server.

To prevent developer code in `OnInitializedAsync` from running twice, see the [Stateful reconnection after prerendering](#stateful-reconnection-after-prerendering) section.

While a Blazor Server app is prerendering, certain actions, such as calling into JavaScript, aren't possible because a connection with the browser hasn't been established. Components may need to render differently when prerendered. For more information, see the [Detect when the app is prerendering](#detect-when-the-app-is-prerendering) section.

If any event handlers are set up, unhook them on disposal. For more information, see the [Component disposal with IDisposable](#component-disposal-with-idisposable) section.

### Before parameters are set

<xref:Microsoft.AspNetCore.Components.ComponentBase.SetParametersAsync*> sets parameters supplied by the component's parent in the render tree:

```csharp
public override async Task SetParametersAsync(ParameterView parameters)
{
    await ...

    await base.SetParametersAsync(parameters);
}
```

<xref:Microsoft.AspNetCore.Components.ParameterView> contains the entire set of parameter values each time `SetParametersAsync` is called.

The default implementation of `SetParametersAsync` sets the value of each property with the `[Parameter]` or `[CascadingParameter]` attribute that has a corresponding value in the `ParameterView`. Parameters that don't have a corresponding value in `ParameterView` are left unchanged.

If `base.SetParametersAync` isn't invoked, the custom code can interpret the incoming parameters value in any way required. For example, there's no requirement to assign the incoming parameters to the properties on the class.

If any event handlers are set up, unhook them on disposal. For more information, see the [Component disposal with IDisposable](#component-disposal-with-idisposable) section.

### After parameters are set

<xref:Microsoft.AspNetCore.Components.ComponentBase.OnParametersSetAsync*> and <xref:Microsoft.AspNetCore.Components.ComponentBase.OnParametersSet*> are called:

* When the component is initialized and has received its first set of parameters from its parent component.
* When the parent component re-renders and supplies:
  * Only known primitive immutable types of which at least one parameter has changed.
  * Any complex-typed parameters. The framework can't know whether the values of a complex-typed parameter have mutated internally, so it treats the parameter set as changed.

```csharp
protected override async Task OnParametersSetAsync()
{
    await ...
}
```

> [!NOTE]
> Asynchronous work when applying parameters and property values must occur during the `OnParametersSetAsync` lifecycle event.

```csharp
protected override void OnParametersSet()
{
    ...
}
```

If any event handlers are set up, unhook them on disposal. For more information, see the [Component disposal with IDisposable](#component-disposal-with-idisposable) section.

### After component render

<xref:Microsoft.AspNetCore.Components.ComponentBase.OnAfterRenderAsync*> and <xref:Microsoft.AspNetCore.Components.ComponentBase.OnAfterRender*> are called after a component has finished rendering. Element and component references are populated at this point. Use this stage to perform additional initialization steps using the rendered content, such as activating third-party JavaScript libraries that operate on the rendered DOM elements.

The `firstRender` parameter for `OnAfterRenderAsync` and `OnAfterRender`:

* Is set to `true` the first time that the component instance is rendered.
* Can be used to ensure that initialization work is only performed once.

```csharp
protected override async Task OnAfterRenderAsync(bool firstRender)
{
    if (firstRender)
    {
        await ...
    }
}
```

> [!NOTE]
> Asynchronous work immediately after rendering must occur during the `OnAfterRenderAsync` lifecycle event.
>
> Even if you return a <xref:System.Threading.Tasks.Task> from `OnAfterRenderAsync`, the framework doesn't schedule a further render cycle for your component once that task completes. This is to avoid an infinite render loop. It's different from the other lifecycle methods, which schedule a further render cycle once the returned task completes.

```csharp
protected override void OnAfterRender(bool firstRender)
{
    if (firstRender)
    {
        ...
    }
}
```

`OnAfterRender` and `OnAfterRenderAsync` *aren't called when prerendering on the server.*

If any event handlers are set up, unhook them on disposal. For more information, see the [Component disposal with IDisposable](#component-disposal-with-idisposable) section.

### Suppress UI refreshing

Override <xref:Microsoft.AspNetCore.Components.ComponentBase.ShouldRender*> to suppress UI refreshing. If the implementation returns `true`, the UI is refreshed:

```csharp
protected override bool ShouldRender()
{
    var renderUI = true;

    return renderUI;
}
```

`ShouldRender` is called each time the component is rendered.

Even if `ShouldRender` is overridden, the component is always initially rendered.

## State changes

<xref:Microsoft.AspNetCore.Components.ComponentBase.StateHasChanged*> notifies the component that its state has changed. When applicable, calling `StateHasChanged` causes the component to be rerendered.

## Handle incomplete async actions at render

Asynchronous actions performed in lifecycle events might not have completed before the component is rendered. Objects might be `null` or incompletely populated with data while the lifecycle method is executing. Provide rendering logic to confirm that objects are initialized. Render placeholder UI elements (for example, a loading message) while objects are `null`.

In the `FetchData` component of the Blazor templates, `OnInitializedAsync` is overridden to asychronously receive forecast data (`forecasts`). When `forecasts` is `null`, a loading message is displayed to the user. After the `Task` returned by `OnInitializedAsync` completes, the component is rerendered with the updated state.

*Pages/FetchData.razor* in the Blazor Server template:

[!code-razor[](lifecycle/samples_snapshot/3.x/FetchData.razor?highlight=9,21,25)]

## Component disposal with IDisposable

If a component implements <xref:System.IDisposable>, the [Dispose method](/dotnet/standard/garbage-collection/implementing-dispose) is called when the component is removed from the UI. The following component uses `@implements IDisposable` and the `Dispose` method:

```razor
@using System
@implements IDisposable

...

@code {
    public void Dispose()
    {
        ...
    }
}
```

> [!NOTE]
> Calling <xref:Microsoft.AspNetCore.Components.ComponentBase.StateHasChanged*> in `Dispose` isn't supported. `StateHasChanged` might be invoked as part of tearing down the renderer, so requesting UI updates at that point isn't supported.

Unsubscribe event handlers from .NET events. The following [Blazor form](xref:blazor/forms-validation) examples show how to unhook an event handler in the `Dispose` method:

* Private field and lambda approach

  [!code-razor[](lifecycle/samples_snapshot/3.x/event-handler-disposal-1.razor?highlight=23,28)]

* Private method approach

  [!code-razor[](lifecycle/samples_snapshot/3.x/event-handler-disposal-2.razor?highlight=16,26)]

## Handle errors

For information on handling errors during lifecycle method execution, see <xref:blazor/handle-errors#lifecycle-methods>.

## Stateful reconnection after prerendering

In a Blazor Server app when `RenderMode` is `ServerPrerendered`, the component is initially rendered statically as part of the page. Once the browser establishes a connection back to the server, the component is rendered *again*, and the component is now interactive. If the [OnInitialized{Async}](#component-initialization-methods) lifecycle method for initializing the component is present, the method is executed *twice*:

* When the component is prerendered statically.
* After the server connection has been established.

This can result in a noticeable change in the data displayed in the UI when the component is finally rendered.

To avoid the double-rendering scenario in a Blazor Server app:

* Pass in an identifier that can be used to cache the state during prerendering and to retrieve the state after the app restarts.
* Use the identifier during prerendering to save component state.
* Use the identifier after prerendering to retrieve the cached state.

The following code demonstrates an updated `WeatherForecastService` in a template-based Blazor Server app that avoids the double rendering:

```csharp
public class WeatherForecastService
{
    private static readonly string[] _summaries = new[]
    {
        "Freezing", "Bracing", "Chilly", "Cool", "Mild",
        "Warm", "Balmy", "Hot", "Sweltering", "Scorching"
    };
    
    public WeatherForecastService(IMemoryCache memoryCache)
    {
        MemoryCache = memoryCache;
    }
    
    public IMemoryCache MemoryCache { get; }

    public Task<WeatherForecast[]> GetForecastAsync(DateTime startDate)
    {
        return MemoryCache.GetOrCreateAsync(startDate, async e =>
        {
            e.SetOptions(new MemoryCacheEntryOptions
            {
                AbsoluteExpirationRelativeToNow = 
                    TimeSpan.FromSeconds(30)
            });

            var rng = new Random();

            await Task.Delay(TimeSpan.FromSeconds(10));

            return Enumerable.Range(1, 5).Select(index => new WeatherForecast
            {
                Date = startDate.AddDays(index),
                TemperatureC = rng.Next(-20, 55),
                Summary = _summaries[rng.Next(_summaries.Length)]
            }).ToArray();
        });
    }
}
```

For more information on the `RenderMode`, see <xref:blazor/hosting-model-configuration#render-mode>.

## Detect when the app is prerendering

[!INCLUDE[](~/includes/blazor-prerendering.md)]

## Cancelable background work

Apps that perform long-running background work may need to cancel or suspend the background work. The following list indicates some of the reasons why background work items might require cancellation:

* An executing background task was started with faulty input data or processing parameters.
* The current set of executing background work items must be replaced with a new set of work items.
* The priority of currently executing tasks must be changed.
* The app has to be shut down in order to redeploy it to the server.
* Server resources become limited, necessitating the rescheduling of backgound work items.

To implement a cancelable background work pattern in a component:

* Use a <xref:System.Threading.CancellationTokenSource> and <xref:System.Threading.CancellationToken>.
* On [disposal of the component](#component-disposal-with-idisposable) and at any point cancellation is desired, call [CancellationTokenSource.Cancel](xref:System.Threading.CancellationTokenSource.Cancel%2A) to signal that the background work should be cancelled.
* After the asynchronous call returns, call `_cts.Token.ThrowIfCancellationRequested();`.

```razor
@implements IDisposable
@using System.Threading
<button @onclick="LongRunningWork">Trigger long running work</button>

@code {
    private Resource _resource = new Resource();
    private CancellationTokenSource _cts = new CancellationTokenSource();

    protected async Task LongRunningWork()
    {
        await Task.Delay(5000, _cts.Token);
        _cts.Token.ThrowIfCancellationRequested();
        _resource.DoSomething();
    }

    public void Dispose()
    {
        _cts.Cancel();
        _resource?.Dispose();
    }

    private class Resource : IDisposable
    {
        private bool _disposed;

        public void Dispose()
        {
            if (_disposed)
            {
                throw new ObjectDisposedException(nameof(Resource));
            }

            _disposed = true;
        }

        public void DoSomething()
        {
            if (_disposed)
            {
                throw new ObjectDisposedException(nameof(Resource));
            }
        }
    }
}
```<|MERGE_RESOLUTION|>--- conflicted
+++ resolved
@@ -5,13 +5,8 @@
 monikerRange: '>= aspnetcore-3.1'
 ms.author: riande
 ms.custom: mvc
-<<<<<<< HEAD
 ms.date: 05/06/2020
-no-loc: [Blazor, SignalR]
-=======
-ms.date: 04/16/2020
 no-loc: [Blazor, "Identity", "Let's Encrypt", Razor, SignalR]
->>>>>>> e8a7585f
 uid: blazor/lifecycle
 ---
 # ASP.NET Core Blazor lifecycle
