---
title: ASP.NET Core Blazor lifecycle
author: guardrex
description: Learn how to use Razor component lifecycle methods in ASP.NET Core Blazor apps.
monikerRange: '>= aspnetcore-3.0'
ms.author: riande
ms.custom: mvc
<<<<<<< HEAD
ms.date: 12/10/2019
=======
ms.date: 12/05/2019
>>>>>>> d11b42a7
no-loc: [Blazor]
uid: blazor/lifecycle
---
# ASP.NET Core Blazor lifecycle

By [Luke Latham](https://github.com/guardrex) and [Daniel Roth](https://github.com/danroth27)

The Blazor framework includes synchronous and asynchronous lifecycle methods. Override lifecycle methods to perform additional operations on components during component initialization and rendering.

## Lifecycle methods

### Component initialization methods

<xref:Microsoft.AspNetCore.Components.ComponentBase.OnInitializedAsync*> and <xref:Microsoft.AspNetCore.Components.ComponentBase.OnInitialized*> are invoked when the component is ready to start after having received its initial parameters from its parent component. Use `OnInitializedAsync` when the component performs an asynchronous operation and should refresh when the operation is completed. These methods are only called one time when the component is first instantiated.

For a synchronous operation, override `OnInitialized`:

```csharp
protected override void OnInitialized()
{
    ...
}
```

To perform an asynchronous operation, override `OnInitializedAsync` and use the `await` keyword on the operation:

```csharp
protected override async Task OnInitializedAsync()
{
    await ...
}
```

> [!NOTE]
> Asynchronous work during component initialization must occur during the `OnInitializedAsync` lifecycle event.

### Before parameters are set

<xref:Microsoft.AspNetCore.Components.ComponentBase.SetParametersAsync*> sets parameters supplied by the component's parent in the render tree:

```csharp
public override async Task SetParametersAsync(ParameterView parameters)
{
    await ...

    await base.SetParametersAsync(parameters);
}
```

<xref:Microsoft.AspNetCore.Components.ParameterView> contains the entire set of parameter values each time `SetParametersAsync` is called.

The default implementation of `SetParametersAsync` sets the value of each property with the `[Parameter]` or `[CascadingParameter]` attribute that has a corresponding value in the `ParameterView`. Parameters that don't have a corresponding value in `ParameterView` are left unchanged.

If `base.SetParametersAync` isn't invoked, the custom code can interpret the incoming parameters value in any way required. For example, there's no requirement to assign the incoming parameters to the properties on the class.

### After parameters are set

<xref:Microsoft.AspNetCore.Components.ComponentBase.OnParametersSetAsync*> and <xref:Microsoft.AspNetCore.Components.ComponentBase.OnParametersSet*> are called:

* After component initialization when its parent component is rendered.
* When a component has assigned values to properties:
  * From *changes* to simple parameters by its parent.
  * When complex-type parameters *are used*, even when complex-type parameter values don't change.

```csharp
protected override async Task OnParametersSetAsync()
{
    await ...
}
```

> [!NOTE]
> Asynchronous work when applying parameters and property values must occur during the `OnParametersSetAsync` lifecycle event.

```csharp
protected override void OnParametersSet()
{
    ...
}
```

### After component render

<xref:Microsoft.AspNetCore.Components.ComponentBase.OnAfterRenderAsync*> and <xref:Microsoft.AspNetCore.Components.ComponentBase.OnAfterRender*> are called after a component has finished rendering. Element and component references are populated at this point. Use this stage to perform additional initialization steps using the rendered content, such as activating third-party JavaScript libraries that operate on the rendered DOM elements.

The `firstRender` parameter for `OnAfterRenderAsync` and `OnAfterRender`:

* Is set to `true` the first time that the component instance is rendered.
* Can be used to ensure that initialization work is only performed once.

```csharp
protected override async Task OnAfterRenderAsync(bool firstRender)
{
    if (firstRender)
    {
        await ...
    }
}
```

> [!NOTE]
> Asynchronous work immediately after rendering must occur during the `OnAfterRenderAsync` lifecycle event.
>
> Even if you return a <xref:System.Threading.Tasks.Task> from `OnAfterRenderAsync`, the framework doesn't schedule a further render cycle for your component once that task completes. This is to avoid an infinite render loop. It's different from the other lifecycle methods, which schedule a further render cycle once the returned task completes.

```csharp
protected override void OnAfterRender(bool firstRender)
{
    if (firstRender)
    {
        ...
    }
}
```

`OnAfterRender` and `OnAfterRenderAsync` *aren't called when prerendering on the server.*

### Suppress UI refreshing

Override <xref:Microsoft.AspNetCore.Components.ComponentBase.ShouldRender*> to suppress UI refreshing. If the implementation returns `true`, the UI is refreshed:

```csharp
protected override bool ShouldRender()
{
    var renderUI = true;

    return renderUI;
}
```

`ShouldRender` is called each time the component is rendered.

Even if `ShouldRender` is overridden, the component is always initially rendered.

## State changes

<xref:Microsoft.AspNetCore.Components.ComponentBase.StateHasChanged*> notifies the component that its state has changed. When applicable, calling `StateHasChanged` causes the component to be rerendered.

## Handle incomplete async actions at render

Asynchronous actions performed in lifecycle events might not have completed before the component is rendered. Objects might be `null` or incompletely populated with data while the lifecycle method is executing. Provide rendering logic to confirm that objects are initialized. Render placeholder UI elements (for example, a loading message) while objects are `null`.

In the `FetchData` component of the Blazor templates, `OnInitializedAsync` is overridden to asychronously receive forecast data (`forecasts`). When `forecasts` is `null`, a loading message is displayed to the user. After the `Task` returned by `OnInitializedAsync` completes, the component is rerendered with the updated state.

*Pages/FetchData.razor* in the Blazor Server template:

[!code-razor[](lifecycle/samples_snapshot/3.x/FetchData.razor?highlight=9,21,25)]

## Component disposal with IDisposable

If a component implements <xref:System.IDisposable>, the [Dispose method](/dotnet/standard/garbage-collection/implementing-dispose) is called when the component is removed from the UI. The following component uses `@implements IDisposable` and the `Dispose` method:

```razor
@using System
@implements IDisposable

...

@code {
    public void Dispose()
    {
        ...
    }
}
```

> [!NOTE]
> Calling <xref:Microsoft.AspNetCore.Components.ComponentBase.StateHasChanged*> in `Dispose` isn't supported. `StateHasChanged` might be invoked as part of tearing down the renderer, so requesting UI updates at that point isn't supported.

## Handle errors

For information on handling errors during lifecycle method execution, see <xref:blazor/handle-errors#lifecycle-methods>.<|MERGE_RESOLUTION|>--- conflicted
+++ resolved
@@ -5,11 +5,7 @@
 monikerRange: '>= aspnetcore-3.0'
 ms.author: riande
 ms.custom: mvc
-<<<<<<< HEAD
 ms.date: 12/10/2019
-=======
-ms.date: 12/05/2019
->>>>>>> d11b42a7
 no-loc: [Blazor]
 uid: blazor/lifecycle
 ---
