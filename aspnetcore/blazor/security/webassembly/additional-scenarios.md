---
title: ASP.NET Core Blazor WebAssembly additional security scenarios
author: guardrex
description: Learn how to configure Blazor WebAssembly for additional security scenarios.
monikerRange: '>= aspnetcore-3.1'
ms.author: riande
ms.custom: mvc
ms.date: 08/03/2020
no-loc: [Blazor, "Blazor Server", "Blazor WebAssembly", "Identity", "Let's Encrypt", Razor, SignalR]
uid: blazor/security/webassembly/additional-scenarios
---
# ASP.NET Core Blazor WebAssembly additional security scenarios

By [Javier Calvarro Nelson](https://github.com/javiercn) and [Luke Latham](https://github.com/guardrex)

## Attach tokens to outgoing requests

<xref:Microsoft.AspNetCore.Components.WebAssembly.Authentication.AuthorizationMessageHandler> is a <xref:System.Net.Http.DelegatingHandler> used to attach access tokens to outgoing <xref:System.Net.Http.HttpResponseMessage> instances. Tokens are acquired using the <xref:Microsoft.AspNetCore.Components.WebAssembly.Authentication.IAccessTokenProvider> service, which is registered by the framework. If a token can't be acquired, an <xref:Microsoft.AspNetCore.Components.WebAssembly.Authentication.AccessTokenNotAvailableException> is thrown. <xref:Microsoft.AspNetCore.Components.WebAssembly.Authentication.AccessTokenNotAvailableException> has a <xref:Microsoft.AspNetCore.Components.WebAssembly.Authentication.AccessTokenNotAvailableException.Redirect%2A> method that can be used to navigate the user to the identity provider to acquire a new token.

For convenience, the framework provides the <xref:Microsoft.AspNetCore.Components.WebAssembly.Authentication.BaseAddressAuthorizationMessageHandler> preconfigured with the app's base address as an authorized URL. **Access tokens are only added when the request URI is within the app's base URI.** When outgoing request URIs aren't within the app's base URI, use a [custom `AuthorizationMessageHandler` class (*recommended*)](#custom-authorizationmessagehandler-class) or [configure the `AuthorizationMessageHandler`](#configure-authorizationmessagehandler).

> [!NOTE]
> In addition to the client app configuration for server API access, the server API must also allow cross-origin requests (CORS) when the client and the server don't reside at the same base address. For more information on server-side CORS configuration, see the [Cross-origin resource sharing (CORS)](#cross-origin-resource-sharing-cors) section later in this article.

In the following example:

* <xref:Microsoft.Extensions.DependencyInjection.HttpClientFactoryServiceCollectionExtensions.AddHttpClient%2A> adds <xref:System.Net.Http.IHttpClientFactory> and related services to the service collection and configures a named <xref:System.Net.Http.HttpClient> (`ServerAPI`). <xref:System.Net.Http.HttpClient.BaseAddress?displayProperty=nameWithType> is the base address of the resource URI when sending requests. <xref:System.Net.Http.IHttpClientFactory> is provided by the [`Microsoft.Extensions.Http`](https://www.nuget.org/packages/Microsoft.Extensions.Http) NuGet package.
* <xref:Microsoft.AspNetCore.Components.WebAssembly.Authentication.BaseAddressAuthorizationMessageHandler> is the <xref:System.Net.Http.DelegatingHandler> used to attach access tokens to outgoing <xref:System.Net.Http.HttpResponseMessage> instances. Access tokens are only added when the request URI is within the app's base URI.
* <xref:System.Net.Http.IHttpClientFactory.CreateClient%2A?displayProperty=nameWithType> creates and configures an <xref:System.Net.Http.HttpClient> instance for outgoing requests using the configuration that corresponds to the named <xref:System.Net.Http.HttpClient> (`ServerAPI`).

```csharp
using System.Net.Http;
using Microsoft.AspNetCore.Components.WebAssembly.Authentication;

...

builder.Services.AddHttpClient("ServerAPI", 
        client => client.BaseAddress = new Uri("https://www.example.com/base"))
    .AddHttpMessageHandler<BaseAddressAuthorizationMessageHandler>();

builder.Services.AddScoped(sp => sp.GetRequiredService<IHttpClientFactory>()
    .CreateClient("ServerAPI"));
```

For a Blazor app based on the Blazor WebAssembly Hosted project template, request URIs are within the app's base URI by default. Therefore, <xref:Microsoft.AspNetCore.Components.WebAssembly.Hosting.IWebAssemblyHostEnvironment.BaseAddress?displayProperty=nameWithType> (`new Uri(builder.HostEnvironment.BaseAddress)`) is assigned to the <xref:System.Net.Http.HttpClient.BaseAddress?displayProperty=nameWithType> in an app generated from the project template.

The configured <xref:System.Net.Http.HttpClient> is used to make authorized requests using the [`try-catch`](/dotnet/csharp/language-reference/keywords/try-catch) pattern:

```razor
@using Microsoft.AspNetCore.Components.WebAssembly.Authentication
@inject HttpClient Client

...

protected override async Task OnInitializedAsync()
{
    private ExampleType[] examples;

    try
    {
        examples = 
            await Client.GetFromJsonAsync<ExampleType[]>("ExampleAPIMethod");

        ...
    }
    catch (AccessTokenNotAvailableException exception)
    {
        exception.Redirect();
    }
}
```

### Custom `AuthorizationMessageHandler` class

*This guidance in this section is recommended for client apps that make outgoing requests to URIs that aren't within the app's base URI.*

In the following example, a custom class extends <xref:Microsoft.AspNetCore.Components.WebAssembly.Authentication.AuthorizationMessageHandler> for use as the <xref:System.Net.Http.DelegatingHandler> for an <xref:System.Net.Http.HttpClient>. <xref:Microsoft.AspNetCore.Components.WebAssembly.Authentication.AuthorizationMessageHandler.ConfigureHandler%2A> configures this handler to authorize outbound HTTP requests using an access token. The access token is only attached if at least one of the authorized URLs is a base of the request URI (<xref:System.Net.Http.HttpRequestMessage.RequestUri?displayProperty=nameWithType>).

```csharp
using Microsoft.AspNetCore.Components;
using Microsoft.AspNetCore.Components.WebAssembly.Authentication;

public class CustomAuthorizationMessageHandler : AuthorizationMessageHandler
{
    public CustomAuthorizationMessageHandler(IAccessTokenProvider provider, 
        NavigationManager navigationManager)
        : base(provider, navigationManager)
    {
        ConfigureHandler(
            authorizedUrls: new[] { "https://www.example.com/base" },
            scopes: new[] { "example.read", "example.write" });
    }
}
```

In `Program.Main` (`Program.cs`), `CustomAuthorizationMessageHandler` is registered as a scoped service and is configured as the <xref:System.Net.Http.DelegatingHandler> for outgoing <xref:System.Net.Http.HttpResponseMessage> instances:

```csharp
builder.Services.AddScoped<CustomAuthorizationMessageHandler>();

builder.Services.AddHttpClient("ServerAPI",
        client => client.BaseAddress = new Uri("https://www.example.com/base"))
    .AddHttpMessageHandler<CustomAuthorizationMessageHandler>();
```

For a Blazor app based on the Blazor WebAssembly Hosted project template, <xref:Microsoft.AspNetCore.Components.WebAssembly.Hosting.IWebAssemblyHostEnvironment.BaseAddress?displayProperty=nameWithType> (`new Uri(builder.HostEnvironment.BaseAddress)`) is assigned to the <xref:System.Net.Http.HttpClient.BaseAddress?displayProperty=nameWithType> by default.

The configured <xref:System.Net.Http.HttpClient> is used to make authorized requests using the [`try-catch`](/dotnet/csharp/language-reference/keywords/try-catch) pattern. Where the client is created with <xref:System.Net.Http.IHttpClientFactory.CreateClient%2A> ([`Microsoft.Extensions.Http`](https://www.nuget.org/packages/Microsoft.Extensions.Http) package), the <xref:System.Net.Http.HttpClient> is supplied instances that include access tokens when making requests to the server API. If the request URI is a relative URI, as it is in the following example (`ExampleAPIMethod`), it's combined with the <xref:System.Net.Http.HttpClient.BaseAddress> when the client app makes the request:

```razor
@inject IHttpClientFactory ClientFactory

...

@code {
    private ExampleType[] examples;

    protected override async Task OnInitializedAsync()
    {
        try
        {
            var client = ClientFactory.CreateClient("ServerAPI");

            examples = 
                await client.GetFromJsonAsync<ExampleType[]>("ExampleAPIMethod");

            ...
        }
        catch (AccessTokenNotAvailableException exception)
        {
            exception.Redirect();
        }
    }
}
```

### Configure `AuthorizationMessageHandler`

<xref:Microsoft.AspNetCore.Components.WebAssembly.Authentication.AuthorizationMessageHandler> can be configured with authorized URLs, scopes, and a return URL using the <xref:Microsoft.AspNetCore.Components.WebAssembly.Authentication.AuthorizationMessageHandler.ConfigureHandler%2A> method. <xref:Microsoft.AspNetCore.Components.WebAssembly.Authentication.AuthorizationMessageHandler.ConfigureHandler%2A> configures the handler to authorize outbound HTTP requests using an access token. The access token is only attached if at least one of the authorized URLs is a base of the request URI (<xref:System.Net.Http.HttpRequestMessage.RequestUri?displayProperty=nameWithType>). If the request URI is a relative URI, it's combined with the <xref:System.Net.Http.HttpClient.BaseAddress>.

In the following example, <xref:Microsoft.AspNetCore.Components.WebAssembly.Authentication.AuthorizationMessageHandler> configures an <xref:System.Net.Http.HttpClient> in `Program.Main` (`Program.cs`):

```csharp
using System.Net.Http;
using Microsoft.AspNetCore.Components.WebAssembly.Authentication;

...

builder.Services.AddScoped(sp => new HttpClient(
    sp.GetRequiredService<AuthorizationMessageHandler>()
    .ConfigureHandler(
        authorizedUrls: new[] { "https://www.example.com/base" },
        scopes: new[] { "example.read", "example.write" }))
    {
        BaseAddress = new Uri("https://www.example.com/base")
    });
```

For a Blazor app based on the Blazor WebAssembly Hosted project template, <xref:Microsoft.AspNetCore.Components.WebAssembly.Hosting.IWebAssemblyHostEnvironment.BaseAddress?displayProperty=nameWithType> is assigned to the following by default:

* The <xref:System.Net.Http.HttpClient.BaseAddress?displayProperty=nameWithType> (`new Uri(builder.HostEnvironment.BaseAddress)`).
* A URL of the `authorizedUrls` array.

## Typed `HttpClient`

A typed client can be defined that handles all of the HTTP and token acquisition concerns within a single class.

`WeatherForecastClient.cs`:

```csharp
using System.Net.Http;
using System.Net.Http.Json;
using System.Threading.Tasks;
using Microsoft.AspNetCore.Components.WebAssembly.Authentication;
using static {APP ASSEMBLY}.Data;

public class WeatherForecastClient
{
    private readonly HttpClient client;
 
    public WeatherForecastClient(HttpClient client)
    {
        this.client = client;
    }
 
    public async Task<WeatherForecast[]> GetForecastAsync()
    {
        var forecasts = new WeatherForecast[0];

        try
        {
            forecasts = await client.GetFromJsonAsync<WeatherForecast[]>(
                "WeatherForecast");
        }
        catch (AccessTokenNotAvailableException exception)
        {
            exception.Redirect();
        }

        return forecasts;
    }
}
```

The placeholder `{APP ASSEMBLY}` is the app's assembly name (for example, `using static BlazorSample.Data;`).

`Program.Main` (`Program.cs`):

```csharp
using System.Net.Http;
using Microsoft.AspNetCore.Components.WebAssembly.Authentication;

...

builder.Services.AddHttpClient<WeatherForecastClient>(
        client => client.BaseAddress = new Uri("https://www.example.com/base"))
    .AddHttpMessageHandler<BaseAddressAuthorizationMessageHandler>();
```

For a Blazor app based on the Blazor WebAssembly Hosted project template, <xref:Microsoft.AspNetCore.Components.WebAssembly.Hosting.IWebAssemblyHostEnvironment.BaseAddress?displayProperty=nameWithType> (`new Uri(builder.HostEnvironment.BaseAddress)`) is assigned to the <xref:System.Net.Http.HttpClient.BaseAddress?displayProperty=nameWithType> by default.

`FetchData` component (`Pages/FetchData.razor`):

```razor
@inject WeatherForecastClient Client

...

protected override async Task OnInitializedAsync()
{
    forecasts = await Client.GetForecastAsync();
}
```

## Configure the `HttpClient` handler

The handler can be further configured with <xref:Microsoft.AspNetCore.Components.WebAssembly.Authentication.AuthorizationMessageHandler.ConfigureHandler%2A> for outbound HTTP requests.

`Program.Main` (`Program.cs`):

```csharp
builder.Services.AddHttpClient<WeatherForecastClient>(
        client => client.BaseAddress = new Uri("https://www.example.com/base"))
    .AddHttpMessageHandler(sp => sp.GetRequiredService<AuthorizationMessageHandler>()
    .ConfigureHandler(
        authorizedUrls: new [] { "https://www.example.com/base" },
        scopes: new[] { "example.read", "example.write" }));
```

For a Blazor app based on the Blazor WebAssembly Hosted project template, <xref:Microsoft.AspNetCore.Components.WebAssembly.Hosting.IWebAssemblyHostEnvironment.BaseAddress?displayProperty=nameWithType> is assigned to the following by default:

* The <xref:System.Net.Http.HttpClient.BaseAddress?displayProperty=nameWithType> (`new Uri(builder.HostEnvironment.BaseAddress)`).
* A URL of the `authorizedUrls` array.

## Unauthenticated or unauthorized web API requests in an app with a secure default client

If the Blazor WebAssembly app ordinarily uses a secure default <xref:System.Net.Http.HttpClient>, the app can also make unauthenticated or unauthorized web API requests by configuring a named <xref:System.Net.Http.HttpClient>:

`Program.Main` (`Program.cs`):

```csharp
builder.Services.AddHttpClient("ServerAPI.NoAuthenticationClient", 
    client => client.BaseAddress = new Uri("https://www.example.com/base"));
```

For a Blazor app based on the Blazor WebAssembly Hosted project template, <xref:Microsoft.AspNetCore.Components.WebAssembly.Hosting.IWebAssemblyHostEnvironment.BaseAddress?displayProperty=nameWithType> (`new Uri(builder.HostEnvironment.BaseAddress)`) is assigned to the <xref:System.Net.Http.HttpClient.BaseAddress?displayProperty=nameWithType> by default.

The preceding registration is in addition to the existing secure default <xref:System.Net.Http.HttpClient> registration.

A component creates the <xref:System.Net.Http.HttpClient> from the <xref:System.Net.Http.IHttpClientFactory> ([`Microsoft.Extensions.Http`](https://www.nuget.org/packages/Microsoft.Extensions.Http) package) to make unauthenticated or unauthorized requests:

```razor
@inject IHttpClientFactory ClientFactory

...

@code {
    private WeatherForecast[] forecasts;

    protected override async Task OnInitializedAsync()
    {
        var client = ClientFactory.CreateClient("ServerAPI.NoAuthenticationClient");

        forecasts = await client.GetFromJsonAsync<WeatherForecast[]>(
            "WeatherForecastNoAuthentication");
    }
}
```

> [!NOTE]
> The controller in the server API, `WeatherForecastNoAuthenticationController` for the preceding example, isn't marked with the [`[Authorize]`](xref:Microsoft.AspNetCore.Authorization.AuthorizeAttribute) attribute.

The decision whether to use a secure client or an insecure client as the default <xref:System.Net.Http.HttpClient> instance is up to the developer. One way to make this decision is to consider the number of authenticated versus unauthenticated endpoints that the app contacts. If the majority of the app's requests are to secure API endpoints, use the authenticated <xref:System.Net.Http.HttpClient> instance as the default. Otherwise, register the unauthenticated <xref:System.Net.Http.HttpClient> instance as the default.

An alternative approach to using the <xref:System.Net.Http.IHttpClientFactory> is to create a [typed client](#typed-httpclient) for unauthenticated access to anonymous endpoints.

## Request additional access tokens

Access tokens can be manually obtained by calling `IAccessTokenProvider.RequestAccessToken`.

In the following example, additional Azure Active Directory (AAD) Microsoft Graph API scopes are required by an app to read user data and send mail. After adding the Microsoft Graph API permissions in the Azure AAD portal, the additional scopes are configured in the Client app.

`Program.Main` (`Program.cs`):

```csharp
builder.Services.AddMsalAuthentication(options =>
{
    ...

    options.ProviderOptions.AdditionalScopesToConsent.Add(
        "https://graph.microsoft.com/Mail.Send");
    options.ProviderOptions.AdditionalScopesToConsent.Add(
        "https://graph.microsoft.com/User.Read");
}
```

The `IAccessTokenProvider.RequestToken` method provides an overload that allows an app to provision an access token with a given set of scopes.

In a Razor component:

```razor
@using Microsoft.AspNetCore.Components.WebAssembly.Authentication
@inject IAccessTokenProvider TokenProvider

...

var tokenResult = await TokenProvider.RequestAccessToken(
    new AccessTokenRequestOptions
    {
        Scopes = new[] { "https://graph.microsoft.com/Mail.Send", 
            "https://graph.microsoft.com/User.Read" }
    });

if (tokenResult.TryGetToken(out var token))
{
    ...
}
```

<xref:Microsoft.AspNetCore.Components.WebAssembly.Authentication.AccessTokenResult.TryGetToken%2A?displayProperty=nameWithType> returns:

* `true` with the `token` for use.
* `false` if the token isn't retrieved.

## `HttpClient` and `HttpRequestMessage` with Fetch API request options

When running on WebAssembly in a Blazor WebAssembly app, [`HttpClient`](xref:fundamentals/http-requests) ([API documentation](xref:System.Net.Http.HttpClient)) and <xref:System.Net.Http.HttpRequestMessage> can be used to customize requests. For example, you can specify the HTTP method and request headers. The following component makes a `POST` request to a To Do List API endpoint on the server and shows the response body:

```razor
@page "/todorequest"
@using System.Net.Http
@using System.Net.Http.Headers
@using System.Net.Http.Json
@using Microsoft.AspNetCore.Components.WebAssembly.Authentication
@inject HttpClient Http
@inject IAccessTokenProvider TokenProvider

<h1>ToDo Request</h1>

<button @onclick="PostRequest">Submit POST request</button>

<p>Response body returned by the server:</p>

<p>@responseBody</p>

@code {
    private string responseBody;

    private async Task PostRequest()
    {
        var requestMessage = new HttpRequestMessage()
        {
            Method = new HttpMethod("POST"),
            RequestUri = new Uri("https://localhost:10000/api/TodoItems"),
            Content =
                JsonContent.Create(new TodoItem
                {
                    Name = "My New Todo Item",
                    IsComplete = false
                })
        };

        var tokenResult = await TokenProvider.RequestAccessToken();

        if (tokenResult.TryGetToken(out var token))
        {
            requestMessage.Headers.Authorization =
                new AuthenticationHeaderValue("Bearer", token.Value);

            requestMessage.Content.Headers.TryAddWithoutValidation(
                "x-custom-header", "value");

            var response = await Http.SendAsync(requestMessage);
            var responseStatusCode = response.StatusCode;

            responseBody = await response.Content.ReadAsStringAsync();
        }
    }

    public class TodoItem
    {
        public long Id { get; set; }
        public string Name { get; set; }
        public bool IsComplete { get; set; }
    }
}
```

.NET WebAssembly's implementation of <xref:System.Net.Http.HttpClient> uses [WindowOrWorkerGlobalScope.fetch()](https://developer.mozilla.org/docs/Web/API/WindowOrWorkerGlobalScope/fetch). Fetch allows configuring several [request-specific options](https://developer.mozilla.org/docs/Web/API/WindowOrWorkerGlobalScope/fetch#Parameters). 

HTTP fetch request options can be configured with <xref:System.Net.Http.HttpRequestMessage> extension methods shown in the following table.

| Extension method | Fetch request property |
| --- | --- |
| <xref:Microsoft.AspNetCore.Components.WebAssembly.Http.WebAssemblyHttpRequestMessageExtensions.SetBrowserRequestCredentials%2A> | [`credentials`](https://developer.mozilla.org/docs/Web/API/Request/credentials) |
| <xref:Microsoft.AspNetCore.Components.WebAssembly.Http.WebAssemblyHttpRequestMessageExtensions.SetBrowserRequestCache%2A> | [`cache`](https://developer.mozilla.org/docs/Web/API/Request/cache) |
| <xref:Microsoft.AspNetCore.Components.WebAssembly.Http.WebAssemblyHttpRequestMessageExtensions.SetBrowserRequestMode%2A> | [`mode`](https://developer.mozilla.org/docs/Web/API/Request/mode) |
| <xref:Microsoft.AspNetCore.Components.WebAssembly.Http.WebAssemblyHttpRequestMessageExtensions.SetBrowserRequestIntegrity%2A> | [`integrity`](https://developer.mozilla.org/docs/Web/API/Request/integrity) |

You can set additional options using the more generic <xref:Microsoft.AspNetCore.Components.WebAssembly.Http.WebAssemblyHttpRequestMessageExtensions.SetBrowserRequestOption%2A> extension method.
 
The HTTP response is typically buffered in a Blazor WebAssembly app to enable support for sync reads on the response content. To enable support for response streaming, use the <xref:Microsoft.AspNetCore.Components.WebAssembly.Http.WebAssemblyHttpRequestMessageExtensions.SetBrowserResponseStreamingEnabled%2A> extension method on the request.

To include credentials in a cross-origin request, use the <xref:Microsoft.AspNetCore.Components.WebAssembly.Http.WebAssemblyHttpRequestMessageExtensions.SetBrowserRequestCredentials%2A> extension method:

```csharp
requestMessage.SetBrowserRequestCredentials(BrowserRequestCredentials.Include);
```

For more information on Fetch API options, see [MDN web docs: WindowOrWorkerGlobalScope.fetch():Parameters](https://developer.mozilla.org/docs/Web/API/WindowOrWorkerGlobalScope/fetch#Parameters).

## Cross-origin resource sharing (CORS)

When sending credentials (authorization cookies/headers) on CORS requests, the `Authorization` header must be allowed by the CORS policy.

The following policy includes configuration for:

* Request origins (`http://localhost:5000`, `https://localhost:5001`).
* Any method (verb).
* `Content-Type` and `Authorization` headers. To allow a custom header (for example, `x-custom-header`), list the header when calling <xref:Microsoft.AspNetCore.Cors.Infrastructure.CorsPolicyBuilder.WithHeaders*>.
* Credentials set by client-side JavaScript code (`credentials` property set to `include`).

```csharp
app.UseCors(policy => 
    policy.WithOrigins("http://localhost:5000", "https://localhost:5001")
    .AllowAnyMethod()
    .WithHeaders(HeaderNames.ContentType, HeaderNames.Authorization, "x-custom-header")
    .AllowCredentials());
```

A hosted Blazor solution based on the Blazor Hosted project template uses the same base address for the client and server apps. The client app's <xref:System.Net.Http.HttpClient.BaseAddress?displayProperty=nameWithType> is set to a URI of `builder.HostEnvironment.BaseAddress` by default. CORS configuration is **not** required in the default configuration of a hosted app created from the Blazor Hosted project template. Additional client apps that aren't hosted by the server project and don't share the server app's base address **do** require CORS configuration in the server project.

For more information, see <xref:security/cors> and the sample app's HTTP Request Tester component (`Components/HTTPRequestTester.razor`).

## Handle token request errors

When a Single Page Application (SPA) authenticates a user using OpenID Connect (OIDC), the authentication state is maintained locally within the SPA and in the Identity Provider (IP) in the form of a session cookie that's set as a result of the user providing their credentials.

The tokens that the IP emits for the user typically are valid for short periods of time, about one hour normally, so the client app must regularly fetch new tokens. Otherwise, the user would be logged-out after the granted tokens expire. In most cases, OIDC clients are able to provision new tokens without requiring the user to authenticate again thanks to the authentication state or "session" that is kept within the IP.

There are some cases in which the client can't get a token without user interaction, for example, when for some reason the user explicitly logs out from the IP. This scenario occurs if a user visits `https://login.microsoftonline.com` and logs out. In these scenarios, the app doesn't know immediately that the user has logged out. Any token that the client holds might no longer be valid. Also, the client isn't able to provision a new token without user interaction after the current token expires.

These scenarios aren't specific to token-based authentication. They are part of the nature of SPAs. An SPA using cookies also fails to call a server API if the authentication cookie is removed.

When an app performs API calls to protected resources, you must be aware of the following:

* To provision a new access token to call the API, the user might be required to authenticate again.
* Even if the client has a token that seems to be valid, the call to the server might fail because the token was revoked by the user.

When the app requests a token, there are two possible outcomes:

* The request succeeds, and the app has a valid token.
* The request fails, and the app must authenticate the user again to obtain a new token.

When a token request fails, you need to decide whether you want to save any current state before you perform a redirection. Several approaches exist with increasing levels of complexity:

* Store the current page state in session storage. During the [`OnInitializedAsync` lifecycle event](xref:blazor/components/lifecycle#component-initialization-methods) (<xref:Microsoft.AspNetCore.Components.ComponentBase.OnInitializedAsync%2A>), check if state can be restored before continuing.
* Add a query string parameter and use that as a way to signal the app that it needs to re-hydrate the previously saved state.
* Add a query string parameter with a unique identifier to store data in session storage without risking collisions with other items.

The following example shows how to:

* Preserve state before redirecting to the login page.
* Recover the previous state afterward authentication using the query string parameter.

```razor
<EditForm Model="User" @onsubmit="OnSaveAsync">
    <label>User
        <InputText @bind-Value="User.Name" />
    </label>
    <label>Last name
        <InputText @bind-Value="User.LastName" />
    </label>
</EditForm>

@code {
    public class Profile
    {
        public string Name { get; set; }
        public string LastName { get; set; }
    }

    public Profile User { get; set; } = new Profile();

    protected async override Task OnInitializedAsync()
    {
        var currentQuery = new Uri(Navigation.Uri).Query;

        if (currentQuery.Contains("state=resumeSavingProfile"))
        {
            User = await JS.InvokeAsync<Profile>("sessionStorage.getState", 
                "resumeSavingProfile");
        }
    }

    public async Task OnSaveAsync()
    {
        var httpClient = new HttpClient();
        httpClient.BaseAddress = new Uri(Navigation.BaseUri);

        var resumeUri = Navigation.Uri + $"?state=resumeSavingProfile";

        var tokenResult = await AuthenticationService.RequestAccessToken(
            new AccessTokenRequestOptions
            {
                ReturnUrl = resumeUri
            });

        if (tokenResult.TryGetToken(out var token))
        {
            httpClient.DefaultRequestHeaders.Add("Authorization", 
                $"Bearer {token.Value}");
            await httpClient.PostAsJsonAsync("Save", User);
        }
        else
        {
            await JS.InvokeVoidAsync("sessionStorage.setState", 
                "resumeSavingProfile", User);
            Navigation.NavigateTo(tokenResult.RedirectUrl);
        }
    }
}
```

## Save app state before an authentication operation

During an authentication operation, there are cases where you want to save the app state before the browser is redirected to the IP. This can be the case when you're using a state container and want to restore the state after the authentication succeeds. You can use a custom authentication state object to preserve app-specific state or a reference to it and restore that state after the authentication operation successfully completes. The following example demonstrates the approach.

A state container class is created in the app with properties to hold the app's state values. In the following example, the container is used to maintain the counter value of the default project template's `Counter` component (`Pages/Counter.razor`). Methods for serializing and deserializing the container are based on <xref:System.Text.Json>.

```csharp
using System.Text.Json;

public class StateContainer
{
    public int CounterValue { get; set; }

    public string GetStateForLocalStorage()
    {
        return JsonSerializer.Serialize(this);
    }

    public void SetStateFromLocalStorage(string locallyStoredState)
    {
        var deserializedState = 
            JsonSerializer.Deserialize<StateContainer>(locallyStoredState);

        CounterValue = deserializedState.CounterValue;
    }
}
```

The `Counter` component uses the state container to maintain the `currentCount` value outside of the component:

```razor
@page "/counter"
@inject StateContainer State

<h1>Counter</h1>

<p>Current count: @currentCount</p>

<button class="btn btn-primary" @onclick="IncrementCount">Click me</button>

@code {
    private int currentCount = 0;

    protected override void OnInitialized()
    {
        if (State.CounterValue > 0)
        {
            currentCount = State.CounterValue;
        }
    }

    private void IncrementCount()
    {
        currentCount++;
        State.CounterValue = currentCount;
    }
}
```

Create an `ApplicationAuthenticationState` from <xref:Microsoft.AspNetCore.Components.WebAssembly.Authentication.RemoteAuthenticationState>. Provide an `Id` property, which serves as an identifier for the locally-stored state.

`ApplicationAuthenticationState.cs`:

```csharp
using Microsoft.AspNetCore.Components.WebAssembly.Authentication;

public class ApplicationAuthenticationState : RemoteAuthenticationState
{
    public string Id { get; set; }
}
```

The `Authentication` component (`Pages/Authentication.razor`) saves and restores the app's state using local session storage with the `StateContainer` serialization and deserialization methods, `GetStateForLocalStorage` and `SetStateFromLocalStorage`:

```razor
@page "/authentication/{action}"
@inject IJSRuntime JS
@inject StateContainer State
@using Microsoft.AspNetCore.Components.WebAssembly.Authentication

<RemoteAuthenticatorViewCore Action="@Action"
                             TAuthenticationState="ApplicationAuthenticationState"
                             AuthenticationState="AuthenticationState"
                             OnLogInSucceeded="RestoreState"
                             OnLogOutSucceeded="RestoreState" />

@code {
    [Parameter]
    public string Action { get; set; }

    public ApplicationAuthenticationState AuthenticationState { get; set; } =
        new ApplicationAuthenticationState();

    protected async override Task OnInitializedAsync()
    {
        if (RemoteAuthenticationActions.IsAction(RemoteAuthenticationActions.LogIn,
            Action) ||
            RemoteAuthenticationActions.IsAction(RemoteAuthenticationActions.LogOut,
            Action))
        {
            AuthenticationState.Id = Guid.NewGuid().ToString();

            await JS.InvokeVoidAsync("sessionStorage.setItem",
                AuthenticationState.Id, State.GetStateForLocalStorage());
        }
    }

    private async Task RestoreState(ApplicationAuthenticationState state)
    {
        if (state.Id != null)
        {
            var locallyStoredState = await JS.InvokeAsync<string>(
                "sessionStorage.getItem", state.Id);

            if (locallyStoredState != null)
            {
                State.SetStateFromLocalStorage(locallyStoredState);
                await JS.InvokeVoidAsync("sessionStorage.removeItem", state.Id);
            }
        }
    }
}
```

This example uses Azure Active Directory (AAD) for authentication. In `Program.Main` (`Program.cs`):

* The `ApplicationAuthenticationState` is configured as the Microsoft Autentication Library (MSAL) `RemoteAuthenticationState` type.
* The state container is registered in the service container.

```csharp
builder.Services.AddMsalAuthentication<ApplicationAuthenticationState>(options =>
{
    builder.Configuration.Bind("AzureAd", options.ProviderOptions.Authentication);
});

builder.Services.AddSingleton<StateContainer>();
```

## Customize app routes

By default, the [`Microsoft.AspNetCore.Components.WebAssembly.Authentication`](https://www.nuget.org/packages/Microsoft.AspNetCore.Components.WebAssembly.Authentication/) library uses the routes shown in the following table for representing different authentication states.

| Route                            | Purpose |
| -------------------------------- | ------- |
| `authentication/login`           | Triggers a sign-in operation. |
| `authentication/login-callback`  | Handles the result of any sign-in operation. |
| `authentication/login-failed`    | Displays error messages when the sign-in operation fails for some reason. |
| `authentication/logout`          | Triggers a sign-out operation. |
| `authentication/logout-callback` | Handles the result of a sign-out operation. |
| `authentication/logout-failed`   | Displays error messages when the sign-out operation fails for some reason. |
| `authentication/logged-out`      | Indicates that the user has successfully logout. |
| `authentication/profile`         | Triggers an operation to edit the user profile. |
| `authentication/register`        | Triggers an operation to register a new user. |

The routes shown in the preceding table are configurable via <xref:Microsoft.AspNetCore.Components.WebAssembly.Authentication.RemoteAuthenticationOptions%601.AuthenticationPaths%2A?displayProperty=nameWithType>. When setting options to provide custom routes, confirm that the app has a route that handles each path.

In the following example, all the paths are prefixed with `/security`.

`Authentication` component (`Pages/Authentication.razor`):

```razor
@page "/security/{action}"
@using Microsoft.AspNetCore.Components.WebAssembly.Authentication

<RemoteAuthenticatorView Action="@Action" />

@code{
    [Parameter]
    public string Action { get; set; }
}
```

`Program.Main` (`Program.cs`):

```csharp
builder.Services.AddApiAuthorization(options => { 
    options.AuthenticationPaths.LogInPath = "security/login";
    options.AuthenticationPaths.LogInCallbackPath = "security/login-callback";
    options.AuthenticationPaths.LogInFailedPath = "security/login-failed";
    options.AuthenticationPaths.LogOutPath = "security/logout";
    options.AuthenticationPaths.LogOutCallbackPath = "security/logout-callback";
    options.AuthenticationPaths.LogOutFailedPath = "security/logout-failed";
    options.AuthenticationPaths.LogOutSucceededPath = "security/logged-out";
    options.AuthenticationPaths.ProfilePath = "security/profile";
    options.AuthenticationPaths.RegisterPath = "security/register";
});
```

If the requirement calls for completely different paths, set the routes as described previously and render the <xref:Microsoft.AspNetCore.Components.WebAssembly.Authentication.RemoteAuthenticatorView> with an explicit action parameter:

```razor
@page "/register"

<RemoteAuthenticatorView Action="@RemoteAuthenticationActions.Register" />
```

You're allowed to break the UI into different pages if you choose to do so.

## Customize the authentication user interface

<xref:Microsoft.AspNetCore.Components.WebAssembly.Authentication.RemoteAuthenticatorView> includes a default set of UI pieces for each authentication state. Each state can be customized by passing in a custom <xref:Microsoft.AspNetCore.Components.RenderFragment>. To customize the displayed text during the initial login process, can change the <xref:Microsoft.AspNetCore.Components.WebAssembly.Authentication.RemoteAuthenticatorView> as follows.

`Authentication` component (`Pages/Authentication.razor`):

```razor
@page "/security/{action}"
@using Microsoft.AspNetCore.Components.WebAssembly.Authentication

<RemoteAuthenticatorView Action="@Action">
    <LoggingIn>
        You are about to be redirected to https://login.microsoftonline.com.
    </LoggingIn>
</RemoteAuthenticatorView>

@code{
    [Parameter]
    public string Action { get; set; }
}
```

The <xref:Microsoft.AspNetCore.Components.WebAssembly.Authentication.RemoteAuthenticatorView> has one fragment that can be used per authentication route shown in the following table.

| Route                            | Fragment                |
| -------------------------------- | ----------------------- |
| `authentication/login`           | `<LoggingIn>`           |
| `authentication/login-callback`  | `<CompletingLoggingIn>` |
| `authentication/login-failed`    | `<LogInFailed>`         |
| `authentication/logout`          | `<LogOut>`              |
| `authentication/logout-callback` | `<CompletingLogOut>`    |
| `authentication/logout-failed`   | `<LogOutFailed>`        |
| `authentication/logged-out`      | `<LogOutSucceeded>`     |
| `authentication/profile`         | `<UserProfile>`         |
| `authentication/register`        | `<Registering>`         |

## Customize the user

Users bound to the app can be customized. In the following example, all authenticated users receive an `amr` claim for each of the user's authentication methods.

Create a class that extends the <xref:Microsoft.AspNetCore.Components.WebAssembly.Authentication.RemoteUserAccount> class:

```csharp
using System.Text.Json.Serialization;
using Microsoft.AspNetCore.Components.WebAssembly.Authentication;

public class CustomUserAccount : RemoteUserAccount
{
    [JsonPropertyName("amr")]
    public string[] AuthenticationMethod { get; set; }
}
```

Create a factory that extends <xref:Microsoft.AspNetCore.Components.WebAssembly.Authentication.AccountClaimsPrincipalFactory%601>:

```csharp
using System.Security.Claims;
using System.Threading.Tasks;
using Microsoft.AspNetCore.Components;
using Microsoft.AspNetCore.Components.WebAssembly.Authentication;
using Microsoft.AspNetCore.Components.WebAssembly.Authentication.Internal;

public class CustomAccountFactory 
    : AccountClaimsPrincipalFactory<CustomUserAccount>
{
    public CustomAccountFactory(NavigationManager navigationManager, 
        IAccessTokenProviderAccessor accessor) : base(accessor)
    {
    }
  
    public async override ValueTask<ClaimsPrincipal> CreateUserAsync(
        CustomUserAccount account, RemoteAuthenticationUserOptions options)
    {
        var initialUser = await base.CreateUserAsync(account, options);
        
        if (initialUser.Identity.IsAuthenticated)
        {
            foreach (var value in account.AuthenticationMethod)
            {
                ((ClaimsIdentity)initialUser.Identity)
                    .AddClaim(new Claim("amr", value));
            }
        }
           
        return initialUser;
    }
}
```

Register the `CustomAccountFactory` for the authentication provider in use. Any of the following registrations are valid: 

* <xref:Microsoft.Extensions.DependencyInjection.WebAssemblyAuthenticationServiceCollectionExtensions.AddOidcAuthentication%2A>:

  ```csharp
  using Microsoft.AspNetCore.Components.WebAssembly.Authentication;

  ...

  builder.Services.AddOidcAuthentication<RemoteAuthenticationState, 
      CustomUserAccount>(options =>
  {
      ...
  })
  .AddAccountClaimsPrincipalFactory<RemoteAuthenticationState, 
      CustomUserAccount, CustomAccountFactory>();
  ```

* <xref:Microsoft.Extensions.DependencyInjection.MsalWebAssemblyServiceCollectionExtensions.AddMsalAuthentication%2A>:

  ```csharp
  using Microsoft.AspNetCore.Components.WebAssembly.Authentication;

  ...

  builder.Services.AddMsalAuthentication<RemoteAuthenticationState, 
      CustomUserAccount>(options =>
  {
      ...
  })
  .AddAccountClaimsPrincipalFactory<RemoteAuthenticationState, 
      CustomUserAccount, CustomAccountFactory>();
  ```
  
* <xref:Microsoft.Extensions.DependencyInjection.WebAssemblyAuthenticationServiceCollectionExtensions.AddApiAuthorization%2A>:

  ```csharp
  using Microsoft.AspNetCore.Components.WebAssembly.Authentication;

  ...

  builder.Services.AddApiAuthorization<RemoteAuthenticationState, 
      CustomUserAccount>(options =>
  {
      ...
  })
  .AddAccountClaimsPrincipalFactory<RemoteAuthenticationState, 
      CustomUserAccount, CustomAccountFactory>();
  ```

## Support prerendering with authentication

After following the guidance in one of the hosted Blazor WebAssembly app topics, use the following instructions to create an app that:

* Prerenders paths for which authorization isn't required.
* Doesn't prerender paths for which authorization is required.

In the Client app's `Program` class (`Program.cs`), factor common service registrations into a separate method (for example, `ConfigureCommonServices`):

```csharp
public class Program
{
    public static async Task Main(string[] args)
    {
        var builder = WebAssemblyHostBuilder.CreateDefault(args);
        builder.RootComponents.Add<App>("app");

        builder.Services.AddScoped(sp => 
            new HttpClient
            {
                BaseAddress = new Uri(builder.HostEnvironment.BaseAddress)
            });

        services.Add...;

        ConfigureCommonServices(builder.Services);

        await builder.Build().RunAsync();
    }

    public static void ConfigureCommonServices(IServiceCollection services)
    {
        // Common service registrations
    }
}
```

In the server app's `Startup.ConfigureServices`, register the following additional services:

```csharp
using Microsoft.AspNetCore.Components.Authorization;
using Microsoft.AspNetCore.Components.Server;
using Microsoft.AspNetCore.Components.WebAssembly.Authentication;

public void ConfigureServices(IServiceCollection services)
{
    ...

    services.AddRazorPages();
    services.AddScoped<AuthenticationStateProvider, 
        ServerAuthenticationStateProvider>();
    services.AddScoped<SignOutSessionStateManager>();

    Client.Program.ConfigureCommonServices(services);
}
```

In the server app's `Startup.Configure` method, replace [`endpoints.MapFallbackToFile("index.html")`](xref:Microsoft.AspNetCore.Builder.StaticFilesEndpointRouteBuilderExtensions.MapFallbackToFile%2A) with [`endpoints.MapFallbackToPage("/_Host")`](xref:Microsoft.AspNetCore.Builder.RazorPagesEndpointRouteBuilderExtensions.MapFallbackToPage%2A):

```csharp
app.UseEndpoints(endpoints =>
{
    endpoints.MapControllers();
    endpoints.MapFallbackToPage("/_Host");
});
```

In the server app, create a `Pages` folder if it doesn't exist. Create a `_Host.cshtml` page inside the server app's `Pages` folder. Paste the contents from the Client app's `wwwroot/index.html` file into the `Pages/_Host.cshtml` file. Update the file's contents:

* Add `@page "_Host"` to the top of the file.
* Replace the `<app>Loading...</app>` tag with the following:

  ```cshtml
  <app>
      @if (!HttpContext.Request.Path.StartsWithSegments("/authentication"))
      {
          <component type="typeof(Wasm.Authentication.Client.App)" 
              render-mode="Static" />
      }
      else
      {
          <text>Loading...</text>
      }
  </app>
  ```
  
## Options for hosted apps and third-party login providers

When authenticating and authorizing a hosted Blazor WebAssembly app with a third-party provider, there are several options available for authenticating the user. Which one you choose depends on your scenario.

For more information, see <xref:security/authentication/social/additional-claims>.

### Authenticate users to only call protected third party APIs

Authenticate the user with a client-side OAuth flow against the third-party API provider:

 ```csharp
 builder.services.AddOidcAuthentication(options => { ... });
 ```
 
 In this scenario:

* The server hosting the app doesn't play a role.
* APIs on the server can't be protected.
* The app can only call protected third-party APIs.

### Authenticate users with a third-party provider and call protected APIs on the host server and the third party

Configure Identity with a third-party login provider. Obtain the tokens required for third-party API access and store them.

When a user logs in, Identity collects access and refresh tokens as part of the authentication process. At that point, there are a couple of approaches available for making API calls to third-party APIs.

#### Use a server access token to retrieve the third-party access token

Use the access token generated on the server to retrieve the third-party access token from a server API endpoint. From there, use the third-party access token to call third-party API resources directly from Identity on the client.

We don't recommend this approach. This approach requires treating the third-party access token as if it were generated for a public client. In OAuth terms, the public app doesn't have a client secret because it can't be trusted to store secrets safely, and the access token is produced for a confidential client. A confidential client is a client that has a client secret and is assumed to be able to safely store secrets.

* The third-party access token might be granted additional scopes to perform sensitive operations based on the fact that the third-party emitted the token for a more trusted client.
* Similarly, refresh tokens shouldn't be issued to a client that isn't trusted, as doing so gives the client unlimited access unless other restrictions are put into place.

#### Make API calls from the client to the server API in order to call third-party APIs

Make an API call from the client to the server API. From the server, retrieve the access token for the third-party API resource and issue whatever call is necessary.

While this approach requires an extra network hop through the server to call a third-party API, it ultimately results in a safer experience:

* The server can store refresh tokens and ensure that the app doesn't lose access to third-party resources.
* The app can't leak access tokens from the server that might contain more sensitive permissions.

## Use OpenID Connect (OIDC) v2.0 endpoints

<<<<<<< HEAD
The authentication library and Blazor project templates use Open ID Connect (OIDC) v1.0 endpoints. To use a v2.0 endpoint, configure the JWT Bearer <xref:Microsoft.AspNetCore.Builder.JwtBearerOptions.Authority?displayProperty=nameWithType> option. In the following example, AAD is configured for v2.0 by appending a `v2.0` segment to the <xref:Microsoft.AspNetCore.Builder.JwtBearerOptions.Authority> property:
=======
The authentication library and Blazor templates use OpenID Connect (OIDC) v1.0 endpoints. To use a v2.0 endpoint, configure the JWT Bearer <xref:Microsoft.AspNetCore.Builder.JwtBearerOptions.Authority?displayProperty=nameWithType> option. In the following example, AAD is configured for v2.0 by appending a `v2.0` segment to the <xref:Microsoft.AspNetCore.Builder.JwtBearerOptions.Authority> property:
>>>>>>> ebd1f902

```csharp
builder.Services.Configure<JwtBearerOptions>(
    AzureADDefaults.JwtBearerAuthenticationScheme, 
    options =>
    {
        options.Authority += "/v2.0";
    });
```

Alternatively, the setting can be made in the app settings (`appsettings.json`) file:

```json
{
  "Local": {
    "Authority": "https://login.microsoftonline.com/common/oauth2/v2.0/",
    ...
  }
}
```

If tacking on a segment to the authority isn't appropriate for the app's OIDC provider, such as with non-AAD providers, set the <xref:Microsoft.AspNetCore.Builder.OpenIdConnectOptions.Authority> property directly. Either set the property in <xref:Microsoft.AspNetCore.Builder.JwtBearerOptions> or in the app settings file (`appsettings.json`) with the `Authority` key.

The list of claims in the ID token changes for v2.0 endpoints. For more information, see [Why update to Microsoft identity platform (v2.0)?](/azure/active-directory/azuread-dev/azure-ad-endpoint-comparison).

## Configure and use gRPC in components

To configure a Blazor WebAssembly app to use the [ASP.NET Core gRPC framework](xref:grpc/index):

* Enable gRPC-Web on the server. For more information, see <xref:grpc/browser>.
* Register gRPC services for the app's message handler. The following example configures the app's authorization message handler to use the [`GreeterClient` service from the gRPC tutorial](xref:tutorials/grpc/grpc-start#create-a-grpc-service) (`Program.Main`):

```csharp
using System.Net.Http;
using Microsoft.AspNetCore.Components.WebAssembly.Authentication;
using Grpc.Net.Client;
using Grpc.Net.Client.Web;
using {APP ASSEMBLY}.Shared;

...

builder.Services.AddScoped(sp =>
{
    var baseAddressMessageHandler = 
        sp.GetRequiredService<BaseAddressAuthorizationMessageHandler>();
    baseAddressMessageHandler.InnerHandler = new HttpClientHandler();
    var grpcWebHandler = 
        new GrpcWebHandler(GrpcWebMode.GrpcWeb, baseAddressMessageHandler);
    var channel = GrpcChannel.ForAddress(builder.HostEnvironment.BaseAddress, 
        new GrpcChannelOptions { HttpHandler = grpcWebHandler });

    return new Greeter.GreeterClient(channel);
});
```

The placeholder `{APP ASSEMBLY}` is the app's assembly name (for example, `BlazorSample`). Place the `.proto` file in the `Shared` project of the hosted Blazor solution.

A component in the client app can make gRPC calls using the gRPC client (`Pages/Grpc.razor`):

```razor
@page "/grpc"
@attribute [Authorize]
@using Microsoft.AspNetCore.Authorization
@using {APP ASSEMBLY}.Shared
@inject Greeter.GreeterClient GreeterClient

<h1>Invoke gRPC service</h1>

<p>
    <input @bind="name" placeholder="Type your name" />
    <button @onclick="GetGreeting" class="btn btn-primary">Call gRPC service</button>
</p>

Server response: <strong>@serverResponse</strong>

@code {
    private string name = "Bert";
    private string serverResponse;

    private async Task GetGreeting()
    {
        try
        {
            var request = new HelloRequest { Name = name };
            var reply = await GreeterClient.SayHelloAsync(request);
            serverResponse = reply.Message;
        }
        catch (Grpc.Core.RpcException ex)
            when (ex.Status.DebugException is 
                AccessTokenNotAvailableException tokenEx)
        {
            tokenEx.Redirect();
        }
    }
}
```

The placeholder `{APP ASSEMBLY}` is the app's assembly name (for example, `BlazorSample`). To use the `Status.DebugException` property, use [Grpc.Net.Client](https://www.nuget.org/packages/Grpc.Net.Client) version 2.30.0 or later.

For more information, see <xref:grpc/browser>.<|MERGE_RESOLUTION|>--- conflicted
+++ resolved
@@ -1011,11 +1011,7 @@
 
 ## Use OpenID Connect (OIDC) v2.0 endpoints
 
-<<<<<<< HEAD
-The authentication library and Blazor project templates use Open ID Connect (OIDC) v1.0 endpoints. To use a v2.0 endpoint, configure the JWT Bearer <xref:Microsoft.AspNetCore.Builder.JwtBearerOptions.Authority?displayProperty=nameWithType> option. In the following example, AAD is configured for v2.0 by appending a `v2.0` segment to the <xref:Microsoft.AspNetCore.Builder.JwtBearerOptions.Authority> property:
-=======
-The authentication library and Blazor templates use OpenID Connect (OIDC) v1.0 endpoints. To use a v2.0 endpoint, configure the JWT Bearer <xref:Microsoft.AspNetCore.Builder.JwtBearerOptions.Authority?displayProperty=nameWithType> option. In the following example, AAD is configured for v2.0 by appending a `v2.0` segment to the <xref:Microsoft.AspNetCore.Builder.JwtBearerOptions.Authority> property:
->>>>>>> ebd1f902
+The authentication library and Blazor project templates use OpenID Connect (OIDC) v1.0 endpoints. To use a v2.0 endpoint, configure the JWT Bearer <xref:Microsoft.AspNetCore.Builder.JwtBearerOptions.Authority?displayProperty=nameWithType> option. In the following example, AAD is configured for v2.0 by appending a `v2.0` segment to the <xref:Microsoft.AspNetCore.Builder.JwtBearerOptions.Authority> property:
 
 ```csharp
 builder.Services.Configure<JwtBearerOptions>(
