---
title: Secure an ASP.NET Core Blazor Web App with Microsoft Entra ID
author: guardrex
description: Learn how to secure a Blazor Web App with Microsoft Entra ID.
monikerRange: '>= aspnetcore-9.0'
ms.author: wpickett
<<<<<<< HEAD
ms.date: 06/11/2025
=======
ms.custom: mvc
ms.date: 07/29/2025
>>>>>>> f275bd5e
uid: blazor/security/blazor-web-app-entra
zone_pivot_groups: blazor-web-app-entra-specification
ms.custom:
  - mvc
  - sfi-ropc-nochange
---
# Secure an ASP.NET Core Blazor Web App with Microsoft Entra ID

<!-- UPDATE 10.0 Activate after release and INCLUDE is updated

[!INCLUDE[](~/includes/not-latest-version.md)]
-->

This article describes how to secure a Blazor Web App with [Microsoft identity platform](/entra/identity-platform/) with [Microsoft Identity Web packages](/entra/msal/dotnet/microsoft-identity-web/) for [Microsoft Entra ID](https://www.microsoft.com/security/business/microsoft-entra) using a sample app.

:::zone pivot="non-bff-pattern"

This version of the article covers implementing Entra without adopting the [Backend for Frontend (BFF) pattern](/azure/architecture/patterns/backends-for-frontends). The BFF pattern is useful for making authenticated requests to external services. Change the article version selector to **BFF pattern** if the app's specification calls for adopting the BFF pattern.

The following specification is covered:

* The Blazor Web App uses the [Auto render mode with global interactivity (`InteractiveAuto`)](xref:blazor/components/render-modes).
* The server project calls <xref:Microsoft.Extensions.DependencyInjection.WebAssemblyRazorComponentsBuilderExtensions.AddAuthenticationStateSerialization%2A> to add a server-side authentication state provider that uses <xref:Microsoft.AspNetCore.Components.PersistentComponentState> to flow the authentication state to the client. The client calls <xref:Microsoft.Extensions.DependencyInjection.WebAssemblyAuthenticationServiceCollectionExtensions.AddAuthenticationStateDeserialization%2A> to deserialize and use the authentication state passed by the server. The authentication state is fixed for the lifetime of the WebAssembly application.
* The app uses [Microsoft Entra ID](https://www.microsoft.com/security/business/microsoft-entra), based on [Microsoft Identity Web](/entra/msal/dotnet/microsoft-identity-web/) packages.
* Automatic non-interactive token refresh is managed by the framework.
* The app uses server-side and client-side service abstractions to display generated weather data:
  * When rendering the `Weather` component on the server to display weather data, the component uses the `ServerWeatherForecaster`. Microsoft Identity Web packages provide API to create a named downstream web service for making web API calls. <xref:Microsoft.Identity.Abstractions.IDownstreamApi> is injected into the `ServerWeatherForecaster`, which is used to call <xref:Microsoft.Identity.Abstractions.IDownstreamApi.CallApiForUserAsync%2A> to obtain weather data from an external web API (`MinimalApiJwt` project).
  * When the `Weather` component is rendered on the client, the component uses the `ClientWeatherForecaster` service implementation, which uses a preconfigured <xref:System.Net.Http.HttpClient> (in the client project's `Program` file) to make a web API call to the server project's Minimal API (`/weather-forecast`) for weather data. The Minimal API endpoint obtains the weather data from the `ServerWeatherForecaster` class and returns it to the client for rendering by the component.

## Sample solution

The sample solution consists of the following projects:

* `BlazorWebAppEntra`: Server-side project of the Blazor Web App, containing an example [Minimal API](xref:fundamentals/minimal-apis) endpoint for weather data.
* `BlazorWebAppEntra.Client`: Client-side project of the Blazor Web App.
* `MinimalApiJwt`: Backend web API, containing an example [Minimal API](xref:fundamentals/minimal-apis) endpoint for weather data.

Access the sample through the latest version folder in the Blazor samples repository with the following link. The sample is in the `BlazorWebAppEntra` folder for .NET 9 or later.

Start the solution from the ***`Aspire/Aspire.AppHost` project***.

[View or download sample code](https://github.com/dotnet/blazor-samples) ([how to download](xref:blazor/fundamentals/index#sample-apps))

## Microsoft Entra ID app registrations

We recommend using separate registrations for apps and web APIs, even when the apps and web APIs are in the same solution. The following guidance is for the `BlazorWebAppEntra` app and `MinimalApiJwt` web API of the sample solution, but the same guidance applies generally to any Entra-based registrations for apps and web APIs.

Register the web API (`MinimalApiJwt`) first so that you can then grant access to the web API when registering the app. The web API's tenant ID and client ID are used to configure the web API in its `Program` file. After registering the web API, expose the web API in **App registrations** > **Expose an API** with a scope name of `Weather.Get`. Record the App ID URI for use in the app's configuration.

Next, register the app (`BlazorWebAppEntra`) with a **Web** platform configuration and a **Redirect URI** of `https://localhost/signin-oidc` (a port isn't required). The app's tenant ID, tenant domain, and client ID, along with the web API's base address, App ID URI, and weather scope name, are used to configure the app in its `appsettings.json` file. Grant API permission to access the web API in **App registrations** > **API permissions**. If the app's security specification calls for it, you can grant admin consent for the organization to access the web API. Authorized users and groups are assigned to the app's registration in **App registrations** > **Enterprise applications**.

In the Entra or Azure portal's **Implicit grant and hybrid flows** app registration configuration, don't select either checkbox for the authorization endpoint to return **Access tokens** or **ID tokens**. The OpenID Connect handler automatically requests the appropriate tokens using the code returned from the authorization endpoint.

Create a client secret in the app's registration in the Entra or Azure portal (**Manage** > **Certificates & secrets** > **New client secret**). Hold on to the client secret **Value** for use the next section.

Additional Entra configuration guidance for specific settings is provided later in this article.

## Server-side Blazor Web App project (`BlazorWebAppEntra`)

The `BlazorWebAppEntra` project is the server-side project of the Blazor Web App.

## Client-side Blazor Web App project (`BlazorWebAppEntra.Client`)

The `BlazorWebAppEntra.Client` project is the client-side project of the Blazor Web App.

If the user needs to log in or out during client-side rendering, a full page reload is initiated.

## Backend web API project (`MinimalApiJwt`)

The `MinimalApiJwt` project is a backend web API for multiple frontend projects. The project configures a [Minimal API](xref:fundamentals/minimal-apis) endpoint for weather data.

The `MinimalApiJwt.http` file can be used for testing the weather data request. Note that the `MinimalApiJwt` project must be running to test the endpoint, and the endpoint is hardcoded into the file. For more information, see <xref:test/http-files>.

The project includes packages and configuration to produce [OpenAPI documents](xref:fundamentals/openapi/overview).

A secure weather forecast data endpoint is in the project's `Program` file:

```csharp
app.MapGet("/weather-forecast", () =>
{
    var forecast = Enumerable.Range(1, 5).Select(index =>
        new WeatherForecast
        (
            DateOnly.FromDateTime(DateTime.Now.AddDays(index)),
            Random.Shared.Next(-20, 55),
            summaries[Random.Shared.Next(summaries.Length)]
        ))
        .ToArray();
    return forecast;
}).RequireAuthorization();
```

The <xref:Microsoft.AspNetCore.Builder.AuthorizationEndpointConventionBuilderExtensions.RequireAuthorization%2A> extension method requires authorization for the route definition. For any controllers that you add to the project, add the [`[Authorize]` attribute](xref:Microsoft.AspNetCore.Authorization.AuthorizeAttribute) to the controller or action.

## Configure the backend web API project (`MinimalApiJwt`)

Configure the project in the <xref:Microsoft.AspNetCore.Authentication.JwtBearer.JwtBearerOptions> of the <xref:Microsoft.Extensions.DependencyInjection.JwtBearerExtensions.AddJwtBearer%2A> call in the `MinimalApiJwt` project's `Program` file.

For the web API app's registration, the `Weather.Get` scope is configured in the Entra or Azure portal in **Expose an API**.

<xref:Microsoft.AspNetCore.Authentication.JwtBearer.JwtBearerOptions.Authority%2A> sets the Authority for making OIDC calls.

```csharp
jwtOptions.Authority = "{AUTHORITY}";
```

The following examples use a Tenant ID of `aaaabbbb-0000-cccc-1111-dddd2222eeee`.

If the app is registered in an ME-ID tenant, the authority should match the issurer (`iss`) of the JWT returned by the identity provider:

```csharp
jwtOptions.Authority = "https://sts.windows.net/aaaabbbb-0000-cccc-1111-dddd2222eeee/";
```

If the app is registered in an AAD B2C tenant:

```csharp
jwtOptions.Authority = "https://login.microsoftonline.com/aaaabbbb-0000-cccc-1111-dddd2222eeee/v2.0/";
```

<xref:Microsoft.AspNetCore.Authentication.JwtBearer.JwtBearerOptions.Audience%2A> sets the Audience for any received JWT access token. 

```csharp
jwtOptions.Audience = "{AUDIENCE}";
```

Match the value to just the path of the **Application ID URI** configured when adding the `Weather.Get` scope under **Expose an API** in the Entra or Azure portal. Don't include the scope name, "`Weather.Get`," in the value.

The following examples use an Application (Client) Id of `11112222-bbbb-3333-cccc-4444dddd5555`. The second example uses a tenant domain of `contoso.onmicrosoft.com`.

ME-ID tenant example:

```csharp
jwtOptions.Audience = "api://11112222-bbbb-3333-cccc-4444dddd5555";
```

AAD B2C tenant example:

```csharp
jwtOptions.Audience = "https://contoso.onmicrosoft.com/11112222-bbbb-3333-cccc-4444dddd5555";
```

## Configure the server project (`BlazorWebAppEntra`)

<xref:Microsoft.Identity.Web.AppBuilderExtension.AddMicrosoftIdentityWebApp%2A> from [Microsoft Identity Web](/entra/msal/dotnet/microsoft-identity-web/) ([`Microsoft.Identity.Web` NuGet package](https://www.nuget.org/packages/Microsoft.Identity.Web), [API documentation](<xref:Microsoft.Identity.Web?displayProperty=fullName>)) is configured in the `BlazorWebAppEntra` project's `Program` file.

Obtain the application (client) ID, tenant (publisher) domain, and directory (tenant) ID from the app's registration in the Entra or Azure portal. The App ID URI is obtained for the `Weather.Get` scope from the web API's registration. Don't include the scope name when taking the App ID URI from the portal.

In the `BlazorWebAppEntra` project's `Program` file, provide the values for the following placeholders in Microsoft Identity Web configuration:

```csharp
builder.Services.AddAuthentication(OpenIdConnectDefaults.AuthenticationScheme)
    .AddMicrosoftIdentityWebApp(msIdentityOptions =>
    {
        msIdentityOptions.CallbackPath = "/signin-oidc";
        msIdentityOptions.ClientId = "{CLIENT ID (BLAZOR APP)}";
        msIdentityOptions.Domain = "{DIRECTORY NAME}.onmicrosoft.com";
        msIdentityOptions.Instance = "https://login.microsoftonline.com/";
        msIdentityOptions.ResponseType = "code";
        msIdentityOptions.TenantId = "{TENANT ID}";
    })
    .EnableTokenAcquisitionToCallDownstreamApi()
    .AddDownstreamApi("DownstreamApi", configOptions =>
    {
        configOptions.BaseUrl = "{BASE ADDRESS}";
        configOptions.Scopes = [ "{APP ID URI}/Weather.Get" ];
    })
    .AddDistributedTokenCaches();
```

Placeholders in the preceding configuration:

* `{CLIENT ID (BLAZOR APP)}`: The application (client) ID.
* `{DIRECTORY NAME}`: The directory name of the tenant (publisher) domain.
* `{TENANT ID}`: The directory (tenant) ID.
* `{BASE ADDRESS}`: The web API's base address.
* `{APP ID URI}`: The App ID URI for web API scopes. Either of the following formats are used, where the `{CLIENT ID (WEB API)}` placeholder is the Client Id of the web API's Entra registration, and the `{DIRECTORY NAME}` placeholder is the directory name of the tenant (publishers) domain (example: `contoso`).
  * ME-ID tenant format: `api://{CLIENT ID (WEB API)}`
  * B2C tenant format: `https://{DIRECTORY NAME}.onmicrosoft.com/{CLIENT ID (WEB API)}`

Example:

```csharp
builder.Services.AddAuthentication(OpenIdConnectDefaults.AuthenticationScheme)
    .AddMicrosoftIdentityWebApp(msIdentityOptions =>
    {
        msIdentityOptions.CallbackPath = "/signin-oidc";
        msIdentityOptions.ClientId = "00001111-aaaa-2222-bbbb-3333cccc4444";
        msIdentityOptions.Domain = "contoso.onmicrosoft.com";
        msIdentityOptions.Instance = "https://login.microsoftonline.com/";
        msIdentityOptions.ResponseType = "code";
        msIdentityOptions.TenantId = "aaaabbbb-0000-cccc-1111-dddd2222eeee";
    })
    .EnableTokenAcquisitionToCallDownstreamApi()
    .AddDownstreamApi("DownstreamApi", configOptions =>
    {
        configOptions.BaseUrl = "https://localhost:7277";
        configOptions.Scopes = [ "api://11112222-bbbb-3333-cccc-4444dddd5555/Weather.Get" ];
    })
    .AddDistributedTokenCaches();
```

:::zone-end

:::zone pivot="bff-pattern"

This version of the article covers implementing Entra with the [Backend for Frontend (BFF) pattern](/azure/architecture/patterns/backends-for-frontends). Change the article version selector to **Non-BFF pattern** if the app's specification doesn't call for adopting the BFF pattern.

The following specification is covered:

* The Blazor Web App uses the [Auto render mode with global interactivity (`InteractiveAuto`)](xref:blazor/components/render-modes).
* The server project calls <xref:Microsoft.Extensions.DependencyInjection.WebAssemblyRazorComponentsBuilderExtensions.AddAuthenticationStateSerialization%2A> to add a server-side authentication state provider that uses <xref:Microsoft.AspNetCore.Components.PersistentComponentState> to flow the authentication state to the client. The client calls <xref:Microsoft.Extensions.DependencyInjection.WebAssemblyAuthenticationServiceCollectionExtensions.AddAuthenticationStateDeserialization%2A> to deserialize and use the authentication state passed by the server. The authentication state is fixed for the lifetime of the WebAssembly application.
* The app uses [Microsoft Entra ID](https://www.microsoft.com/security/business/microsoft-entra), based on [Microsoft Identity Web](/entra/msal/dotnet/microsoft-identity-web/) packages.
* Automatic non-interactive token refresh is managed by the framework.
* The [Backend for Frontend (BFF) pattern](/azure/architecture/patterns/backends-for-frontends) is adopted using [.NET Aspire](/dotnet/aspire/get-started/aspire-overview) for service discovery and [YARP](https://dotnet.github.io/yarp/) for proxying requests to a weather forecast endpoint on the backend app.
  * A backend web API uses JWT-bearer authentication to validate JWT tokens saved by the Blazor Web App in the sign-in cookie.
  * Aspire improves the experience of building .NET cloud-native apps. It provides a consistent, opinionated set of tools and patterns for building and running distributed apps.
  * YARP (Yet Another Reverse Proxy) is a library used to create a reverse proxy server.
* The app uses server-side and client-side service abstractions to display generated weather data.
  * When rendering the `Weather` component on the server to display weather data, the component uses the `ServerWeatherForecaster`. Microsoft Identity Web packages provide API to create a named downstream web service for making web API calls. <xref:Microsoft.Identity.Abstractions.IDownstreamApi> is injected into the `ServerWeatherForecaster`, which is used to call <xref:Microsoft.Identity.Abstractions.IDownstreamApi.CallApiForUserAsync%2A> to obtain weather data from an external web API (`MinimalApiJwt` project).
  * When the `Weather` component is rendered on the client, the component uses the `ClientWeatherForecaster` service implementation, which uses a preconfigured <xref:System.Net.Http.HttpClient> (in the client project's `Program` file) to make a web API call to the server project's Minimal API (`/weather-forecast`) for weather data. The Minimal API endpoint obtains an access token for the user by calling <xref:Microsoft.Identity.Web.ITokenAcquisition.GetAccessTokenForUserAsync%2A>. Along with the correct scopes, a reverse proxy call is made to the external web API (`MinimalApiJwt` project) to obtain and return weather data to the client for rendering by the component.

<!-- UPDATE 10.0 Remove at 10.0 -->

For more information on .NET Aspire, see [General Availability of .NET Aspire: Simplifying .NET Cloud-Native Development (May, 2024)](https://devblogs.microsoft.com/dotnet/dotnet-aspire-general-availability/).

## Prerequisites

[.NET Aspire](/dotnet/aspire/get-started/aspire-overview) requires [Visual Studio](https://visualstudio.microsoft.com/) version 17.10 or later.

Also, see the *Prerequisites* section of [Quickstart: Build your first .NET Aspire app](/dotnet/aspire/get-started/build-your-first-aspire-app?tabs=visual-studio#prerequisites).

## Sample solution

The sample solution consists of the following projects:

* .NET Aspire:
  * `Aspire.AppHost`: Used to manage the high-level orchestration concerns of the app.
  * `Aspire.ServiceDefaults`: Contains default .NET Aspire app configurations that can be extended and customized as needed.
* `MinimalApiJwt`: Backend web API, containing an example [Minimal API](xref:fundamentals/minimal-apis) endpoint for weather data.
* `BlazorWebAppEntra`: Server-side project of the Blazor Web App.
* `BlazorWebAppEntra.Client`: Client-side project of the Blazor Web App.

Access the sample through the latest version folder in the Blazor samples repository with the following link. The sample is in the `BlazorWebAppEntraBff` folder for .NET 9 or later.

[View or download sample code](https://github.com/dotnet/blazor-samples) ([how to download](xref:blazor/fundamentals/index#sample-apps))

## Microsoft Entra ID app registrations

We recommend using separate registrations for apps and web APIs, even when the apps and web APIs are in the same solution. The following guidance is for the `BlazorWebAppEntra` app and `MinimalApiJwt` web API of the sample solution, but the same guidance applies generally to any Entra-based registrations for apps and web APIs.

Register the web API (`MinimalApiJwt`) first so that you can then grant access to the web API when registering the app. The web API's tenant ID and client ID are used to configure the web API in its `Program` file. After registering the web API, expose the web API in **App registrations** > **Expose an API** with a scope name of `Weather.Get`. Record the App ID URI for use in the app's configuration.

Next, register the app (`BlazorWebAppEntra`) with a **Web** platform configuration and a **Redirect URI** of `https://localhost/signin-oidc` (a port isn't required). The app's tenant ID, tenant domain, and client ID, along with the web API's base address, App ID URI, and weather scope name, are used to configure the app in its `appsettings.json` file. Grant API permission to access the web API in **App registrations** > **API permissions**. If the app's security specification calls for it, you can grant admin consent for the organization to access the web API. Authorized users and groups are assigned to the app's registration in **App registrations** > **Enterprise applications**.

In the Entra or Azure portal's **Implicit grant and hybrid flows** app registration configuration, don't select either checkbox for the authorization endpoint to return **Access tokens** or **ID tokens**. The OpenID Connect handler automatically requests the appropriate tokens using the code returned from the authorization endpoint.

Create a client secret in the app's registration in the Entra or Azure portal (**Manage** > **Certificates & secrets** > **New client secret**). Hold on to the client secret **Value** for use the next section.

Additional Entra configuration guidance for specific settings is provided later in this article.

## .NET Aspire projects

For more information on using .NET Aspire and details on the `.AppHost` and `.ServiceDefaults` projects of the sample app, see the [.NET Aspire documentation](/dotnet/aspire/).

Confirm that you've met the prerequisites for .NET Aspire. For more information, see the *Prerequisites* section of [Quickstart: Build your first .NET Aspire app](/dotnet/aspire/get-started/build-your-first-aspire-app?tabs=visual-studio#prerequisites).

The sample app only configures an insecure HTTP launch profile (`http`) for use during development testing. For more information, including an example of insecure and secure launch settings profiles, see [Allow unsecure transport in .NET Aspire (.NET Aspire documentation)](/dotnet/aspire/troubleshooting/allow-unsecure-transport).

## Server-side Blazor Web App project (`BlazorWebAppEntra`)

The `BlazorWebAppEntra` project is the server-side project of the Blazor Web App.

## Client-side Blazor Web App project (`BlazorWebAppEntra.Client`)

The `BlazorWebAppEntra.Client` project is the client-side project of the Blazor Web App.

If the user needs to log in or out during client-side rendering, a full page reload is initiated.

## Backend web API project (`MinimalApiJwt`)

The `MinimalApiJwt` project is a backend web API for multiple frontend projects. The project configures a [Minimal API](xref:fundamentals/minimal-apis) endpoint for weather data. Requests from the Blazor Web App server-side project (`BlazorWebAppEntra`) are proxied to the `MinimalApiJwt` project.

The `MinimalApiJwt.http` file can be used for testing the weather data request. Note that the `MinimalApiJwt` project must be running to test the endpoint, and the endpoint is hardcoded into the file. For more information, see <xref:test/http-files>.

The project includes packages and configuration to produce [OpenAPI documents](xref:fundamentals/openapi/overview).

A secure weather forecast data endpoint is in the project's `Program` file:

```csharp
app.MapGet("/weather-forecast", () =>
{
    var forecast = Enumerable.Range(1, 5).Select(index =>
        new WeatherForecast
        (
            DateOnly.FromDateTime(DateTime.Now.AddDays(index)),
            Random.Shared.Next(-20, 55),
            summaries[Random.Shared.Next(summaries.Length)]
        ))
        .ToArray();
    return forecast;
}).RequireAuthorization();
```

The <xref:Microsoft.AspNetCore.Builder.AuthorizationEndpointConventionBuilderExtensions.RequireAuthorization%2A> extension method requires authorization for the route definition. For any controllers that you add to the project, add the [`[Authorize]` attribute](xref:Microsoft.AspNetCore.Authorization.AuthorizeAttribute) to the controller or action.

## Configure the backend web API project (`MinimalApiJwt`)

Configure the `MinimalApiJwt` project in the <xref:Microsoft.AspNetCore.Authentication.JwtBearer.JwtBearerOptions> of the <xref:Microsoft.Extensions.DependencyInjection.JwtBearerExtensions.AddJwtBearer%2A> call in the project's `Program` file.

For the web API app's registration, the `Weather.Get` scope is configured in the Entra or Azure portal in **Expose an API**.

<xref:Microsoft.AspNetCore.Authentication.JwtBearer.JwtBearerOptions.Authority%2A> sets the Authority for making OIDC calls.

```csharp
jwtOptions.Authority = "{AUTHORITY}";
```

The following examples use a Tenant ID of `aaaabbbb-0000-cccc-1111-dddd2222eeee`.

If the app is registered in an ME-ID tenant, the authority should match the issurer (`iss`) of the JWT returned by the identity provider:

```csharp
jwtOptions.Authority = "https://sts.windows.net/aaaabbbb-0000-cccc-1111-dddd2222eeee/";
```

If the app is registered in an AAD B2C tenant:

```csharp
jwtOptions.Authority = "https://login.microsoftonline.com/aaaabbbb-0000-cccc-1111-dddd2222eeee/v2.0/";
```

<xref:Microsoft.AspNetCore.Authentication.JwtBearer.JwtBearerOptions.Audience%2A> sets the Audience for any received JWT access token. 

```csharp
jwtOptions.Audience = "{AUDIENCE}";
```

Match the value to just the path of the **Application ID URI** configured when adding the `Weather.Get` scope under **Expose an API** in the Entra or Azure portal. Don't include the scope name, "`Weather.Get`," in the value.

The following examples use an Application (Client) Id of `11112222-bbbb-3333-cccc-4444dddd5555`. The second example uses a tenant domain of `contoso.onmicrosoft.com`.

ME-ID tenant example:

```csharp
jwtOptions.Audience = "api://11112222-bbbb-3333-cccc-4444dddd5555";
```

AAD B2C tenant example:

```csharp
jwtOptions.Audience = "https://contoso.onmicrosoft.com/11112222-bbbb-3333-cccc-4444dddd5555";
```

## Configure the server project (`BlazorWebAppEntra`)

<xref:Microsoft.Identity.Web.AppBuilderExtension.AddMicrosoftIdentityWebApp%2A> from [Microsoft Identity Web](/entra/msal/dotnet/microsoft-identity-web/) ([`Microsoft.Identity.Web` NuGet package](https://www.nuget.org/packages/Microsoft.Identity.Web), [API documentation](<xref:Microsoft.Identity.Web?displayProperty=fullName>)) is configured in the `BlazorWebAppEntra` project's `Program` file.

Obtain the application (client) ID, tenant (publisher) domain, and directory (tenant) ID from the app's registration in the Entra or Azure portal. The App ID URI is obtained for the `Weather.Get` scope from the web API's registration. Don't include the scope name when taking the App ID URI from the portal.

In the `BlazorWebAppEntra` project's `Program` file, provide the values for the following placeholders in Microsoft Identity Web configuration:

```csharp
builder.Services.AddAuthentication(OpenIdConnectDefaults.AuthenticationScheme)
    .AddMicrosoftIdentityWebApp(msIdentityOptions =>
    {
        msIdentityOptions.CallbackPath = "/signin-oidc";
        msIdentityOptions.ClientId = "{CLIENT ID (BLAZOR APP)}";
        msIdentityOptions.Domain = "{DIRECTORY NAME}.onmicrosoft.com";
        msIdentityOptions.Instance = "https://login.microsoftonline.com/";
        msIdentityOptions.ResponseType = "code";
        msIdentityOptions.TenantId = "{TENANT ID}";
    })
    .EnableTokenAcquisitionToCallDownstreamApi()
    .AddDownstreamApi("DownstreamApi", configOptions =>
    {
        configOptions.BaseUrl = "{BASE ADDRESS}";
        configOptions.Scopes = [ "{APP ID URI}/Weather.Get" ];
    })
    .AddDistributedTokenCaches();
```

Placeholders in the preceding configuration:

* `{CLIENT ID (BLAZOR APP)}`: The application (client) ID.
* `{DIRECTORY NAME}`: The directory name of the tenant (publisher) domain.
* `{TENANT ID}`: The directory (tenant) ID.
* `{BASE ADDRESS}`: The web API's base address.
* `{APP ID URI}`: The App ID URI for web API scopes. Either of the following formats are used, where the `{CLIENT ID (WEB API)}` placeholder is the Client Id of the web API's Entra registration, and the `{DIRECTORY NAME}` placeholder is the directory name of the tenant (publishers) domain (example: `contoso`).
  * ME-ID tenant format: `api://{CLIENT ID (WEB API)}`
  * B2C tenant format: `https://{DIRECTORY NAME}.onmicrosoft.com/{CLIENT ID (WEB API)}`

Example:

```csharp
builder.Services.AddAuthentication(OpenIdConnectDefaults.AuthenticationScheme)
    .AddMicrosoftIdentityWebApp(msIdentityOptions =>
    {
        msIdentityOptions.CallbackPath = "/signin-oidc";
        msIdentityOptions.ClientId = "00001111-aaaa-2222-bbbb-3333cccc4444";
        msIdentityOptions.Domain = "contoso.onmicrosoft.com";
        msIdentityOptions.Instance = "https://login.microsoftonline.com/";
        msIdentityOptions.ResponseType = "code";
        msIdentityOptions.TenantId = "aaaabbbb-0000-cccc-1111-dddd2222eeee";
    })
    .EnableTokenAcquisitionToCallDownstreamApi()
    .AddDownstreamApi("DownstreamApi", configOptions =>
    {
        configOptions.BaseUrl = "https://localhost:7277";
        configOptions.Scopes = [ "api://11112222-bbbb-3333-cccc-4444dddd5555/Weather.Get" ];
    })
    .AddDistributedTokenCaches();
```

:::zone-end

> [!WARNING]
> Production apps should use a production distributed token cache provider. Otherwise, the app may have poor performance in some scenarios. For more information, see the [Use a production distributed token cache provider](#use-a-production-distributed-token-cache-provider) section.

The callback path (`CallbackPath`) must match the redirect URI (login callback path) configured when registering the application in the Entra or Azure portal. Paths are configured in the **Authentication** blade of the app's registration. The default value of `CallbackPath` is `/signin-oidc` for a registered redirect URI of `https://localhost/signin-oidc` (a port isn't required).

The <xref:Microsoft.AspNetCore.Authentication.OpenIdConnect.OpenIdConnectOptions.SignedOutCallbackPath%2A> is the request path within the app's base path intercepted by the OpenID Connect handler where the user agent is first returned after signing out from Entra. The sample app doesn't set a value for the path because the default value of "`/signout-callback-oidc`" is used. After intercepting the request, the OpenID Connect handler redirects to the <xref:Microsoft.AspNetCore.Authentication.OpenIdConnect.OpenIdConnectOptions.SignedOutRedirectUri%2A> or <xref:Microsoft.AspNetCore.Authentication.AuthenticationProperties.RedirectUri%2A>, if specified.

Configure the signed-out callback path in the app's Entra registration. In the Entra or Azure portal, set the path in the **Web** platform configuration's **Redirect URI** entries:

> :::no-loc text="https://localhost/signout-callback-oidc":::

> [!NOTE]
> A port isn't required for `localhost` addresses when using Entra.

If you don't add the signed-out callback path URI to the app's registration in Entra, Entra refuses to redirect the user back to the app and merely asks them to close their browser window.

<!-- UPDATE 10.0 Keep an eye on this NOTE for removal or updates.
                 The remark on this subject is in the Program file of the
                 Entra sample app (Blazor samples repo). -->

> [!NOTE]
> Entra doesn't redirect a primary admin user (root account) or external user back to the Blazor application. Instead, Entra logs the user out of the app and recommends that they close all of their browser windows. For more information, see [postLogoutRedirectUri not working when authority url contains a tenant ID (`AzureAD/microsoft-authentication-library-for-js` #5783)](https://github.com/AzureAD/microsoft-authentication-library-for-js/issues/5783#issuecomment-1465217522).

[!INCLUDE[](~/blazor/security/includes/secure-authentication-flows.md)]
                
### Establish the client secret

*This section only applies to the server project of the Blazor Web App.*

Use either or both of the following approaches to supply the client secret to the app:

* **Secret Manager tool**: The Secret Manager tool stores private data on the local machine and is only used during local development.
* **Azure Key Vault**: You can store the client secret in a key vault for use in any environment, including for the Development environment when working locally. Some developers prefer to use key vaults for staging and production deployments and use the Secret Manager tool for local development.

We strongly recommend that you avoid storing client secrets in project code or configuration files. Use secure authentication flows, such as either or both of the approaches in this section.

### Secret Manager tool

The [Secret Manager tool](xref:security/app-secrets) can store the server app's client secret under the configuration key `AzureAd:ClientSecret`.

The Blazor server app hasn't been initialized for the Secret Manager tool. Use a command shell, such as the Developer PowerShell command shell in Visual Studio, to execute the following command. Before executing the command, change the directory with the `cd` command to the server project's directory. The command establishes a user secrets identifier (`<UserSecretsId>`) in the server app's project file, which is used internally by the tooling to track secrets for the app:

```dotnetcli
dotnet user-secrets init
```

Execute the following command to set the client secret. The `{SECRET}` placeholder is the client secret obtained from the app's Entra registration:

```dotnetcli
dotnet user-secrets set "AzureAd:ClientSecret" "{SECRET}"
```

If using Visual Studio, you can confirm that the secret is set by right-clicking the server project in **Solution Explorer** and selecting **Manage User Secrets**.

### Azure Key Vault

[Azure Key Vault](https://azure.microsoft.com/products/key-vault/) provides a safe approach for providing the app's client secret to the app.

To create a key vault and set a client secret, see [About Azure Key Vault secrets (Azure documentation)](/azure/key-vault/secrets/about-secrets), which cross-links resources to get started with Azure Key Vault. To implement the code in this section, record the key vault URI and the secret name from Azure when you create the key vault and secret. For the example in this section, the secret name is "`BlazorWebAppEntraClientSecret`."

When establishing the key vault in the Entra or Azure portal:

* Configure the key vault to use Azure role-based access control (RABC). If you aren't operating on an [Azure Virtual Network](/azure/virtual-network/virtual-networks-overview), including for local development and testing, confirm that public access on the **Networking** step is **enabled** (checked). Enabling public access only exposes the key vault endpoint. Authenticated accounts are still required for access.

* Create an Azure Managed Identity (or add a role to the existing Managed Identity that you plan to use) with the **Key Vault Secrets User** role. Assign the Managed Identity to the Azure App Service that's hosting the deployment: **Settings** > **Identity** > **User assigned** > **Add**.

  > [!NOTE]
  > If you also plan to run an app locally with an authorized user for key vault access using the [Azure CLI](/cli/azure/) or Visual Studio's Azure Service Authentication, add your developer Azure user account in **Access Control (IAM)** with the **Key Vault Secrets User** role. If you want to use the Azure CLI through Visual Studio, execute the `az login` command from the Developer PowerShell panel and follow the prompts to authenticate with the tenant.

To implement the code in this section, record the key vault URI (example: "`https://contoso.vault.azure.net/`", trailing slash required) and the secret name (example: "`BlazorWebAppEntraClientSecret`") from Azure when you create the key vault and secret.

> [!IMPORTANT]
> A key vault secret is created with an expiration date. Be sure to track when a key vault secret is going to expire and create a new secret for the app prior to that date passing.

Add the following `AzureHelper` class to the server project. The `GetKeyVaultSecret` method retrieves a secret from a key vault. Adjust the namespace (`BlazorSample.Helpers`) to match your project namespace scheme.

`Helpers/AzureHelper.cs`:

```csharp
using Azure.Core;
using Azure.Security.KeyVault.Secrets;

namespace BlazorWebAppEntra.Helpers;

public static class AzureHelper
{
    public static string GetKeyVaultSecret(string vaultUri, 
        TokenCredential credential, string secretName)
    {
        var client = new SecretClient(new Uri(vaultUri), credential);
        var secret = client.GetSecretAsync(secretName).Result;

        return secret.Value.Value;
    }
}
```

> [!NOTE]
> The preceding example uses <xref:Azure.Identity.DefaultAzureCredential> to simplify authentication while developing apps that deploy to Azure by combining credentials used in Azure hosting environments with credentials used in local development. When moving to production, an alternative is a better choice, such as <xref:Azure.Identity.ManagedIdentityCredential>. For more information, see [Authenticate Azure-hosted .NET apps to Azure resources using a system-assigned managed identity](/dotnet/azure/sdk/authentication/system-assigned-managed-identity).

Where services are registered in the server project's `Program` file, obtain and apply the client secret using the following code:

```csharp
TokenCredential? credential;

if (builder.Environment.IsProduction())
{
    credential = new ManagedIdentityCredential("{MANAGED IDENTITY CLIENT ID}");
}
else
{
    // Local development and testing only
    DefaultAzureCredentialOptions options = new()
    {
        // Specify the tenant ID to use the dev credentials when running the app locally
        // in Visual Studio.
        VisualStudioTenantId = "{TENANT ID}",
        SharedTokenCacheTenantId = "{TENANT ID}"
    };

    credential = new DefaultAzureCredential(options);
}
```

Where <xref:Microsoft.Identity.Web.MicrosoftIdentityOptions> are set, call `GetKeyVaultSecret` to receive and assign the app's client secret:

```csharp
msIdentityOptions.ClientSecret = AzureHelper.GetKeyVaultSecret("{VAULT URI}", 
    credential, "{SECRET NAME}");
```

`{MANAGED IDENTITY CLIENT ID}`: The Azure Managed Identity Client ID (GUID).

`{TENANT ID}`: The directory (tenant) ID. Example: `aaaabbbb-0000-cccc-1111-dddd2222eeee`

`{VAULT URI}`: Key vault URI. Include the trailing slash on the URI. Example: `https://contoso.vault.azure.net/`

`{SECRET NAME}`: Secret name. Example: `BlazorWebAppEntraClientSecret`

Configuration is used to facilitate supplying dedicated key vaults and secret names based on the app's environmental configuration files. For example, you can supply different configuration values for `appsettings.Development.json` in development, `appsettings.Staging.json` when staging, and `appsettings.Production.json` for the production deployment. For more information, see <xref:blazor/fundamentals/configuration>.

## Only serialize the name and role claims

In the `Program` file, all claims are serialized by setting <xref:Microsoft.AspNetCore.Components.WebAssembly.Server.AuthenticationStateSerializationOptions.SerializeAllClaims%2A> to `true`. If you only want the name and role claims serialized for CSR, remove the option or set it to `false`.

## Supply configuration with the JSON configuration provider (app settings)

The [sample solution projects](#sample-solution) configure Microsoft Identity Web and JWT bearer authentication in their `Program` files in order to make configuration settings discoverable using C# autocompletion. Professional apps usually use a *configuration provider* to configure OIDC options, such as the default [JSON configuration provider](xref:fundamentals/configuration/index). The JSON configuration provider loads configuration from app settings files `appsettings.json`/`appsettings.{ENVIRONMENT}.json`, where the `{ENVIRONMENT}` placeholder is the app's [runtime environment](xref:fundamentals/environments). Follow the guidance in this section to use app settings files for configuration.

In the app settings file (`appsettings.json`) of the `BlazorWebAppEntra` project, add the following JSON configuration:

```json
{
  "AzureAd": {
    "CallbackPath": "/signin-oidc",
    "ClientId": "{CLIENT ID (BLAZOR APP)}",
    "Domain": "{DIRECTORY NAME}.onmicrosoft.com",
    "Instance": "https://login.microsoftonline.com/",
    "ResponseType": "code",
    "TenantId": "{TENANT ID}"
  },
  "DownstreamApi": {
    "BaseUrl": "{BASE ADDRESS}",
    "Scopes": [ "{APP ID URI}/Weather.Get" ]
  }
}
```

Update the placeholders in the preceding configuration to match the values that the app uses in the `Program` file:

* `{CLIENT ID (BLAZOR APP)}`: The application (client) ID.
* `{DIRECTORY NAME}`: The directory name of the tenant (publisher) domain.
* `{TENANT ID}`: The directory (tenant) ID.
* `{BASE ADDRESS}`: The web API's base address.
* `{APP ID URI}`: The App ID URI for web API scopes. Either of the following formats are used, where the `{CLIENT ID (WEB API)}` placeholder is the Client Id of the web API's Entra registration, and the `{DIRECTORY NAME}` placeholder is the directory name of the tenant (publishers) domain (example: `contoso`).
  * ME-ID tenant format: `api://{CLIENT ID (WEB API)}`
  * B2C tenant format: `https://{DIRECTORY NAME}.onmicrosoft.com/{CLIENT ID (WEB API)}`

Example:

```json
"AzureAd": {
  "CallbackPath": "/signin-oidc",
  "ClientId": "00001111-aaaa-2222-bbbb-3333cccc4444",
  "Domain": "contoso.onmicrosoft.com",
  "Instance": "https://login.microsoftonline.com/",
  "ResponseType": "code",
  "TenantId": "aaaabbbb-0000-cccc-1111-dddd2222eeee"
},
"DownstreamApi": {
  "BaseUrl": "https://localhost:7277",
  "Scopes": [ "api://11112222-bbbb-3333-cccc-4444dddd5555/Weather.Get" ]
}
```

Update any other values in the preceding configuration to match custom/non-default values used in the `Program` file.

The configuration is automatically picked up by the authentication builder.

Make the following changes in the `Program` file:

```diff
builder.Services.AddAuthentication(OpenIdConnectDefaults.AuthenticationScheme)
-   .AddMicrosoftIdentityWebApp(msIdentityOptions =>
-   {
-       msIdentityOptions.CallbackPath = "...";
-       msIdentityOptions.ClientId = "...";
-       msIdentityOptions.Domain = "...";
-       msIdentityOptions.Instance = "...";
-       msIdentityOptions.ResponseType = "...";
-       msIdentityOptions.TenantId = "...";
-   })
+   .AddMicrosoftIdentityWebApp(builder.Configuration.GetSection("AzureAd"))
    .EnableTokenAcquisitionToCallDownstreamApi()
-   .AddDownstreamApi("DownstreamApi", configOptions =>
-   {
-       configOptions.BaseUrl = "...";
-       configOptions.Scopes = [ "..." ];
-   })
+   .AddDownstreamApi("DownstreamApi", builder.Configuration.GetSection("DownstreamApi"))
    .AddDistributedTokenCaches();
```

> [!NOTE]
> Production apps should use a production distributed token cache provider. Otherwise, the app may have poor performance in some scenarios. For more information, see the [Use a production distributed token cache provider](#use-a-production-distributed-token-cache-provider) section.

In the `MinimalApiJwt` project, add the following app settings configuration to the `appsettings.json` file:

```json
"Authentication": {
  "Schemes": {
    "Bearer": {
      "Authority": "https://sts.windows.net/{TENANT ID (WEB API)}/",
      "ValidAudiences": [ "{APP ID URI (WEB API)}" ]
    }
  }
},
```

Update the placeholders in the preceding configuration to match the values that the app uses in the `Program` file:

* `{TENANT ID (WEB API)}`: The Tenant Id of the web API.
* `{APP ID URI (WEB API)}`: The App ID URI of the web API.

Authority formats adopt the following patterns:

* ME-ID tenant type: `https://sts.windows.net/{TENANT ID}/`
* B2C tenant type: `https://login.microsoftonline.com/{TENANT ID}/v2.0/`

Audience formats adopt the following patterns (`{CLIENT ID}` is the Client Id of the web API; `{DIRECTORY NAME}` is the directory name, for example, `contoso`):

* ME-ID tenant type: `api://{CLIENT ID}`
* B2C tenant type: `https://{DIRECTORY NAME}.onmicrosoft.com/{CLIENT ID}`

The configuration is automatically picked up by the JWT bearer authentication builder.

Remove the following lines from the `Program` file:

```diff
- jwtOptions.Authority = "...";
- jwtOptions.Audience = "...";
```

For more information on configuration, see the following resources:

* <xref:fundamentals/configuration/index>
* <xref:blazor/fundamentals/configuration>

## Use a production distributed token cache provider

In-memory distributed token caches are created when calling <xref:Microsoft.Identity.Web.TokenCacheProviders.Distributed.DistributedTokenCacheAdapterExtension.AddDistributedTokenCaches%2A> to ensure that there's a base implementation available for distributed token caching.

Production web apps and web APIs should use a production distributed token cache (for example: [Redis](https://redis.io/), [Microsoft SQL Server](https://www.microsoft.com/sql-server), [Microsoft Azure Cosmos DB](https://azure.microsoft.com/products/cosmos-db)).

> [!NOTE]
> For local development and testing on a single machine, you can use in-memory token caches instead of distributed token caches:
>
> ```csharp
> builder.Services.AddInMemoryTokenCaches();
> ```
>
> Later in the development and testing period, adopt a production distributed token cache provider.

<xref:Microsoft.Extensions.DependencyInjection.MemoryCacheServiceCollectionExtensions.AddDistributedMemoryCache%2A> adds a default implementation of <xref:Microsoft.Extensions.Caching.Distributed.IDistributedCache> that stores cache items in memory, which is used by Microsoft Identity Web for token caching.

The distributed token cache is configured by <xref:Microsoft.Identity.Web.TokenCacheProviders.Distributed.MsalDistributedTokenCacheAdapterOptions>:

* In development for debugging purposes, you can disable the L1 cache by setting <xref:Microsoft.Identity.Web.TokenCacheProviders.Distributed.MsalDistributedTokenCacheAdapterOptions.DisableL1Cache%2A> to `true`. ***Be sure to reset it back to `false` for production.***
* Set the maximum size of your L1 cache with [`L1CacheOptions.SizeLimit`](xref:Microsoft.Extensions.Caching.Memory.MemoryCacheOptions.SizeLimit%2A) to prevent the cache from overrunning the server's memory. The default value is 500 MB.
* In development for debugging purposes, you can disable token encryption at rest by setting <xref:Microsoft.Identity.Web.TokenCacheProviders.Distributed.MsalDistributedTokenCacheAdapterOptions.Encrypt%2A> to `false`, which is the default value. ***Be sure to reset it back to `true` for production.***
* Set token eviction from the cache with <xref:Microsoft.Extensions.Caching.Distributed.DistributedCacheEntryOptions.SlidingExpiration%2A>. The default value is 1 hour.
* For more information, including guidance on the callback for L2 cache failures (<xref:Microsoft.Identity.Web.TokenCacheProviders.Distributed.MsalDistributedTokenCacheAdapterOptions.OnL2CacheFailure%2A>) and asynchronous L2 cache writes (<xref:Microsoft.Identity.Web.TokenCacheProviders.Distributed.MsalDistributedTokenCacheAdapterOptions.EnableAsyncL2Write%2A>), see <xref:Microsoft.Identity.Web.TokenCacheProviders.Distributed.MsalDistributedTokenCacheAdapterOptions> and [Token cache serialization: Distributed token caches](/entra/msal/dotnet/how-to/token-cache-serialization#distributed-token-caches).

```csharp
builder.Services.AddDistributedMemoryCache();

builder.Services.Configure<MsalDistributedTokenCacheAdapterOptions>(
    options => 
    {
      // The following lines that are commented out reflect
      // default values. We recommend overriding the default
      // value of Encrypt to encrypt tokens at rest.

      //options.DisableL1Cache = false;
      //options.L1CacheOptions.SizeLimit = 500 * 1024 * 1024;
      options.Encrypt = true;
      //options.SlidingExpiration = TimeSpan.FromHours(1);
    });
```

<xref:Microsoft.Extensions.DependencyInjection.MemoryCacheServiceCollectionExtensions.AddDistributedMemoryCache%2A> requires a package reference to the [`Microsoft.Extensions.Caching.Memory` NuGet package](https://www.nuget.org/packages/Microsoft.Extensions.Caching.Memory).

[!INCLUDE[](~/includes/package-reference.md)]

To configure a production distributed cache provider, see <xref:performance/caching/distributed>.

> [!WARNING]
> Always replace the in-memory distributed token caches with a real token cache provider when deploying the app to a production environment. If you fail to adopt a production distributed token cache provider, the app may suffer significantly degraded performance.

For more information, see [Token cache serialization: Distributed caches](/entra/msal/dotnet/how-to/token-cache-serialization?tabs=msal#distributed-caches). However, the code examples shown don't apply to ASP.NET Core apps, which configure distributed caches via <xref:Microsoft.Extensions.DependencyInjection.MemoryCacheServiceCollectionExtensions.AddDistributedMemoryCache%2A>, not <xref:Microsoft.Identity.Web.TokenCacheExtensions.AddDistributedTokenCache%2A>.

<!-- DOC AUTHOR NOTE: The next part on using a shared DP key ring is also
                      covered in the *Call a web API* article. Mirror 
                      changes when updating this portion of content. -->

Use a shared Data Protection key ring in production so that instances of the app across servers in a web farm can decrypt tokens when <xref:Microsoft.Identity.Web.TokenCacheProviders.Distributed.MsalDistributedTokenCacheAdapterOptions.Encrypt%2A?displayProperty=nameWithType> is set to `true`.

> [!NOTE]
> For early development and local testing on a single machine, you can set <xref:Microsoft.Identity.Web.TokenCacheProviders.Distributed.MsalDistributedTokenCacheAdapterOptions.Encrypt%2A> to `false` and configure a shared Data Protection key ring later:
>
> ```csharp
> options.Encrypt = false;
> ```
>
> Later in the development and testing period, enable token encryption and adopt a shared Data Protection key ring.

The following example shows how to use [Azure Blob Storage and Azure Key Vault (`PersistKeysToAzureBlobStorage`/`ProtectKeysWithAzureKeyVault`)](xref:security/data-protection/configuration/overview#protect-keys-with-azure-key-vault-protectkeyswithazurekeyvault) for the shared key ring. The service configurations are base case scenarios for demonstration purposes. Before deploying production apps, familiarize yourself with the Azure services and adopt best practices using the Azure services' dedicated documentation sets, which are linked at the end of this section.

Confirm the presence of the following packages in the server project of the Blazor Web App:

* [`Azure.Extensions.AspNetCore.DataProtection.Blobs`](https://www.nuget.org/packages/Azure.Extensions.AspNetCore.DataProtection.Blobs)
* [`Azure.Extensions.AspNetCore.DataProtection.Keys`](https://www.nuget.org/packages/Azure.Extensions.AspNetCore.DataProtection.Keys)

[!INCLUDE[](~/includes/package-reference.md)]

> [!NOTE]
> Before proceeding with the following steps, confirm that the app is registered with Microsoft Entra.

The following code is typically implemented at the same time that a [production distributed token cache provider](xref:performance/caching/distributed) is implemented. Other options, both within Azure and outside of Azure, are available for managing data protection keys across multiple app instances, but the sample app demonstrates how to use Azure services.

Configure Azure Blob Storage to maintain data protection keys. Follow the guidance in <xref:security/data-protection/implementation/key-storage-providers#azure-storage>.

Configure Azure Key Vault to encrypt the data protection keys at rest. Follow the guidance in <xref:security/data-protection/configuration/overview#protect-keys-with-azure-key-vault-protectkeyswithazurekeyvault>.

Use the following code in the `Program` file where services are registered:

```csharp
TokenCredential? credential;

if (builder.Environment.IsProduction())
{
    credential = new ManagedIdentityCredential("{MANAGED IDENTITY CLIENT ID}");
}
else
{
    // Local development and testing only
    DefaultAzureCredentialOptions options = new()
    {
        // Specify the tenant ID to use the dev credentials when running the app locally
        // in Visual Studio.
        VisualStudioTenantId = "{TENANT ID}",
        SharedTokenCacheTenantId = "{TENANT ID}"
    };

    credential = new DefaultAzureCredential(options);
}

builder.Services.AddDataProtection()
    .SetApplicationName("BlazorWebAppEntra")
    .PersistKeysToAzureBlobStorage(new Uri("{BLOB URI}"), credential)
    .ProtectKeysWithAzureKeyVault(new Uri("{KEY IDENTIFIER}"), credential);
```

You can pass any app name to <xref:Microsoft.AspNetCore.DataProtection.DataProtectionBuilderExtensions.SetApplicationName%2A>. Just confirm that all app deployments use the same value.

`{MANAGED IDENTITY CLIENT ID}`: The Azure Managed Identity Client ID (GUID).

`{TENANT ID}`: Tenant ID.

`{BLOB URI}`: Full URI to the key file. The URI is generated by Azure Storage when you create the key file. Do not use a SAS.

`{KEY IDENTIFIER}`: Azure Key Vault key identifier used for key encryption. An access policy allows the application to access the key vault with `Get`, `Unwrap Key`, and `Wrap Key` permissions. The version of the key is obtained from the key in the Entra or Azure portal after it's created. If you enable autorotation of the key vault key, make sure that you use a versionless key identifier in the app's key vault configuration, where no key GUID is placed at the end of the identifier (example: `https://contoso.vault.azure.net/keys/data-protection`).

> [!NOTE]
> In non-Production environments, the preceding example uses <xref:Azure.Identity.DefaultAzureCredential> to simplify authentication while developing apps that deploy to Azure by combining credentials used in Azure hosting environments with credentials used in local development. For more information, see [Authenticate Azure-hosted .NET apps to Azure resources using a system-assigned managed identity](/dotnet/azure/sdk/authentication/system-assigned-managed-identity).

Alternatively, you can configure the app to supply the values from app settings files using the JSON Configuration Provider. Add the following to the app settings file:

```json
"DistributedTokenCache": {
  "DisableL1Cache": false,
  "L1CacheSizeLimit": 524288000,
  "Encrypt": true,
  "SlidingExpirationInHours": 1
},
"DataProtection": {
  "BlobUri": "{BLOB URI}",
  "KeyIdentifier": "{KEY IDENTIFIER}"
}
```

Example `DataProtection` section:

```json
"DataProtection": {
  "BlobUri": "https://contoso.blob.core.windows.net/data-protection/keys.xml",
  "KeyIdentifier": "https://contoso.vault.azure.net/keys/data-protection"
}
```

> [!NOTE]
> The key identifier in the preceding example is *versionless*. There's no GUID key version on the end of the identifier. This is particularly important if you opt to configure automatic key rotation for the key. For more information, see [Configure cryptographic key auto-rotation in Azure Key Vault: Key rotation policy](/azure/key-vault/keys/how-to-configure-key-rotation#key-rotation-policy).

Make the following changes in the `Program` file:

```diff
builder.Services.Configure<MsalDistributedTokenCacheAdapterOptions>(
    options =>
    {
+       var config = builder.Configuration.GetSection("DistributedTokenCache");

-       options.DisableL1Cache = false;
+       options.DisableL1Cache = config.GetValue<bool>("DisableL1Cache");

-       options.L1CacheOptions.SizeLimit = 500 * 1024 * 1024;
+       options.L1CacheOptions.SizeLimit = config.GetValue<long>("L1CacheSizeLimit");

-       options.Encrypt = true;
+       options.Encrypt = config.GetValue<bool>("Encrypt");

-       options.SlidingExpiration = TimeSpan.FromHours(1);
+       options.SlidingExpiration = 
+           TimeSpan.FromHours(config.GetValue<int>("SlidingExpirationInHours"));
    });

- builder.Services.AddDataProtection()
-     .SetApplicationName("BlazorWebAppEntra")
-     .PersistKeysToAzureBlobStorage(new Uri("{BLOB URI}"), credential)
-     .ProtectKeysWithAzureKeyVault(new Uri("{KEY IDENTIFIER}"), credential);
```

Add the following code where services are configured in the `Program` file:

```csharp
var config = builder.Configuration.GetSection("DataProtection");

builder.Services.AddDataProtection()
    .SetApplicationName("BlazorWebAppEntra")
    .PersistKeysToAzureBlobStorage(
        new Uri(config.GetValue<string>("BlobUri") ??
        throw new Exception("Missing Blob URI")),
        credential)
    .ProtectKeysWithAzureKeyVault(
        new Uri(config.GetValue<string>("KeyIdentifier") ?? 
        throw new Exception("Missing Key Identifier")), 
        credential);
```

For more information on using a shared Data Protection key ring and key storage providers, see the following resources:

* <xref:security/data-protection/implementation/key-storage-providers#azure-storage>
* <xref:security/data-protection/configuration/overview#protect-keys-with-azure-key-vault-protectkeyswithazurekeyvault>
* [Use the Azure SDK for .NET in ASP.NET Core apps](/dotnet/azure/sdk/aspnetcore-guidance?tabs=api)
* [Host ASP.NET Core in a web farm: Data Protection](xref:host-and-deploy/web-farm#data-protection)
* <xref:security/data-protection/configuration/overview>
* <xref:security/data-protection/implementation/key-storage-providers>
* [Azure Key Vault documentation](/azure/key-vault/general/)
* [Azure Storage documentation](/azure/storage/)
* [Provide access to Key Vault keys, certificates, and secrets with Azure role-based access control](/azure/key-vault/general/rbac-guide?tabs=azure-cli)

## YARP forwarder destination prefix

The Blazor Web App server project's YARP forwarder, where the user's access token is attached to the `MinimalApiJwt` web API call, specifies a destination prefix of `https://weatherapi`. This value matches the project name passed to <xref:Aspire.Hosting.ProjectResourceBuilderExtensions.AddProject%2A> in the `Program` file of the `Aspire.AppHost` project.

Forwarder in the Blazor Web App server project (`BlazorWebAppEntra`):

```csharp
app.MapForwarder("/weather-forecast", "https://weatherapi", transformBuilder =>
{
    ...
}).RequireAuthorization();
```

Matching project name in the `Program` file of the Aspire App Host project (`Aspire.AppHost`):

```csharp
var weatherApi = builder.AddProject<Projects.MinimalApiJwt>("weatherapi");
```

There's no need to change the destination prefix of the YARP forwarder when deploying the Blazor Web App to production. The Microsoft Identity Web Downstream API package uses the base URI passed via configuration to make the web API call from the `ServerWeatherForecaster`, not the destination prefix of the YARP forwarder. In production, the YARP forwarder merely transforms the request, adding the user's access token.

## Redirect to the home page on logout

The `LogInOrOut` component (`Layout/LogInOrOut.razor`) sets a hidden field for the return URL (`ReturnUrl`) to the current URL (`currentURL`). When the user signs out of the app, the identity provider returns the user to the page from which they logged out. If the user logs out from a secure page, they're returned to the same secure page and sent back through the authentication process. This authentication flow is reasonable when users need to change accounts regularly.

Alternatively, use the following `LogInOrOut` component, which doesn't supply a return URL when logging out.

`Layout/LogInOrOut.razor`:

```razor
<div class="nav-item px-3">
    <AuthorizeView>
        <Authorized>
            <form action="authentication/logout" method="post">
                <AntiforgeryToken />
                <button type="submit" class="nav-link">
                    <span class="bi bi-arrow-bar-left-nav-menu" aria-hidden="true">
                    </span> Logout
                </button>
            </form>
        </Authorized>
        <NotAuthorized>
            <a class="nav-link" href="authentication/login">
                <span class="bi bi-person-badge-nav-menu" aria-hidden="true"></span>
                Login
            </a>
        </NotAuthorized>
    </AuthorizeView>
</div>
```

## Weather data security

For more information on how this app secures its weather data, see [Secure data in Blazor Web Apps with Interactive Auto rendering](xref:blazor/security/index#secure-data-in-blazor-web-apps-with-interactive-auto-rendering).

## Troubleshoot

[!INCLUDE[](~/blazor/security/includes/troubleshoot-server.md)]

## Additional resources

* [Call a web API from an ASP.NET Core Blazor app: Microsoft identity platform for web API calls](xref:blazor/call-web-api#microsoft-identity-platform-for-web-api-calls)
* [Microsoft identity platform documentation](/entra/identity-platform/)
* [Web API documentation | Microsoft identity platform](/entra/identity-platform/index-web-api)
* [A web API that calls web APIs: Call an API: Option 2: Call a downstream web API with the helper class](/entra/identity-platform/scenario-web-api-call-api-call-api?tabs=aspnetcore#option-2-call-a-downstream-web-api-with-the-helper-class)
* [`AzureAD/microsoft-identity-web` GitHub repository](https://github.com/AzureAD/microsoft-identity-web/wiki): Helpful guidance on implementing Microsoft Identity Web for Microsoft Entra ID and Azure Active Directory B2C for ASP.NET Core apps, including links to sample apps and related Azure documentation. Currently, Blazor Web Apps aren't explicitly addressed by the Azure documentation, but the setup and configuration of a Blazor Web App for ME-ID and Azure hosting is the same as it is for any ASP.NET Core web app.
* [`AuthenticationStateProvider` service](xref:blazor/security/index#authenticationstateprovider-service)
* [Manage authentication state in Blazor Web Apps](xref:blazor/security/index#manage-authentication-state-in-blazor-web-apps)
* [Service abstractions in Blazor Web Apps](xref:blazor/call-web-api#service-abstractions-for-web-api-calls)<|MERGE_RESOLUTION|>--- conflicted
+++ resolved
@@ -4,12 +4,7 @@
 description: Learn how to secure a Blazor Web App with Microsoft Entra ID.
 monikerRange: '>= aspnetcore-9.0'
 ms.author: wpickett
-<<<<<<< HEAD
-ms.date: 06/11/2025
-=======
-ms.custom: mvc
 ms.date: 07/29/2025
->>>>>>> f275bd5e
 uid: blazor/security/blazor-web-app-entra
 zone_pivot_groups: blazor-web-app-entra-specification
 ms.custom:
