---
title: Secure an ASP.NET Core Blazor Web App with OpenID Connect (OIDC)
author: guardrex
description: Learn how to secure a Blazor Web App with OpenID Connect (OIDC).
monikerRange: '>= aspnetcore-8.0'
ms.author: wpickett
ms.custom: mvc
ms.date: 07/29/2025
uid: blazor/security/blazor-web-app-oidc
zone_pivot_groups: blazor-web-app-oidc-specification
---
# Secure an ASP.NET Core Blazor Web App with OpenID Connect (OIDC)

[!INCLUDE[](~/includes/not-latest-version-without-not-supported-content.md)]

This article describes how to secure a Blazor Web App with [OpenID Connect (OIDC)](https://openid.net/developers/how-connect-works/) using a sample app in the [`dotnet/blazor-samples` GitHub repository (.NET 8 or later)](https://github.com/dotnet/blazor-samples) ([how to download](xref:blazor/fundamentals/index#sample-apps)).

:::zone pivot="non-bff-pattern"

:::moniker range=">= aspnetcore-9.0"

For Microsoft Entra ID or Azure AD B2C, you can use <xref:Microsoft.Identity.Web.AppBuilderExtension.AddMicrosoftIdentityWebApp%2A> from [Microsoft Identity Web](/entra/msal/dotnet/microsoft-identity-web/) ([`Microsoft.Identity.Web` NuGet package](https://www.nuget.org/packages/Microsoft.Identity.Web), [API documentation](<xref:Microsoft.Identity.Web?displayProperty=fullName>)), which adds both the OIDC and Cookie authentication handlers with the appropriate defaults. The sample app and the guidance in this article don't use Microsoft Identity Web. The guidance demonstrates how to configure the OIDC handler *manually* for any OIDC provider. For more information on implementing Microsoft Identity Web, see <xref:blazor/security/blazor-web-app-entra>.

:::moniker-end

This version of the article covers implementing OIDC without adopting the [Backend for Frontend (BFF) pattern](/azure/architecture/patterns/backends-for-frontends) with an app that adopts global Interactive Auto rendering (server and `.Client` projects). The BFF pattern is useful for making authenticated requests to external services. Change the article version selector to **BFF pattern** if the app's specification calls for adopting the BFF pattern.

The following specification is adopted:

* The Blazor Web App uses [the Auto render mode with global interactivity](xref:blazor/components/render-modes).
* Custom auth state provider services are used by the server and client apps to capture the user's authentication state and flow it between the server and client.
* This app is a starting point for any OIDC authentication flow. OIDC is configured manually in the app and doesn't rely upon [Microsoft Entra ID](https://www.microsoft.com/security/business/microsoft-entra) or [Microsoft Identity Web](/entra/msal/dotnet/microsoft-identity-web/) packages, nor does the sample app require [Microsoft Azure](https://azure.microsoft.com/) hosting. However, the sample app can be used with Entra, Microsoft Identity Web, and hosted in Azure.
* Automatic non-interactive token refresh.
* A separate web API project demonstrates a secure web API call for weather data.

For an alternative experience using [Microsoft Authentication Library for .NET](/entra/msal/dotnet/), [Microsoft Identity Web](/entra/msal/dotnet/microsoft-identity-web/), and [Microsoft Entra ID](https://www.microsoft.com/security/business/identity-access/microsoft-entra-id), see <xref:blazor/security/blazor-web-app-entra>.

## Sample solution

The sample app consists of the following projects:

* `BlazorWebAppOidc`: Server-side project of the Blazor Web App, containing an example [Minimal API](xref:fundamentals/minimal-apis) endpoint for weather data.
* `BlazorWebAppOidc.Client`: Client-side project of the Blazor Web App.
* `MinimalApiJwt`: Backend web API with a [Minimal API](xref:fundamentals/minimal-apis) endpoint for weather data.

Access the sample through the latest version folder in the Blazor samples repository with the following link. The sample is in the `BlazorWebAppOidc` folder for .NET 8 or later.

Start the solution from the ***`Aspire/Aspire.AppHost` project***.

[View or download sample code](https://github.com/dotnet/blazor-samples) ([how to download](xref:blazor/fundamentals/index#sample-apps))

Sample solution features:

* Automatic non-interactive token refresh with the help of [Duende Access Token Management](https://docs.duendesoftware.com/accesstokenmanagement/).

* Weather data is handled by a Minimal API endpoint (`/weather-forecast`) in the `Program` file (`Program.cs`) of the `MinimalApiJwt` project. The endpoint requires authorization by calling <xref:Microsoft.AspNetCore.Builder.AuthorizationEndpointConventionBuilderExtensions.RequireAuthorization%2A>. For any controllers that you add to the project, add the [`[Authorize]` attribute](xref:Microsoft.AspNetCore.Authorization.AuthorizeAttribute) to the controller or action. For more information on requiring authorization across the app via an [authorization policy](xref:security/authorization/policies) and opting out of authorization at a subset of public endpoints, see the [Razor Pages OIDC guidance](xref:security/authentication/configure-oidc-web-authentication#force-authorization).

* The app securely calls a web API for weather data:

<<<<<<< HEAD
  * When rendering the `Weather` component on the server, the component uses the `ServerWeatherForecaster` on the server to obtain weather data from the web API in the `MinimalApiJwt` project using a <xref:System.Net.Http.DelegatingHandler> (registered by calling `AddUserAccessTokenHandler()` on the named <xref:System.Net.Http.HttpClient>) attaches the user's access token from the <xref:Microsoft.AspNetCore.Http.HttpContext> to the request.
=======
  * When rendering the `Weather` component on the server, the component uses the `ServerWeatherForecaster` on the server to obtain weather data from the web API in the `MinimalApiJwt` project using a <xref:System.Net.Http.DelegatingHandler> (`TokenHandler`) that attaches the access token from the <xref:Microsoft.AspNetCore.Http.HttpContext> to the request.
>>>>>>> e934eb30
  * When the component is rendered on the client, the component uses the `ClientWeatherForecaster` service implementation, which uses a preconfigured <xref:System.Net.Http.HttpClient> (in the client project's `Program` file) to make the web API call from the server project's `ServerWeatherForecaster`.

:::moniker range=">= aspnetcore-9.0"

* The server project calls <xref:Microsoft.Extensions.DependencyInjection.WebAssemblyRazorComponentsBuilderExtensions.AddAuthenticationStateSerialization%2A> to add a server-side authentication state provider that uses <xref:Microsoft.AspNetCore.Components.PersistentComponentState> to flow the authentication state to the client. The client calls <xref:Microsoft.Extensions.DependencyInjection.WebAssemblyAuthenticationServiceCollectionExtensions.AddAuthenticationStateDeserialization%2A> to deserialize and use the authentication state passed by the server. The authentication state is fixed for the lifetime of the WebAssembly application.

:::moniker-end

:::moniker range="< aspnetcore-9.0"

* The `PersistingAuthenticationStateProvider` class (`PersistingAuthenticationStateProvider.cs`) is a server-side <xref:Microsoft.AspNetCore.Components.Authorization.AuthenticationStateProvider> that uses <xref:Microsoft.AspNetCore.Components.PersistentComponentState> to flow the authentication state to the client, which is then fixed for the lifetime of the WebAssembly application.

:::moniker-end

For more information on (web) API calls using a service abstractions in Blazor Web Apps, see <xref:blazor/call-web-api#service-abstractions-for-web-api-calls>.

## Microsoft Entra ID app registrations

We recommend using separate registrations for apps and web APIs, even when the apps and web APIs are in the same solution. The following guidance is for the `BlazorWebAppOidc` app and `MinimalApiJwt` web API of the sample solution, but the same guidance applies generally to any Entra-based registrations for apps and web APIs.

Register the web API (`MinimalApiJwt`) first so that you can then grant access to the web API when registering the app. The web API's tenant ID and client ID are used to configure the web API in its `Program` file. After registering the web API, expose the web API in **App registrations** > **Expose an API** with a scope name of `Weather.Get`. Record the App ID URI for use in the app's configuration.

Next, register the app (`BlazorWebAppOidc`/`BlazorWebApOidc.Client`) with a **Web** platform configuration and a **Redirect URI** of `https://localhost/signin-oidc` (a port isn't required). The app's tenant ID and client ID, along with the web API's base address, App ID URI, and weather scope name, are used to configure the app in its `Program` file. Grant API permission to access the web API in **App registrations** > **API permissions**. If the app's security specification calls for it, you can grant admin consent for the organization to access the web API. Authorized users and groups are assigned to the app's registration in **App registrations** > **Enterprise applications**.

In the Entra or Azure portal's **Implicit grant and hybrid flows** app registration configuration, don't select either checkbox for the authorization endpoint to return **Access tokens** or **ID tokens**. The OpenID Connect handler automatically requests the appropriate tokens using the code returned from the authorization endpoint.

Create a client secret in the app's registration in the Entra or Azure portal (**Manage** > **Certificates & secrets** > **New client secret**). Hold on to the client secret **Value** for use the next section.

Additional Entra configuration guidance for specific settings is provided later in this article.

## Establish the client secret

*This section only applies to the server project of the Blazor Web App (`BlazorWebAppOidc` project).*

[!INCLUDE[](~/blazor/security/includes/secure-authentication-flows.md)]

For local development testing, use the [Secret Manager tool](xref:security/app-secrets) to store the Blazor server project's client secret under the configuration key `Authentication:Schemes:MicrosoftOidc:ClientSecret`.

The Blazor server project hasn't been initialized for the Secret Manager tool. Use a command shell, such as the Developer PowerShell command shell in Visual Studio, to execute the following command. Before executing the command, change the directory with the `cd` command to the server project's directory. The command establishes a user secrets identifier (`<UserSecretsId>` in the server app's project file):

```dotnetcli
dotnet user-secrets init
```

Execute the following command to set the client secret. The `{SECRET}` placeholder is the client secret obtained from the app's registration:

```dotnetcli
dotnet user-secrets set "Authentication:Schemes:MicrosoftOidc:ClientSecret" "{SECRET}"
```

If using Visual Studio, you can confirm the secret is set by right-clicking the server project in **Solution Explorer** and selecting **Manage User Secrets**.

## `MinimalApiJwt` project

The `MinimalApiJwt` project is a backend web API for multiple frontend projects. The project configures a [Minimal API](xref:fundamentals/minimal-apis) endpoint for weather data.

The `MinimalApiJwt.http` file can be used for testing the weather data request. Note that the `MinimalApiJwt` project must be running to test the endpoint, and the endpoint is hardcoded into the file. For more information, see <xref:test/http-files>.

:::moniker range=">= aspnetcore-9.0"

The project includes packages and configuration to produce [OpenAPI documents](xref:fundamentals/openapi/overview).

:::moniker-end

:::moniker range="< aspnetcore-9.0"

The project includes packages and configuration to produce [OpenAPI documents](xref:fundamentals/openapi/overview) and the [Swagger UI](https://swagger.io/api-hub/) in the Development environment. For more information, see <xref:fundamentals/openapi/using-openapi-documents#use-swagger-ui-for-local-ad-hoc-testing>.

:::moniker-end

The project creates a [Minimal API](xref:fundamentals/minimal-apis) endpoint for weather data:

```csharp
app.MapGet("/weather-forecast", () =>
{
    var forecast = Enumerable.Range(1, 5).Select(index =>
        new WeatherForecast
        (
            DateOnly.FromDateTime(DateTime.Now.AddDays(index)),
            Random.Shared.Next(-20, 55),
            summaries[Random.Shared.Next(summaries.Length)]
        ))
        .ToArray();
    return forecast;
}).RequireAuthorization();
```

Configure the project in the <xref:Microsoft.AspNetCore.Authentication.JwtBearer.JwtBearerOptions> of the <xref:Microsoft.Extensions.DependencyInjection.JwtBearerExtensions.AddJwtBearer%2A> call in the project's `Program` file.

The <xref:Microsoft.AspNetCore.Authentication.JwtBearer.JwtBearerOptions.Authority%2A> sets the Authority for making OIDC calls. We recommend using a separate app registration for the `MinimalApiJwt` project. The authority matches the issurer (`iss`) of the JWT returned by the identity provider.

```csharp
jwtOptions.Authority = "{AUTHORITY}";
```

The format of the Authority depends on the type of tenant in use. The following examples for Microsoft Entra ID use a Tenant ID of `aaaabbbb-0000-cccc-1111-dddd2222eeee`.

ME-ID tenant Authority example:

```csharp
jwtOptions.Authority = "https://sts.windows.net/aaaabbbb-0000-cccc-1111-dddd2222eeee/";
```

AAD B2C tenant Authority example:

```csharp
jwtOptions.Authority = "https://login.microsoftonline.com/aaaabbbb-0000-cccc-1111-dddd2222eeee/v2.0/";
```

The <xref:Microsoft.AspNetCore.Authentication.JwtBearer.JwtBearerOptions.Audience%2A> sets the Audience for any received OIDC token. 

```csharp
jwtOptions.Audience = "{APP ID URI}";
```

> [!NOTE]
> When using Microsoft Entra ID, match the value to just the path of the **Application ID URI** configured when adding the `Weather.Get` scope under **Expose an API** in the Entra or Azure portal. Don't include the scope name, "`Weather.Get`," in the value.

The format of the Audience depends on the type of tenant in use. The following examples for Microsoft Entra ID use a Tenant ID of `contoso` and a Client ID of `11112222-bbbb-3333-cccc-4444dddd5555`.

ME-ID tenant App ID URI example:

```csharp
jwtOptions.Audience = "api://11112222-bbbb-3333-cccc-4444dddd5555";
```

AAD B2C tenant App ID URI example:

```csharp
jwtOptions.Audience = "https://contoso.onmicrosoft.com/11112222-bbbb-3333-cccc-4444dddd5555";
```

## Blazor Web App server project (`BlazorWebAppOidc`)

The `BlazorWebAppOidc` project is the server-side project of the Blazor Web App.

A <xref:System.Net.Http.DelegatingHandler> attaches the user's access token from the <xref:Microsoft.AspNetCore.Http.HttpContext> to outgoing requests. The handler only executes during static server-side rendering (static SSR), so the underlying implementation can safely use <xref:Microsoft.AspNetCore.Http.HttpContext> in this scenario. For more information, see <xref:blazor/components/httpcontext> and <xref:blazor/security/additional-scenarios#use-a-token-handler-for-web-api-calls>.

In the project's `Program` file, a message handler is registered as a service and added to a named <xref:System.Net.Http.HttpClient> by calling [`AddUserAccessTokenHandler()`](https://docs.duendesoftware.com/accesstokenmanagement/web-apps/#automatic-via-http-client-factory). This [named HTTP client](xref:blazor/call-web-api#named-httpclient-with-ihttpclientfactory) ("`ExternalApi`") makes secure requests to the backend `MinimalApiJwt` web API.

```csharp
// Add Duende Access Token Management
builder.Services.AddOpenIdConnectAccessTokenManagement();

// Registers HTTP client that uses the managed user access token. It fetches
// a new access token when the current one expires, and reissue a cookie with the
// new access token saved inside.OIDC connect options are set for saving tokens and
// the offline access scope.
builder.Services.AddHttpClient("ExternalApi",
      client => client.BaseAddress = new Uri(builder.Configuration["ExternalApiUri"] ??
          throw new Exception("Missing base address!")))
    .AddUserAccessTokenHandler();
```

In the project's `appsettings.json` file, configure the external API URI:

```json
"ExternalApiUri": "{BASE ADDRESS}"
```

Example:

```json
"ExternalApiUri": "https://localhost:7277"
```

The following <xref:Microsoft.AspNetCore.Authentication.OpenIdConnect.OpenIdConnectOptions> configuration is found in the project's `Program` file on the call to <xref:Microsoft.Extensions.DependencyInjection.OpenIdConnectExtensions.AddOpenIdConnect%2A>:

:::moniker range=">= aspnetcore-9.0"

<xref:Microsoft.AspNetCore.Authentication.OpenIdConnect.OpenIdConnectOptions.PushedAuthorizationBehavior%2A>: Controls [Pushed Authorization Requests (PAR) support](xref:aspnetcore-9#openidconnecthandler-adds-support-for-pushed-authorization-requests-par). By default, the setting is to use PAR if the identity provider's discovery document (usually found at `.well-known/openid-configuration`) advertises support for PAR. If you wish to require PAR support for the app, you can assign a value of [`PushedAuthorizationBehavior.Require`](xref:Microsoft.AspNetCore.Authentication.OpenIdConnect.PushedAuthorizationBehavior). PAR isn't supported by Microsoft Entra, and there are no plans for Entra to ever support it in the future.

```csharp
oidcOptions.PushedAuthorizationBehavior = PushedAuthorizationBehavior.UseIfAvailable;
```

:::moniker-end

<xref:Microsoft.AspNetCore.Builder.RemoteAuthenticationOptions.SignInScheme%2A>: Sets the authentication scheme corresponding to the middleware responsible of persisting user's identity after a successful authentication. The OIDC handler needs to use a sign-in scheme that's capable of persisting user credentials across requests. The following line is present merely for demonstration purposes. If omitted, <xref:Microsoft.AspNetCore.Authentication.AuthenticationOptions.DefaultSignInScheme%2A> is used as a fallback value.

```csharp
oidcOptions.SignInScheme = CookieAuthenticationDefaults.AuthenticationScheme;
```

Scopes for `openid` and `profile` (<xref:Microsoft.AspNetCore.Authentication.OpenIdConnect.OpenIdConnectOptions.Scope%2A>) (Optional): The `openid` and `profile` scopes are also configured by default because they're required for the OIDC handler to work, but these may need to be re-added if scopes are included in the `Authentication:Schemes:MicrosoftOidc:Scope` configuration. For general configuration guidance, see <xref:fundamentals/configuration/index> and <xref:blazor/fundamentals/configuration>.

```csharp
oidcOptions.Scope.Add(OpenIdConnectScope.OpenIdProfile);
```

<xref:Microsoft.AspNetCore.Authentication.RemoteAuthenticationOptions.SaveTokens%2A>: Defines whether access and refresh tokens should be stored in the <xref:Microsoft.AspNetCore.Authentication.AuthenticationProperties> after a successful authorization. This property is set to `true` so the refresh token gets stored for non-interactive token refresh.

```csharp
oidcOptions.SaveTokens = true;
```

Scope for offline access (<xref:Microsoft.AspNetCore.Authentication.OpenIdConnect.OpenIdConnectOptions.Scope%2A>): The `offline_access` scope is required for the refresh token.

```csharp
oidcOptions.Scope.Add(OpenIdConnectScope.OfflineAccess);
```

<xref:Microsoft.AspNetCore.Authentication.OpenIdConnect.OpenIdConnectOptions.Authority%2A> and <xref:Microsoft.AspNetCore.Authentication.OpenIdConnect.OpenIdConnectOptions.ClientId%2A>: Sets the Authority and Client ID for OIDC calls.

```csharp
oidcOptions.Authority = "{AUTHORITY}";
oidcOptions.ClientId = "{CLIENT ID}";
```

The following example uses a Tenant ID of `aaaabbbb-0000-cccc-1111-dddd2222eeee` and a Client ID of `00001111-aaaa-2222-bbbb-3333cccc4444`:

```csharp
oidcOptions.Authority = "https://login.microsoftonline.com/aaaabbbb-0000-cccc-1111-dddd2222eeee/v2.0/";
oidcOptions.ClientId = "00001111-aaaa-2222-bbbb-3333cccc4444";
```

For multi-tenant apps, the "common" authority should be used. You can also use the "common" authority for single-tenant apps, but a custom <xref:Microsoft.IdentityModel.Tokens.TokenValidationParameters.IssuerValidator%2A> is required, as shown later in this section.

```csharp
oidcOptions.Authority = "https://login.microsoftonline.com/common/v2.0/";
```

<xref:Microsoft.AspNetCore.Authentication.OpenIdConnect.OpenIdConnectOptions.ResponseType%2A>: Configures the OIDC handler to only perform authorization code flow. Implicit grants and hybrid flows are unnecessary in this mode. The OIDC handler automatically requests the appropriate tokens using the code returned from the authorization endpoint.

```csharp
oidcOptions.ResponseType = OpenIdConnectResponseType.Code;
```

<xref:Microsoft.AspNetCore.Authentication.OpenIdConnect.OpenIdConnectOptions.MapInboundClaims%2A> and configuration of <xref:Microsoft.IdentityModel.Tokens.TokenValidationParameters.NameClaimType%2A> and <xref:Microsoft.IdentityModel.Tokens.TokenValidationParameters.RoleClaimType%2A>: Many OIDC servers use "`name`" and "`role`" rather than the SOAP/WS-Fed defaults in <xref:System.Security.Claims.ClaimTypes>. When <xref:Microsoft.AspNetCore.Authentication.OpenIdConnect.OpenIdConnectOptions.MapInboundClaims%2A> is set to `false`, the handler doesn't perform claims mappings, and the claim names from the JWT are used directly by the app. The following example sets the role claim type to "`roles`," which is appropriate for [Microsoft Entra ID (ME-ID)](https://www.microsoft.com/security/business/microsoft-entra). Consult your identity provider's documentation for more information.

> [!NOTE]
> <xref:Microsoft.AspNetCore.Authentication.OpenIdConnect.OpenIdConnectOptions.MapInboundClaims%2A> must be set to `false` for most OIDC providers, which prevents renaming claims.

```csharp
oidcOptions.MapInboundClaims = false;
oidcOptions.TokenValidationParameters.NameClaimType = "name";
oidcOptions.TokenValidationParameters.RoleClaimType = "roles";
```

Path configuration: Paths must match the redirect URI (login callback path) and post logout redirect (signed-out callback path) paths configured when registering the application with the OIDC provider. In the Azure portal, paths are configured in the **Authentication** blade of the app's registration. Both the sign-in and sign-out paths must be registered as redirect URIs. The default values are `/signin-oidc` and `/signout-callback-oidc`.

<xref:Microsoft.AspNetCore.Builder.RemoteAuthenticationOptions.CallbackPath>: The request path within the app's base path where the user-agent is returned.

Configure the signed-out callback path in the app's OIDC provider registration. In the following example, the `{PORT}` placeholder is the app's port:

> :::no-loc text="https://localhost:{PORT}/signin-oidc":::

> [!NOTE]
> A port isn't required for `localhost` addresses when using Microsoft Entra ID. Most other OIDC providers require the correct port.

<xref:Microsoft.AspNetCore.Authentication.OpenIdConnect.OpenIdConnectOptions.SignedOutCallbackPath%2A> (configuration key: "`SignedOutCallbackPath`"): The request path within the app's base path intercepted by the OIDC handler where the user agent is first returned after signing out from the identity provider. The sample app doesn't set a value for the path because the default value of "`/signout-callback-oidc`" is used. After intercepting the request, the OIDC handler redirects to the <xref:Microsoft.AspNetCore.Authentication.OpenIdConnect.OpenIdConnectOptions.SignedOutRedirectUri%2A> or <xref:Microsoft.AspNetCore.Authentication.AuthenticationProperties.RedirectUri%2A>, if specified.

Configure the signed-out callback path in the app's OIDC provider registration. In the following example, the `{PORT}` placeholder is the app's port:

> :::no-loc text="https://localhost:{PORT}/signout-callback-oidc":::

> [!NOTE]
> When using Microsoft Entra ID, set the path in the **Web** platform configuration's **Redirect URI** entries in the Entra or Azure portal. A port isn't required for `localhost` addresses when using Entra. Most other OIDC providers require the correct port. If you don't add the signed-out callback path URI to the app's registration in Entra, Entra refuses to redirect the user back to the app and merely asks them to close their browser window.

<xref:Microsoft.AspNetCore.Builder.OpenIdConnectOptions.RemoteSignOutPath%2A>: Requests received on this path cause the handler to invoke sign-out using the sign-out scheme.

In the following example, the `{PORT}` placeholder is the app's port:

> :::no-loc text="https://localhost/signout-oidc":::

> [!NOTE]
> When using Microsoft Entra ID, set the **Front-channel logout URL** in the Entra or Azure portal. A port isn't required for `localhost` addresses when using Entra. Most other OIDC providers require the correct port.

```csharp
oidcOptions.CallbackPath = new PathString("{PATH}");
oidcOptions.SignedOutCallbackPath = new PathString("{PATH}");
oidcOptions.RemoteSignOutPath = new PathString("{PATH}");
```

Examples (default values):

```csharp
oidcOptions.CallbackPath = new PathString("/signin-oidc");
oidcOptions.SignedOutCallbackPath = new PathString("/signout-callback-oidc");
oidcOptions.RemoteSignOutPath = new PathString("/signout-oidc");
```

(*Microsoft Azure only with the "common" endpoint*) <xref:Microsoft.IdentityModel.Tokens.TokenValidationParameters.IssuerValidator%2A?displayProperty=nameWithType>: Many OIDC providers work with the default issuer validator, but we need to account for the issuer parameterized with the Tenant ID (`{TENANT ID}`) returned by `https://login.microsoftonline.com/common/v2.0/.well-known/openid-configuration`. For more information, see [SecurityTokenInvalidIssuerException with OpenID Connect and the Azure AD "common" endpoint (`AzureAD/azure-activedirectory-identitymodel-extensions-for-dotnet` #1731)](https://github.com/AzureAD/azure-activedirectory-identitymodel-extensions-for-dotnet/issues/1731).

Only for apps using Microsoft Entra ID or Azure AD B2C with the "common" endpoint:

```csharp
var microsoftIssuerValidator = AadIssuerValidator.GetAadIssuerValidator(oidcOptions.Authority);
oidcOptions.TokenValidationParameters.IssuerValidator = microsoftIssuerValidator.Validate;
```

## Blazor Web App client project (`BlazorWebAppOidc.Client`)

The `BlazorWebAppOidc.Client` project is the client-side project of the Blazor Web App.

:::moniker range=">= aspnetcore-9.0"

The client calls <xref:Microsoft.Extensions.DependencyInjection.WebAssemblyAuthenticationServiceCollectionExtensions.AddAuthenticationStateDeserialization%2A> to deserialize and use the authentication state passed by the server. The authentication state is fixed for the lifetime of the WebAssembly application.

:::moniker-end

:::moniker range="< aspnetcore-9.0"

The `PersistentAuthenticationStateProvider` class (`PersistentAuthenticationStateProvider.cs`) is a client-side <xref:Microsoft.AspNetCore.Components.Authorization.AuthenticationStateProvider> that determines the user's authentication state by looking for data persisted in the page when it was rendered on the server. The authentication state is fixed for the lifetime of the WebAssembly application.

:::moniker-end

If the user needs to log in or out, a full page reload is required.

The sample app only provides a user name and email for display purposes.

:::zone-end

:::zone pivot="non-bff-pattern-server"

:::moniker range=">= aspnetcore-9.0"

For Microsoft Entra ID or Azure AD B2C, you can use <xref:Microsoft.Identity.Web.AppBuilderExtension.AddMicrosoftIdentityWebApp%2A> from [Microsoft Identity Web](/entra/msal/dotnet/microsoft-identity-web/) ([`Microsoft.Identity.Web` NuGet package](https://www.nuget.org/packages/Microsoft.Identity.Web), [API documentation](<xref:Microsoft.Identity.Web?displayProperty=fullName>)), which adds both the OIDC and Cookie authentication handlers with the appropriate defaults. The sample app and the guidance in this article don't use Microsoft Identity Web. The guidance demonstrates how to configure the OIDC handler *manually* for any OIDC provider. For more information on implementing Microsoft Identity Web, see <xref:blazor/security/blazor-web-app-entra>.

:::moniker-end

This version of the article covers implementing OIDC without adopting the [Backend for Frontend (BFF) pattern](/azure/architecture/patterns/backends-for-frontends) with an app that adopts global Interactive Server rendering (single project). The BFF pattern is useful for making authenticated requests to external services. Change the article version selector to **BFF pattern** if the app's specification calls for adopting the BFF pattern with global Interactive Auto rendering.

The following specification is adopted:

* The Blazor Web App uses [the Server render mode with global interactivity](xref:blazor/components/render-modes).
* This app is a starting point for any OIDC authentication flow. OIDC is configured manually in the app and doesn't rely upon [Microsoft Entra ID](https://www.microsoft.com/security/business/microsoft-entra) or [Microsoft Identity Web](/entra/msal/dotnet/microsoft-identity-web/) packages, nor does the sample app require [Microsoft Azure](https://azure.microsoft.com/) hosting. However, the sample app can be used with Entra, Microsoft Identity Web, and hosted in Azure.
* Automatic non-interactive token refresh with the help of [Duende Access Token Management](https://docs.duendesoftware.com/accesstokenmanagement/).
* A separate web API project demonstrates a secure web API call for weather data.

For an alternative experience using [Microsoft Authentication Library for .NET](/entra/msal/dotnet/), [Microsoft Identity Web](/entra/msal/dotnet/microsoft-identity-web/), and [Microsoft Entra ID](https://www.microsoft.com/security/business/identity-access/microsoft-entra-id), see <xref:blazor/security/blazor-web-app-entra>.

## Sample solution

The sample app consists of the following projects:

* `BlazorWebAppOidcServer`: Blazor Web App server-side project (global Interactive Server rendering).
* `MinimalApiJwt`: Backend web API with a [Minimal API](xref:fundamentals/minimal-apis) endpoint for weather data.

Access the sample through the latest version folder in the Blazor samples repository with the following link. The sample is in the `BlazorWebAppOidcServer` folder for .NET 8 or later.

[View or download sample code](https://github.com/dotnet/blazor-samples) ([how to download](xref:blazor/fundamentals/index#sample-apps))

## Microsoft Entra ID app registrations

We recommend using separate registrations for apps and web APIs, even when the apps and web APIs are in the same solution. The following guidance is for the `BlazorWebAppOidcServer` app and `MinimalApiJwt` web API of the sample solution, but the same guidance applies generally to any Entra-based registrations for apps and web APIs.

Register the web API (`MinimalApiJwt`) first so that you can then grant access to the web API when registering the app. The web API's tenant ID and client ID are used to configure the web API in its `Program` file. After registering the web API, expose the web API in **App registrations** > **Expose an API** with a scope name of `Weather.Get`. Record the App ID URI for use in the app's configuration.

Next, register the app (`BlazorWebAppOidcServer`) with a **Web** platform configuration and a **Redirect URI** of `https://localhost/signin-oidc` (a port isn't required). The app's tenant ID and client ID, along with the web API's base address, App ID URI, and weather scope name, are used to configure the app in its `Program` file. Grant API permission to access the web API in **App registrations** > **API permissions**. If the app's security specification calls for it, you can grant admin consent for the organization to access the web API. Authorized users and groups are assigned to the app's registration in **App registrations** > **Enterprise applications**.

In the Entra or Azure portal's **Implicit grant and hybrid flows** app registration configuration, don't select either checkbox for the authorization endpoint to return **Access tokens** or **ID tokens**. The OpenID Connect handler automatically requests the appropriate tokens using the code returned from the authorization endpoint.

Create a client secret in the app's registration in the Entra or Azure portal (**Manage** > **Certificates & secrets** > **New client secret**). Hold on to the client secret **Value** for use the next section.

Additional Entra configuration guidance for specific settings is provided later in this article.

## Establish the client secret

*This section only applies to the server project of the Blazor Web App (`BlazorWebAppOidcServer` project).*

[!INCLUDE[](~/blazor/security/includes/secure-authentication-flows.md)]

For local development testing, use the [Secret Manager tool](xref:security/app-secrets) to store the Blazor server project's client secret under the configuration key `Authentication:Schemes:MicrosoftOidc:ClientSecret`.

The Blazor server project hasn't been initialized for the Secret Manager tool. Use a command shell, such as the Developer PowerShell command shell in Visual Studio, to execute the following command. Before executing the command, change the directory with the `cd` command to the server project's directory. The command establishes a user secrets identifier (`<UserSecretsId>` in the app's project file):

```dotnetcli
dotnet user-secrets init
```

Execute the following command to set the client secret. The `{SECRET}` placeholder is the client secret obtained from the app's registration:

```dotnetcli
dotnet user-secrets set "Authentication:Schemes:MicrosoftOidc:ClientSecret" "{SECRET}"
```

If using Visual Studio, you can confirm the secret is set by right-clicking the project in **Solution Explorer** and selecting **Manage User Secrets**.

## `MinimalApiJwt` project

The `MinimalApiJwt` project is a backend web API for multiple frontend projects. The project configures a [Minimal API](xref:fundamentals/minimal-apis) endpoint for weather data.

The `MinimalApiJwt.http` file can be used for testing the weather data request. Note that the `MinimalApiJwt` project must be running to test the endpoint, and the endpoint is hardcoded into the file. For more information, see <xref:test/http-files>.

:::moniker range=">= aspnetcore-9.0"

The project includes packages and configuration to produce [OpenAPI documents](xref:fundamentals/openapi/overview).

:::moniker-end

:::moniker range="< aspnetcore-9.0"

The project includes packages and configuration to produce [OpenAPI documents](xref:fundamentals/openapi/overview) and the [Swagger UI](https://swagger.io/api-hub/) in the Development environment. For more information, see <xref:fundamentals/openapi/using-openapi-documents#use-swagger-ui-for-local-ad-hoc-testing>.

:::moniker-end

The project creates a [Minimal API](xref:fundamentals/minimal-apis) endpoint for weather data:

```csharp
app.MapGet("/weather-forecast", () =>
{
    var forecast = Enumerable.Range(1, 5).Select(index =>
        new WeatherForecast
        (
            DateOnly.FromDateTime(DateTime.Now.AddDays(index)),
            Random.Shared.Next(-20, 55),
            summaries[Random.Shared.Next(summaries.Length)]
        ))
        .ToArray();
    return forecast;
}).RequireAuthorization();
```

Configure the project in the <xref:Microsoft.AspNetCore.Authentication.JwtBearer.JwtBearerOptions> of the <xref:Microsoft.Extensions.DependencyInjection.JwtBearerExtensions.AddJwtBearer%2A> call in the project's `Program` file.

The <xref:Microsoft.AspNetCore.Authentication.JwtBearer.JwtBearerOptions.Authority%2A> sets the Authority for making OIDC calls. We recommend using a separate app registration for the `MinimalApiJwt` project. The authority matches the issurer (`iss`) of the JWT returned by the identity provider.

```csharp
jwtOptions.Authority = "{AUTHORITY}";
```

The format of the Authority depends on the type of tenant in use. The following examples for Microsoft Entra ID use a Tenant ID of `aaaabbbb-0000-cccc-1111-dddd2222eeee`.

ME-ID tenant Authority example:

```csharp
jwtOptions.Authority = "https://sts.windows.net/aaaabbbb-0000-cccc-1111-dddd2222eeee/";
```

AAD B2C tenant Authority example:

```csharp
jwtOptions.Authority = "https://login.microsoftonline.com/aaaabbbb-0000-cccc-1111-dddd2222eeee/v2.0/";
```

The <xref:Microsoft.AspNetCore.Authentication.JwtBearer.JwtBearerOptions.Audience%2A> sets the Audience for any received OIDC token. 

```csharp
jwtOptions.Audience = "{APP ID URI}";
```

> [!NOTE]
> When using Microsoft Entra ID, match the value to just the path of the **Application ID URI** configured when adding the `Weather.Get` scope under **Expose an API** in the Entra or Azure portal. Don't include the scope name, "`Weather.Get`," in the value.

The format of the Audience depends on the type of tenant in use. The following examples for Microsoft Entra ID use a Tenant ID of `contoso` and a Client ID of `11112222-bbbb-3333-cccc-4444dddd5555`.

ME-ID tenant App ID URI example:

```csharp
jwtOptions.Audience = "api://11112222-bbbb-3333-cccc-4444dddd5555";
```

AAD B2C tenant App ID URI example:

```csharp
jwtOptions.Audience = "https://contoso.onmicrosoft.com/11112222-bbbb-3333-cccc-4444dddd5555";
```

## `BlazorWebAppOidcServer` project

Automatic non-interactive token refresh is managed by the [Duende Access Token Management](https://docs.duendesoftware.com/accesstokenmanagement/) library.

A <xref:System.Net.Http.DelegatingHandler> attaches the user's access token from the <xref:Microsoft.AspNetCore.Http.HttpContext> to outgoing requests. The handler only executes during static server-side rendering (static SSR), so the underlying implementation can safely use <xref:Microsoft.AspNetCore.Http.HttpContext> in this scenario. For more information, see <xref:blazor/components/httpcontext> and <xref:blazor/security/additional-scenarios#use-a-token-handler-for-web-api-calls>.

In the project's `Program` file, a message handler is registered as a service and added to a named <xref:System.Net.Http.HttpClient> by calling [`AddUserAccessTokenHandler()`](https://docs.duendesoftware.com/accesstokenmanagement/web-apps/#automatic-via-http-client-factory). This [named HTTP client](xref:blazor/call-web-api#named-httpclient-with-ihttpclientfactory) ("`ExternalApi`") makes secure requests to the backend `MinimalApiJwt` web API.

```csharp
// Add Duende Access Token Management
builder.Services.AddOpenIdConnectAccessTokenManagement();

// Registers HTTP client that uses the managed user access token. It fetches
// a new access token when the current one expires, and reissue a cookie with the
// new access token saved inside.OIDC connect options are set for saving tokens and
// the offline access scope.
builder.Services.AddHttpClient("ExternalApi",
      client => client.BaseAddress = new Uri(builder.Configuration["ExternalApiUri"] ??
          throw new Exception("Missing base address!")))
    .AddUserAccessTokenHandler();
```

The `Weather` component uses the [`[Authorize]` attribute](xref:Microsoft.AspNetCore.Authorization.AuthorizeAttribute) to prevent unauthorized access. For more information on requiring authorization across the app via an [authorization policy](xref:security/authorization/policies) and opting out of authorization at a subset of public endpoints, see the [Razor Pages OIDC guidance](xref:security/authentication/configure-oidc-web-authentication#force-authorization).

The `ExternalApi` HTTP client is used to make a request for weather data to the secure web API. In the [`OnInitializedAsync` lifecycle event](xref:blazor/components/lifecycle#component-initialization-oninitializedasync) of `Weather.razor`:

```csharp
using var request = new HttpRequestMessage(HttpMethod.Get, "/weather-forecast");
var client = ClientFactory.CreateClient("ExternalApi");
using var response = await client.SendAsync(request);
response.EnsureSuccessStatusCode();

forecasts = await response.Content.ReadFromJsonAsync<WeatherForecast[]>() ??
    throw new IOException("No weather forecast!");
```

In the project's `appsettings.json` file, configure the external API URI:

```json
"ExternalApiUri": "{BASE ADDRESS}"
```

Example:

```json
"ExternalApiUri": "https://localhost:7277"
```

The following <xref:Microsoft.AspNetCore.Authentication.OpenIdConnect.OpenIdConnectOptions> configuration is found in the project's `Program` file on the call to <xref:Microsoft.Extensions.DependencyInjection.OpenIdConnectExtensions.AddOpenIdConnect%2A>:

:::moniker range=">= aspnetcore-9.0"

<xref:Microsoft.AspNetCore.Authentication.OpenIdConnect.OpenIdConnectOptions.PushedAuthorizationBehavior%2A>: Controls [Pushed Authorization Requests (PAR) support](xref:aspnetcore-9#openidconnecthandler-adds-support-for-pushed-authorization-requests-par). By default, the setting is to use PAR if the identity provider's discovery document (usually found at `.well-known/openid-configuration`) advertises support for PAR. If you wish to require PAR support for the app, you can assign a value of [`PushedAuthorizationBehavior.Require`](xref:Microsoft.AspNetCore.Authentication.OpenIdConnect.PushedAuthorizationBehavior). PAR isn't supported by Microsoft Entra, and there are no plans for Entra to ever support it in the future.

```csharp
oidcOptions.PushedAuthorizationBehavior = PushedAuthorizationBehavior.UseIfAvailable;
```

:::moniker-end

<xref:Microsoft.AspNetCore.Builder.RemoteAuthenticationOptions.SignInScheme%2A>: Sets the authentication scheme corresponding to the middleware responsible of persisting user's identity after a successful authentication. The OIDC handler needs to use a sign-in scheme that's capable of persisting user credentials across requests. The following line is present merely for demonstration purposes. If omitted, <xref:Microsoft.AspNetCore.Authentication.AuthenticationOptions.DefaultSignInScheme%2A> is used as a fallback value.

```csharp
oidcOptions.SignInScheme = CookieAuthenticationDefaults.AuthenticationScheme;
```

Scopes for `openid` and `profile` (<xref:Microsoft.AspNetCore.Authentication.OpenIdConnect.OpenIdConnectOptions.Scope%2A>) (Optional): The `openid` and `profile` scopes are also configured by default because they're required for the OIDC handler to work, but these may need to be re-added if scopes are included in the `Authentication:Schemes:MicrosoftOidc:Scope` configuration. For general configuration guidance, see <xref:fundamentals/configuration/index> and <xref:blazor/fundamentals/configuration>.

```csharp
oidcOptions.Scope.Add(OpenIdConnectScope.OpenIdProfile);
```

Configure the `Weather.Get` scope for accessing the external web API for weather data. The following example is based on using Entra ID in an ME-ID tenant domain. In the following example, the `{APP ID URI}` placeholder is found in the Entra or Azure portal where the web API is exposed. For any other identity provider, use the appropriate scope.

```csharp
oidcOptions.Scope.Add("{APP ID URI}/Weather.Get");
```

The format of the scope depends on the type of tenant in use. In the following examples, the Tenant Domain is `contoso.onmicrosoft.com`, and the Client ID is `11112222-bbbb-3333-cccc-4444dddd5555`.

ME-ID tenant App ID URI example:

```csharp
oidcOptions.Scope.Add("api://11112222-bbbb-3333-cccc-4444dddd5555/Weather.Get");
```

AAD B2C tenant App ID URI example:

```csharp
oidcOptions.Scope.Add("https://contoso.onmicrosoft.com/11112222-bbbb-3333-cccc-4444dddd5555/Weather.Get");
```

<xref:Microsoft.AspNetCore.Authentication.RemoteAuthenticationOptions.SaveTokens%2A>: Defines whether access and refresh tokens should be stored in the <xref:Microsoft.AspNetCore.Authentication.AuthenticationProperties> after a successful authorization. This property is set to `true` so the refresh token gets stored for non-interactive token refresh.

```csharp
oidcOptions.SaveTokens = true;
```

Scope for offline access (<xref:Microsoft.AspNetCore.Authentication.OpenIdConnect.OpenIdConnectOptions.Scope%2A>): The `offline_access` scope is required for the refresh token.

```csharp
oidcOptions.Scope.Add(OpenIdConnectScope.OfflineAccess);
```

<xref:Microsoft.AspNetCore.Authentication.OpenIdConnect.OpenIdConnectOptions.Authority%2A> and <xref:Microsoft.AspNetCore.Authentication.OpenIdConnect.OpenIdConnectOptions.ClientId%2A>: Sets the Authority and Client ID for OIDC calls.

```csharp
oidcOptions.Authority = "{AUTHORITY}";
oidcOptions.ClientId = "{CLIENT ID}";
```

The following example uses a Tenant ID of `aaaabbbb-0000-cccc-1111-dddd2222eeee` and a Client ID of `00001111-aaaa-2222-bbbb-3333cccc4444`:

```csharp
oidcOptions.Authority = "https://login.microsoftonline.com/aaaabbbb-0000-cccc-1111-dddd2222eeee/v2.0/";
oidcOptions.ClientId = "00001111-aaaa-2222-bbbb-3333cccc4444";
```

For multi-tenant apps, the "common" authority should be used. You can also use the "common" authority for single-tenant apps, but a custom <xref:Microsoft.IdentityModel.Tokens.TokenValidationParameters.IssuerValidator%2A> is required, as shown later in this section.

```csharp
oidcOptions.Authority = "https://login.microsoftonline.com/common/v2.0/";
```

<xref:Microsoft.AspNetCore.Authentication.OpenIdConnect.OpenIdConnectOptions.ResponseType%2A>: Configures the OIDC handler to only perform authorization code flow. Implicit grants and hybrid flows are unnecessary in this mode. The OIDC handler automatically requests the appropriate tokens using the code returned from the authorization endpoint.

```csharp
oidcOptions.ResponseType = OpenIdConnectResponseType.Code;
```

<xref:Microsoft.AspNetCore.Authentication.OpenIdConnect.OpenIdConnectOptions.MapInboundClaims%2A> and configuration of <xref:Microsoft.IdentityModel.Tokens.TokenValidationParameters.NameClaimType%2A> and <xref:Microsoft.IdentityModel.Tokens.TokenValidationParameters.RoleClaimType%2A>: Many OIDC servers use "`name`" and "`role`" rather than the SOAP/WS-Fed defaults in <xref:System.Security.Claims.ClaimTypes>. When <xref:Microsoft.AspNetCore.Authentication.OpenIdConnect.OpenIdConnectOptions.MapInboundClaims%2A> is set to `false`, the handler doesn't perform claims mappings, and the claim names from the JWT are used directly by the app. The following example sets the role claim type to "`roles`," which is appropriate for [Microsoft Entra ID (ME-ID)](https://www.microsoft.com/security/business/microsoft-entra). Consult your identity provider's documentation for more information.

> [!NOTE]
> <xref:Microsoft.AspNetCore.Authentication.OpenIdConnect.OpenIdConnectOptions.MapInboundClaims%2A> must be set to `false` for most OIDC providers, which prevents renaming claims.

```csharp
oidcOptions.MapInboundClaims = false;
oidcOptions.TokenValidationParameters.NameClaimType = "name";
oidcOptions.TokenValidationParameters.RoleClaimType = "roles";
```

Path configuration: Paths must match the redirect URI (login callback path) and post logout redirect (signed-out callback path) paths configured when registering the application with the OIDC provider. In the Azure portal, paths are configured in the **Authentication** blade of the app's registration. Both the sign-in and sign-out paths must be registered as redirect URIs. The default values are `/signin-oidc` and `/signout-callback-oidc`.

<xref:Microsoft.AspNetCore.Builder.RemoteAuthenticationOptions.CallbackPath>: The request path within the app's base path where the user-agent is returned.

Configure the signed-out callback path in the app's OIDC provider registration. In the following example, the `{PORT}` placeholder is the app's port:

> :::no-loc text="https://localhost:{PORT}/signin-oidc":::

> [!NOTE]
> A port isn't required for `localhost` addresses when using Microsoft Entra ID. Most other OIDC providers require the correct port.

<xref:Microsoft.AspNetCore.Authentication.OpenIdConnect.OpenIdConnectOptions.SignedOutCallbackPath%2A> (configuration key: "`SignedOutCallbackPath`"): The request path within the app's base path intercepted by the OIDC handler where the user agent is first returned after signing out from the identity provider. The sample app doesn't set a value for the path because the default value of "`/signout-callback-oidc`" is used. After intercepting the request, the OIDC handler redirects to the <xref:Microsoft.AspNetCore.Authentication.OpenIdConnect.OpenIdConnectOptions.SignedOutRedirectUri%2A> or <xref:Microsoft.AspNetCore.Authentication.AuthenticationProperties.RedirectUri%2A>, if specified.

Configure the signed-out callback path in the app's OIDC provider registration. In the following example, the `{PORT}` placeholder is the app's port:

> :::no-loc text="https://localhost:{PORT}/signout-callback-oidc":::

> [!NOTE]
> When using Microsoft Entra ID, set the path in the **Web** platform configuration's **Redirect URI** entries in the Entra or Azure portal. A port isn't required for `localhost` addresses when using Entra. Most other OIDC providers require the correct port. If you don't add the signed-out callback path URI to the app's registration in Entra, Entra refuses to redirect the user back to the app and merely asks them to close their browser window.
  
<xref:Microsoft.AspNetCore.Builder.OpenIdConnectOptions.RemoteSignOutPath%2A>: Requests received on this path cause the handler to invoke sign-out using the sign-out scheme.

In the following example, the `{PORT}` placeholder is the app's port:

> :::no-loc text="https://localhost/signout-oidc":::

> [!NOTE]
> When using Microsoft Entra ID, set the **Front-channel logout URL** in the Entra or Azure portal. A port isn't required for `localhost` addresses when using Entra. Most other OIDC providers require the correct port.

```csharp
oidcOptions.CallbackPath = new PathString("{PATH}");
oidcOptions.SignedOutCallbackPath = new PathString("{PATH}");
oidcOptions.RemoteSignOutPath = new PathString("{PATH}");
```

Examples (default values):

```csharp
oidcOptions.CallbackPath = new PathString("/signin-oidc");
oidcOptions.SignedOutCallbackPath = new PathString("/signout-callback-oidc");
oidcOptions.RemoteSignOutPath = new PathString("/signout-oidc");
```

(*Microsoft Azure only with the "common" endpoint*) <xref:Microsoft.IdentityModel.Tokens.TokenValidationParameters.IssuerValidator%2A?displayProperty=nameWithType>: Many OIDC providers work with the default issuer validator, but we need to account for the issuer parameterized with the Tenant ID (`{TENANT ID}`) returned by `https://login.microsoftonline.com/common/v2.0/.well-known/openid-configuration`. For more information, see [SecurityTokenInvalidIssuerException with OpenID Connect and the Azure AD "common" endpoint (`AzureAD/azure-activedirectory-identitymodel-extensions-for-dotnet` #1731)](https://github.com/AzureAD/azure-activedirectory-identitymodel-extensions-for-dotnet/issues/1731).

Only for apps using Microsoft Entra ID or Azure AD B2C with the "common" endpoint:

```csharp
var microsoftIssuerValidator = AadIssuerValidator.GetAadIssuerValidator(oidcOptions.Authority);
oidcOptions.TokenValidationParameters.IssuerValidator = microsoftIssuerValidator.Validate;
```

:::zone-end

:::zone pivot="bff-pattern"

:::moniker range=">= aspnetcore-9.0"

For Microsoft Entra ID or Azure AD B2C, you can use <xref:Microsoft.Identity.Web.AppBuilderExtension.AddMicrosoftIdentityWebApp%2A> from [Microsoft Identity Web](/entra/msal/dotnet/microsoft-identity-web/) ([`Microsoft.Identity.Web` NuGet package](https://www.nuget.org/packages/Microsoft.Identity.Web), [API documentation](<xref:Microsoft.Identity.Web?displayProperty=fullName>)), which adds both the OIDC and Cookie authentication handlers with the appropriate defaults. The sample app and the guidance in this article don't use Microsoft Identity Web. The guidance demonstrates how to configure the OIDC handler *manually* for any OIDC provider. For more information on implementing Microsoft Identity Web, see <xref:blazor/security/blazor-web-app-entra>.

:::moniker-end

This version of the article covers implementing OIDC with the [Backend for Frontend (BFF) pattern](/azure/architecture/patterns/backends-for-frontends). If the app's specification doesn't call for adopting the BFF pattern, change the article version selector to **Non-BFF pattern (Interactive Auto)** (Interactive Auto rendering) or **Non-BFF pattern (Interactive Server)** (Interactive Server rendering).

## Prerequisites

[.NET Aspire](/dotnet/aspire/get-started/aspire-overview) requires [Visual Studio](https://visualstudio.microsoft.com/) version 17.10 or later.

Also, see the *Prerequisites* section of [Quickstart: Build your first .NET Aspire app](/dotnet/aspire/get-started/build-your-first-aspire-app?tabs=visual-studio#prerequisites).

## Sample solution

The sample app consists of the following projects:

* .NET Aspire:
  * `Aspire.AppHost`: Used to manage the high-level orchestration concerns of the app.
  * `Aspire.ServiceDefaults`: Contains default .NET Aspire app configurations that can be extended and customized as needed.
* `MinimalApiJwt`: Backend web API, containing an example [Minimal API](xref:fundamentals/minimal-apis) endpoint for weather data.
* `BlazorWebAppOidc`: Server-side project of the Blazor Web App. The project uses [YARP](https://dotnet.github.io/yarp/) to proxy requests to a weather forecast endpoint in the backend web API project (`MinimalApiJwt`) with the `access_token` stored in the authentication cookie.
* `BlazorWebAppOidc.Client`: Client-side project of the Blazor Web App.

Access the sample through the latest version folder in the Blazor samples repository with the following link. The sample is in the `BlazorWebAppOidcBff` folder for .NET 8 or later.

[View or download sample code](https://github.com/dotnet/blazor-samples) ([how to download](xref:blazor/fundamentals/index#sample-apps))

The Blazor Web App uses [the Auto render mode with global interactivity](xref:blazor/components/render-modes).

:::moniker range=">= aspnetcore-9.0"

The server project calls <xref:Microsoft.Extensions.DependencyInjection.WebAssemblyRazorComponentsBuilderExtensions.AddAuthenticationStateSerialization%2A> to add a server-side authentication state provider that uses <xref:Microsoft.AspNetCore.Components.PersistentComponentState> to flow the authentication state to the client. The client calls <xref:Microsoft.Extensions.DependencyInjection.WebAssemblyAuthenticationServiceCollectionExtensions.AddAuthenticationStateDeserialization%2A> to deserialize and use the authentication state passed by the server. The authentication state is fixed for the lifetime of the WebAssembly application.

:::moniker-end

:::moniker range="< aspnetcore-9.0"

The `PersistingAuthenticationStateProvider` class (`PersistingAuthenticationStateProvider.cs`) is a server-side <xref:Microsoft.AspNetCore.Components.Authorization.AuthenticationStateProvider> that uses <xref:Microsoft.AspNetCore.Components.PersistentComponentState> to flow the authentication state to the client, which is then fixed for the lifetime of the WebAssembly application.

:::moniker-end

This app is a starting point for any OIDC authentication flow. OIDC is configured manually in the app and doesn't rely upon [Microsoft Entra ID](https://www.microsoft.com/security/business/microsoft-entra) or [Microsoft Identity Web](/entra/msal/dotnet/microsoft-identity-web/) packages, nor does the sample app require [Microsoft Azure](https://azure.microsoft.com/) hosting. However, the sample app can be used with Entra, Microsoft Identity Web, and hosted in Azure.

Automatic non-interactive token refresh with the help of [Duende Access Token Management](https://docs.duendesoftware.com/accesstokenmanagement/).

The [Backend for Frontend (BFF) pattern](/azure/architecture/patterns/backends-for-frontends) is adopted using [.NET Aspire](/dotnet/aspire/get-started/aspire-overview) for service discovery and [YARP](https://dotnet.github.io/yarp/) for proxying requests to a weather forecast endpoint on the backend app.

The backend web API (`MinimalApiJwt`) uses JWT-bearer authentication to validate JWT tokens saved by the Blazor Web App in the sign-in cookie.

Aspire improves the experience of building .NET cloud-native apps. It provides a consistent, opinionated set of tools and patterns for building and running distributed apps.

YARP (Yet Another Reverse Proxy) is a library used to create a reverse proxy server. `MapForwarder` in the `Program` file of the server project adds direct forwarding of HTTP requests that match the specified pattern to a specific destination using default configuration for the outgoing request, customized transforms, and default HTTP client:

* When rendering the `Weather` component on the server, the component uses the `ServerWeatherForecaster` class to proxy the request for weather data with the user's access token. <xref:Microsoft.AspNetCore.Http.IHttpContextAccessor.HttpContext?displayProperty=nameWithType> determines if an <xref:Microsoft.AspNetCore.Http.HttpContext> is available for use by the `GetWeatherForecastAsync` method. For more information, see <xref:blazor/components/index#ihttpcontextaccessorhttpcontext>.
* When the component is rendered on the client, the component uses the `ClientWeatherForecaster` service implementation, which uses a preconfigured <xref:System.Net.Http.HttpClient> (in the client project's `Program` file) to make a web API call to the server project. A Minimal API endpoint (`/weather-forecast`) defined in the server project's `Program` file transforms the request with the user's access token to obtain the weather data.

<!-- UPDATE 10.0 Remove at 10.0 -->

For more information on .NET Aspire, see [General Availability of .NET Aspire: Simplifying .NET Cloud-Native Development (May, 2024)](https://devblogs.microsoft.com/dotnet/dotnet-aspire-general-availability/).

For more information on (web) API calls using a service abstractions in Blazor Web Apps, see <xref:blazor/call-web-api#service-abstractions-for-web-api-calls>.

## Microsoft Entra ID app registrations

We recommend using separate registrations for apps and web APIs, even when the apps and web APIs are in the same solution. The following guidance is for the `BlazorWebAppOidc` app and `MinimalApiJwt` web API of the sample solution, but the same guidance applies generally to any Entra-based registrations for apps and web APIs.

Register the web API (`MinimalApiJwt`) first so that you can then grant access to the web API when registering the app. The web API's tenant ID and client ID are used to configure the web API in its `Program` file. After registering the web API, expose the web API in **App registrations** > **Expose an API** with a scope name of `Weather.Get`. Record the App ID URI for use in the app's configuration.

Next, register the app (`BlazorWebAppOidc`/`BlazorWebApOidc.Client`) with a **Web** platform configuration and a **Redirect URI** of `https://localhost/signin-oidc` (a port isn't required). The app's tenant ID and client ID, along with the web API's base address, App ID URI, and weather scope name, are used to configure the app in its `Program` file. Grant API permission to access the web API in **App registrations** > **API permissions**. If the app's security specification calls for it, you can grant admin consent for the organization to access the web API. Authorized users and groups are assigned to the app's registration in **App registrations** > **Enterprise applications**.

In the Entra or Azure portal's **Implicit grant and hybrid flows** app registration configuration, don't select either checkbox for the authorization endpoint to return **Access tokens** or **ID tokens**. The OpenID Connect handler automatically requests the appropriate tokens using the code returned from the authorization endpoint.

Create a client secret in the app's registration in the Entra or Azure portal (**Manage** > **Certificates & secrets** > **New client secret**). Hold on to the client secret **Value** for use the next section.

Additional Entra configuration guidance for specific settings is provided later in this article.

## Establish the client secret

*This section only applies to the server project of the Blazor Web App (`BlazorWebAppOidc` project).*

[!INCLUDE[](~/blazor/security/includes/secure-authentication-flows.md)]

For local development testing, use the [Secret Manager tool](xref:security/app-secrets) to store the Blazor server project's client secret under the configuration key `Authentication:Schemes:MicrosoftOidc:ClientSecret`.

The Blazor server project hasn't been initialized for the Secret Manager tool. Use a command shell, such as the Developer PowerShell command shell in Visual Studio, to execute the following command. Before executing the command, change the directory with the `cd` command to the server project's directory. The command establishes a user secrets identifier (`<UserSecretsId>` in the server app's project file):

```dotnetcli
dotnet user-secrets init
```

Execute the following command to set the client secret. The `{SECRET}` placeholder is the client secret obtained from the app's registration:

```dotnetcli
dotnet user-secrets set "Authentication:Schemes:MicrosoftOidc:ClientSecret" "{SECRET}"
```

If using Visual Studio, you can confirm the secret is set by right-clicking the server project in **Solution Explorer** and selecting **Manage User Secrets**.

## .NET Aspire projects

For more information on using .NET Aspire and details on the `.AppHost` and `.ServiceDefaults` projects of the sample app, see the [.NET Aspire documentation](/dotnet/aspire/).

Confirm that you've met the prerequisites for .NET Aspire. For more information, see the *Prerequisites* section of [Quickstart: Build your first .NET Aspire app](/dotnet/aspire/get-started/build-your-first-aspire-app?tabs=visual-studio#prerequisites).

The sample app only configures an insecure HTTP launch profile (`http`) for use during development testing. For more information, including an example of insecure and secure launch settings profiles, see [Allow unsecure transport in .NET Aspire (.NET Aspire documentation)](/dotnet/aspire/troubleshooting/allow-unsecure-transport).

## `MinimalApiJwt` project

The `MinimalApiJwt` project is a backend web API for multiple frontend projects. The project configures a [Minimal API](xref:fundamentals/minimal-apis) endpoint for weather data. Requests from the Blazor Web App server-side project (`BlazorWebAppOidc`) are proxied to the `MinimalApiJwt` project.

The `MinimalApiJwt.http` file can be used for testing the weather data request. Note that the `MinimalApiJwt` project must be running to test the endpoint, and the endpoint is hardcoded into the file. For more information, see <xref:test/http-files>.

:::moniker range=">= aspnetcore-9.0"

The project includes packages and configuration to produce [OpenAPI documents](xref:fundamentals/openapi/overview).

:::moniker-end

:::moniker range="< aspnetcore-9.0"

The project includes packages and configuration to produce [OpenAPI documents](xref:fundamentals/openapi/overview) and the [Swagger UI](https://swagger.io/api-hub/) in the Development environment. For more information, see <xref:fundamentals/openapi/using-openapi-documents#use-swagger-ui-for-local-ad-hoc-testing>.

:::moniker-end

A secure weather forecast data endpoint is in the project's `Program` file:

```csharp
app.MapGet("/weather-forecast", () =>
{
    var forecast = Enumerable.Range(1, 5).Select(index =>
        new WeatherForecast
        (
            DateOnly.FromDateTime(DateTime.Now.AddDays(index)),
            Random.Shared.Next(-20, 55),
            summaries[Random.Shared.Next(summaries.Length)]
        ))
        .ToArray();
    return forecast;
}).RequireAuthorization();
```

The <xref:Microsoft.AspNetCore.Builder.AuthorizationEndpointConventionBuilderExtensions.RequireAuthorization%2A> extension method requires authorization for the route definition. For any controllers that you add to the project, add the [`[Authorize]` attribute](xref:Microsoft.AspNetCore.Authorization.AuthorizeAttribute) to the controller or action.

Configure the project in the <xref:Microsoft.AspNetCore.Authentication.JwtBearer.JwtBearerOptions> of the <xref:Microsoft.Extensions.DependencyInjection.JwtBearerExtensions.AddJwtBearer%2A> call in the project's `Program` file.

The <xref:Microsoft.AspNetCore.Authentication.JwtBearer.JwtBearerOptions.Authority%2A> sets the Authority for making OIDC calls. We recommend using a separate app registration for the `MinimalApiJwt` project. The authority matches the issurer (`iss`) of the JWT returned by the identity provider.

```csharp
jwtOptions.Authority = "{AUTHORITY}";
```

The format of the Authority depends on the type of tenant in use. The following examples for Microsoft Entra ID use a Tenant ID of `aaaabbbb-0000-cccc-1111-dddd2222eeee`.

ME-ID tenant Authority example:

```csharp
jwtOptions.Authority = "https://sts.windows.net/aaaabbbb-0000-cccc-1111-dddd2222eeee/";
```

AAD B2C tenant Authority example:

```csharp
jwtOptions.Authority = "https://login.microsoftonline.com/aaaabbbb-0000-cccc-1111-dddd2222eeee/v2.0/";
```

The <xref:Microsoft.AspNetCore.Authentication.JwtBearer.JwtBearerOptions.Audience%2A> sets the Audience for any received OIDC token. 

```csharp
jwtOptions.Audience = "{APP ID URI}";
```

> [!NOTE]
> When using Microsoft Entra ID, match the value to just the path of the **Application ID URI** configured when adding the `Weather.Get` scope under **Expose an API** in the Entra or Azure portal. Don't include the scope name, "`Weather.Get`," in the value.

The format of the Audience depends on the type of tenant in use. The following examples for Microsoft Entra ID use a Tenant ID of `contoso` and a Client ID of `11112222-bbbb-3333-cccc-4444dddd5555`.

ME-ID tenant App ID URI example:

```csharp
jwtOptions.Audience = "api://11112222-bbbb-3333-cccc-4444dddd5555";
```

AAD B2C tenant App ID URI example:

```csharp
jwtOptions.Audience = "https://contoso.onmicrosoft.com/11112222-bbbb-3333-cccc-4444dddd5555";
```

## Server-side Blazor Web App project (`BlazorWebAppOidc`)

This section explains how to configure the server-side Blazor project.

The following <xref:Microsoft.AspNetCore.Authentication.OpenIdConnect.OpenIdConnectOptions> configuration is found in the project's `Program` file on the call to <xref:Microsoft.Extensions.DependencyInjection.OpenIdConnectExtensions.AddOpenIdConnect%2A>.

:::moniker range=">= aspnetcore-9.0"

<xref:Microsoft.AspNetCore.Authentication.OpenIdConnect.OpenIdConnectOptions.PushedAuthorizationBehavior%2A>: Controls [Pushed Authorization Requests (PAR) support](xref:aspnetcore-9#openidconnecthandler-adds-support-for-pushed-authorization-requests-par). By default, the setting is to use PAR if the identity provider's discovery document (usually found at `.well-known/openid-configuration`) advertises support for PAR. If you wish to require PAR support for the app, you can assign a value of [`PushedAuthorizationBehavior.Require`](xref:Microsoft.AspNetCore.Authentication.OpenIdConnect.PushedAuthorizationBehavior). PAR isn't supported by Microsoft Entra, and there are no plans for Entra to ever support it in the future.

```csharp
oidcOptions.PushedAuthorizationBehavior = PushedAuthorizationBehavior.UseIfAvailable;
```

:::moniker-end

<xref:Microsoft.AspNetCore.Builder.RemoteAuthenticationOptions.SignInScheme%2A>: Sets the authentication scheme corresponding to the middleware responsible of persisting user's identity after a successful authentication. The OIDC handler needs to use a sign-in scheme that's capable of persisting user credentials across requests. The following line is present merely for demonstration purposes. If omitted, <xref:Microsoft.AspNetCore.Authentication.AuthenticationOptions.DefaultSignInScheme%2A> is used as a fallback value.

```csharp
oidcOptions.SignInScheme = CookieAuthenticationDefaults.AuthenticationScheme;
```

Scopes for `openid` and `profile` (<xref:Microsoft.AspNetCore.Authentication.OpenIdConnect.OpenIdConnectOptions.Scope%2A>) (Optional): The `openid` and `profile` scopes are also configured by default because they're required for the OIDC handler to work, but these may need to be re-added if scopes are included in the `Authentication:Schemes:MicrosoftOidc:Scope` configuration. For general configuration guidance, see <xref:fundamentals/configuration/index> and <xref:blazor/fundamentals/configuration>.

```csharp
oidcOptions.Scope.Add(OpenIdConnectScope.OpenIdProfile);
```

<xref:Microsoft.AspNetCore.Authentication.RemoteAuthenticationOptions.SaveTokens%2A>: Defines whether access and refresh tokens should be stored in the <xref:Microsoft.AspNetCore.Authentication.AuthenticationProperties> after a successful authorization. The value is set to `true` to authenticate requests for weather data from the backend web API project (`MinimalApiJwt`).

```csharp
oidcOptions.SaveTokens = true;
```

Scope for offline access (<xref:Microsoft.AspNetCore.Authentication.OpenIdConnect.OpenIdConnectOptions.Scope%2A>): The `offline_access` scope is required for the refresh token.

```csharp
oidcOptions.Scope.Add(OpenIdConnectScope.OfflineAccess);
```

Scopes for obtaining weather data from the web API (<xref:Microsoft.AspNetCore.Authentication.OpenIdConnect.OpenIdConnectOptions.Scope%2A>): Configure the `Weather.Get` scope for accessing the external web API for weather data. In the following example, the `{APP ID URI}` placeholder is found in the Entra or Azure portal where the web API is exposed. For any other identity provider, use the appropriate scope.

```csharp
oidcOptions.Scope.Add("{APP ID URI}/Weather.Get");
```

The format of the scope depends on the type of tenant in use. In the following examples, the Tenant Domain is `contoso.onmicrosoft.com`, and the Client ID is `11112222-bbbb-3333-cccc-4444dddd5555`.

ME-ID tenant App ID URI example:

```csharp
oidcOptions.Scope.Add("api://11112222-bbbb-3333-cccc-4444dddd5555/Weather.Get");
```

AAD B2C tenant App ID URI example:

```csharp
oidcOptions.Scope.Add("https://contoso.onmicrosoft.com/11112222-bbbb-3333-cccc-4444dddd5555/Weather.Get");
```

<xref:Microsoft.AspNetCore.Authentication.OpenIdConnect.OpenIdConnectOptions.Authority%2A> and <xref:Microsoft.AspNetCore.Authentication.OpenIdConnect.OpenIdConnectOptions.ClientId%2A>: Sets the Authority and Client ID for OIDC calls.

```csharp
oidcOptions.Authority = "{AUTHORITY}";
oidcOptions.ClientId = "{CLIENT ID}";
```

The following example uses a Tenant ID of `aaaabbbb-0000-cccc-1111-dddd2222eeee` and a Client ID of `00001111-aaaa-2222-bbbb-3333cccc4444`:

```csharp
oidcOptions.Authority = "https://login.microsoftonline.com/aaaabbbb-0000-cccc-1111-dddd2222eeee/v2.0/";
oidcOptions.ClientId = "00001111-aaaa-2222-bbbb-3333cccc4444";
```

For multi-tenant apps, the "common" authority should be used. You can also use the "common" authority for single-tenant apps, but a custom <xref:Microsoft.IdentityModel.Tokens.TokenValidationParameters.IssuerValidator%2A> is required, as shown later in this section.

```csharp
oidcOptions.Authority = "https://login.microsoftonline.com/common/v2.0/";
```

<xref:Microsoft.AspNetCore.Authentication.OpenIdConnect.OpenIdConnectOptions.ResponseType%2A>: Configures the OIDC handler to only perform authorization code flow. Implicit grants and hybrid flows are unnecessary in this mode. The OIDC handler automatically requests the appropriate tokens using the code returned from the authorization endpoint.

```csharp
oidcOptions.ResponseType = OpenIdConnectResponseType.Code;
```

<xref:Microsoft.AspNetCore.Authentication.OpenIdConnect.OpenIdConnectOptions.MapInboundClaims%2A> and configuration of <xref:Microsoft.IdentityModel.Tokens.TokenValidationParameters.NameClaimType%2A> and <xref:Microsoft.IdentityModel.Tokens.TokenValidationParameters.RoleClaimType%2A>: Many OIDC servers use "`name`" and "`role`" rather than the SOAP/WS-Fed defaults in <xref:System.Security.Claims.ClaimTypes>. When <xref:Microsoft.AspNetCore.Authentication.OpenIdConnect.OpenIdConnectOptions.MapInboundClaims%2A> is set to `false`, the handler doesn't perform claims mappings and the claim names from the JWT are used directly by the app. The following example sets the role claim type to "`roles`," which is appropriate for [Microsoft Entra ID (ME-ID)](https://www.microsoft.com/security/business/microsoft-entra). Consult your identity provider's documentation for more information.

> [!NOTE]
> <xref:Microsoft.AspNetCore.Authentication.OpenIdConnect.OpenIdConnectOptions.MapInboundClaims%2A> must be set to `false` for most OIDC providers, which prevents renaming claims.

```csharp
oidcOptions.MapInboundClaims = false;
oidcOptions.TokenValidationParameters.NameClaimType = "name";
oidcOptions.TokenValidationParameters.RoleClaimType = "roles";
```

Path configuration: Paths must match the redirect URI (login callback path) and post logout redirect (signed-out callback path) paths configured when registering the application with the OIDC provider. In the Azure portal, paths are configured in the **Authentication** blade of the app's registration. Both the sign-in and sign-out paths must be registered as redirect URIs. The default values are `/signin-oidc` and `/signout-callback-oidc`.

Configure the signed-out callback path in the app's OIDC provider registration. In the following example, the `{PORT}` placeholder is the app's port:

> :::no-loc text="https://localhost:{PORT}/signin-oidc":::

> [!NOTE]
> A port isn't required for `localhost` addresses when using Microsoft Entra ID. Most other OIDC providers require the correct port.

<xref:Microsoft.AspNetCore.Builder.OpenIdConnectOptions.SignedOutCallbackPath%2A> (configuration key: "`SignedOutCallbackPath`"): The request path within the app's base path intercepted by the OIDC handler where the user agent is first returned after signing out from the identity provider. The sample app doesn't set a value for the path because the default value of "`/signout-callback-oidc`" is used. After intercepting the request, the OIDC handler redirects to the <xref:Microsoft.AspNetCore.Authentication.OpenIdConnect.OpenIdConnectOptions.SignedOutRedirectUri%2A> or <xref:Microsoft.AspNetCore.Authentication.AuthenticationProperties.RedirectUri%2A>, if specified.

Configure the signed-out callback path in the app's OIDC provider registration. In the following example, the `{PORT}` placeholder is the app's port:

> :::no-loc text="https://localhost:{PORT}/signout-callback-oidc":::

> [!NOTE]
> When using Microsoft Entra ID, set the path in the **Web** platform configuration's **Redirect URI** entries in the Entra or Azure portal. A port isn't required for `localhost` addresses when using Entra. Most other OIDC providers require the correct port. If you don't add the signed-out callback path URI to the app's registration in Entra, Entra refuses to redirect the user back to the app and merely asks them to close their browser window.

<xref:Microsoft.AspNetCore.Builder.OpenIdConnectOptions.RemoteSignOutPath%2A>: Requests received on this path cause the handler to invoke sign-out using the sign-out scheme.

In the following example, the `{PORT}` placeholder is the app's port:

> :::no-loc text="https://localhost/signout-oidc":::

> [!NOTE]
> When using Microsoft Entra ID, set the **Front-channel logout URL** in the Entra or Azure portal. A port isn't required for `localhost` addresses when using Entra. Most other OIDC providers require the correct port.

```csharp
oidcOptions.CallbackPath = new PathString("{PATH}");
oidcOptions.SignedOutCallbackPath = new PathString("{PATH}");
oidcOptions.RemoteSignOutPath = new PathString("{PATH}");
```

Examples (default values):

```csharp
oidcOptions.CallbackPath = new PathString("/signin-oidc");
oidcOptions.SignedOutCallbackPath = new PathString("/signout-callback-oidc");
oidcOptions.RemoteSignOutPath = new PathString("/signout-oidc");
```

(*Microsoft Azure only with the "common" endpoint*) <xref:Microsoft.IdentityModel.Tokens.TokenValidationParameters.IssuerValidator%2A?displayProperty=nameWithType>: Many OIDC providers work with the default issuer validator, but we need to account for the issuer parameterized with the Tenant ID (`{TENANT ID}`) returned by `https://login.microsoftonline.com/common/v2.0/.well-known/openid-configuration`. For more information, see [SecurityTokenInvalidIssuerException with OpenID Connect and the Azure AD "common" endpoint (`AzureAD/azure-activedirectory-identitymodel-extensions-for-dotnet` #1731)](https://github.com/AzureAD/azure-activedirectory-identitymodel-extensions-for-dotnet/issues/1731).

Only for apps using Microsoft Entra ID or Azure AD B2C with the "common" endpoint:

```csharp
var microsoftIssuerValidator = AadIssuerValidator.GetAadIssuerValidator(oidcOptions.Authority);
oidcOptions.TokenValidationParameters.IssuerValidator = microsoftIssuerValidator.Validate;
```

## Client-side Blazor Web App project (`BlazorWebAppOidc.Client`)

The `BlazorWebAppOidc.Client` project is the client-side project of the Blazor Web App.

:::moniker range=">= aspnetcore-9.0"

The client calls <xref:Microsoft.Extensions.DependencyInjection.WebAssemblyAuthenticationServiceCollectionExtensions.AddAuthenticationStateDeserialization%2A> to deserialize and use the authentication state passed by the server. The authentication state is fixed for the lifetime of the WebAssembly application.

:::moniker-end

:::moniker range="< aspnetcore-9.0"

The `PersistentAuthenticationStateProvider` class (`PersistentAuthenticationStateProvider.cs`) is a client-side <xref:Microsoft.AspNetCore.Components.Authorization.AuthenticationStateProvider> that determines the user's authentication state by looking for data persisted in the page when it was rendered on the server. The authentication state is fixed for the lifetime of the WebAssembly application.

:::moniker-end

If the user needs to log in or out, a full page reload is required.

The sample app only provides a user name and email for display purposes.

:::zone-end

:::moniker range=">= aspnetcore-9.0"

## Only serialize the name and role claims

*This section only applies to the non-BFF pattern (Interactive Auto) and BFF pattern (Interactive Auto) and their sample apps.*

In the `Program` file, all claims are serialized by setting <xref:Microsoft.AspNetCore.Components.WebAssembly.Server.AuthenticationStateSerializationOptions.SerializeAllClaims%2A> to `true`. If you only want the name and role claims serialized for CSR, remove the option or set it to `false`.

:::moniker-end

## Supply configuration with the JSON configuration provider (app settings)

The [sample solution projects](#sample-solution) configure OIDC and JWT bearer authentication in their `Program` files in order to make configuration settings discoverable using C# autocompletion. Professional apps usually use a *configuration provider* to configure OIDC options, such as the default [JSON configuration provider](xref:fundamentals/configuration/index). The JSON configuration provider loads configuration from app settings files `appsettings.json`/`appsettings.{ENVIRONMENT}.json`, where the `{ENVIRONMENT}` placeholder is the app's [runtime environment](xref:fundamentals/environments). Follow the guidance in this section to use app settings files for configuration.

In the app settings file (`appsettings.json`) of the `BlazorWebAppOidc` or `BlazorWebAppOidcServer` project, add the following JSON configuration:

```json
"Authentication": {
  "Schemes": {
    "MicrosoftOidc": {
      "Authority": "https://login.microsoftonline.com/{TENANT ID (BLAZOR APP)}/v2.0/",
      "ClientId": "{CLIENT ID (BLAZOR APP)}",
      "CallbackPath": "/signin-oidc",
      "SignedOutCallbackPath": "/signout-callback-oidc",
      "RemoteSignOutPath": "/signout-oidc",
      "SignedOutRedirectUri": "/",
      "Scope": [
        "openid",
        "profile",
        "offline_access",
        "{APP ID URI (WEB API)}/Weather.Get"
      ]
    }
  }
},
```

Update the placeholders in the preceding configuration to match the values that the app uses in the `Program` file:

* `{TENANT ID (BLAZOR APP)}`: The Tenant Id of the Blazor app.
* `{CLIENT ID (BLAZOR APP)}`: The Client Id of the Blazor app.
* `{APP ID URI (WEB API)}`: The App ID URI of the web API.

The "common" Authority (`https://login.microsoftonline.com/common/v2.0/`) should be used for multi-tenant apps. To use the "common" Authority for single-tenant apps, see the [Use the "common" Authority for single-tenant apps](#use-the-common-authority-for-single-tenant-apps) section.

Update any other values in the preceding configuration to match custom/non-default values used in the `Program` file.

The configuration is automatically picked up by the authentication builder.

Remove the following lines from the `Program` file:

```diff
- oidcOptions.Scope.Add(OpenIdConnectScope.OpenIdProfile);
- oidcOptions.Scope.Add("...");
- oidcOptions.CallbackPath = new PathString("...");
- oidcOptions.SignedOutCallbackPath = new PathString("...");
- oidcOptions.RemoteSignOutPath = new PathString("...");
- oidcOptions.Authority = "...";
- oidcOptions.ClientId = "...";
```

In the `ConfigureCookieOidc` method of `CookieOidcServiceCollectionExtensions.cs`, remove the following line:

```diff
- oidcOptions.Scope.Add(OpenIdConnectScope.OfflineAccess);
```

In the `MinimalApiJwt` project, add the following app settings configuration to the `appsettings.json` file:

```json
"Authentication": {
  "Schemes": {
    "Bearer": {
      "Authority": "https://sts.windows.net/{TENANT ID (WEB API)}/",
      "ValidAudiences": [ "{APP ID URI (WEB API)}" ]
    }
  }
},
```

Update the placeholders in the preceding configuration to match the values that the app uses in the `Program` file:

* `{TENANT ID (WEB API)}`: The Tenant Id of the web API.
* `{APP ID URI (WEB API)}`: The App ID URI of the web API.

Authority formats adopt the following patterns:

* ME-ID tenant type: `https://sts.windows.net/{TENANT ID}/`
* B2C tenant type: `https://login.microsoftonline.com/{TENANT ID}/v2.0/`

Audience formats adopt the following patterns (`{CLIENT ID}` is the Client Id of the web API; `{DIRECTORY NAME}` is the directory name, for example, `contoso`):

* ME-ID tenant type: `api://{CLIENT ID}`
* B2C tenant type: `https://{DIRECTORY NAME}.onmicrosoft.com/{CLIENT ID}`

The configuration is automatically picked up by the JWT bearer authentication builder.

Remove the following lines from the `Program` file:

```diff
- jwtOptions.Authority = "...";
- jwtOptions.Audience = "...";
```

For more information on configuration, see the following resources:

* <xref:fundamentals/configuration/index>
* <xref:blazor/fundamentals/configuration>

## Use the "common" Authority for single-tenant apps

You can use the "common" Authority for single-tenant apps, but you must take the following steps to implement a custom issuer validator.

Add the [`Microsoft.IdentityModel.Validators` NuGet package](https://www.nuget.org/packages/Microsoft.IdentityModel.Validators) to the `BlazorWebAppOidc`, `BlazorWebAppOidcServer`, or `BlazorWebAppOidcBff` project.

[!INCLUDE[](~/includes/package-reference.md)]

At the top of the `Program` file, make the <xref:Microsoft.IdentityModel.Validators?displayProperty=fullName> namespace available:

```csharp
using Microsoft.IdentityModel.Validators;
```

Use the following code in the `Program` file where OIDC options are configured:

```csharp
var microsoftIssuerValidator = 
    AadIssuerValidator.GetAadIssuerValidator(oidcOptions.Authority);
oidcOptions.TokenValidationParameters.IssuerValidator = 
    microsoftIssuerValidator.Validate;
```

For more information, see [SecurityTokenInvalidIssuerException with OpenID Connect and the Azure AD "common" endpoint (`AzureAD/azure-activedirectory-identitymodel-extensions-for-dotnet` #1731)](https://github.com/AzureAD/azure-activedirectory-identitymodel-extensions-for-dotnet/issues/1731).

## Redirect to the home page on logout

The `LogInOrOut` component (`Layout/LogInOrOut.razor`) sets a hidden field for the return URL (`ReturnUrl`) to the current URL (`currentURL`). When the user signs out of the app, the identity provider returns the user to the page from which they logged out. If the user logs out from a secure page, they're returned to the same secure page and sent back through the authentication process. This authentication flow is reasonable when users need to change accounts regularly.

Alternatively, use the following `LogInOrOut` component, which doesn't supply a return URL when logging out.

`Layout/LogInOrOut.razor`:

```razor
<div class="nav-item px-3">
    <AuthorizeView>
        <Authorized>
            <form action="authentication/logout" method="post">
                <AntiforgeryToken />
                <button type="submit" class="nav-link">
                    <span class="bi bi-arrow-bar-left-nav-menu" aria-hidden="true">
                    </span> Logout
                </button>
            </form>
        </Authorized>
        <NotAuthorized>
            <a class="nav-link" href="authentication/login">
                <span class="bi bi-person-badge-nav-menu" aria-hidden="true"></span> 
                Login
            </a>
        </NotAuthorized>
    </AuthorizeView>
</div>
```

:::moniker range="< aspnetcore-10.0"

## Token refresh

<!-- UPDATE 10.0 - Check the PU issue for 10.0 work to resolve both issues.
                   The docs issue is https://github.com/dotnet/AspNetCore.Docs/issues/34235. -->

The user's access token and claims are automatically refreshed when they expire, using [Duende Access Token Management](https://docs.duendesoftware.com/accesstokenmanagement/).

:::moniker-end

## Application roles for apps not registered with Microsoft Entra (ME-ID)

*This section pertains to apps that don't use [Microsoft Entra ID (ME-ID)](https://www.microsoft.com/security/business/microsoft-entra) as the identity provider. For apps registered with ME-ID, see the [Application roles for apps registered with Microsoft Entra (ME-ID)](#application-roles-for-apps-registered-with-microsoft-entra-me-id) section.*

Configure the role claim type (<xref:Microsoft.IdentityModel.Tokens.TokenValidationParameters.RoleClaimType?displayProperty=nameWithType>) in the <xref:Microsoft.AspNetCore.Authentication.OpenIdConnect.OpenIdConnectOptions> of `Program.cs`:

```csharp
oidcOptions.TokenValidationParameters.RoleClaimType = "{ROLE CLAIM TYPE}";
```

For many OIDC identity providers, the role claim type is `role`. Check your identity provider's documentation for the correct value.

Replace the `UserInfo` class in the `BlazorWebAppOidc.Client` project with the following class.

`UserInfo.cs`:

```csharp
using Microsoft.AspNetCore.Components.WebAssembly.Authentication;
using System.Security.Claims;

namespace BlazorWebAppOidc.Client;

// Add properties to this class and update the server and client 
// AuthenticationStateProviders to expose more information about 
// the authenticated user to the client.
public sealed class UserInfo
{
    public required string UserId { get; init; }
    public required string Name { get; init; }
    public required string[] Roles { get; init; }

    public const string UserIdClaimType = "sub";
    public const string NameClaimType = "name";
    private const string RoleClaimType = "role";

    public static UserInfo FromClaimsPrincipal(ClaimsPrincipal principal) =>
        new()
        {
            UserId = GetRequiredClaim(principal, UserIdClaimType),
            Name = GetRequiredClaim(principal, NameClaimType),
            Roles = principal.FindAll(RoleClaimType).Select(c => c.Value)
                .ToArray(),
        };

    public ClaimsPrincipal ToClaimsPrincipal() =>
        new(new ClaimsIdentity(
            Roles.Select(role => new Claim(RoleClaimType, role))
                .Concat([
                    new Claim(UserIdClaimType, UserId),
                    new Claim(NameClaimType, Name),
                ]),
            authenticationType: nameof(UserInfo),
            nameType: NameClaimType,
            roleType: RoleClaimType));

    private static string GetRequiredClaim(ClaimsPrincipal principal,
        string claimType) =>
            principal.FindFirst(claimType)?.Value ??
            throw new InvalidOperationException(
                $"Could not find required '{claimType}' claim.");
}
```

At this point, Razor components can adopt [role-based and policy-based authorization](xref:blazor/security/index#role-based-and-policy-based-authorization). Application roles appear in `role` claims, one claim per role.

## Application roles for apps registered with Microsoft Entra (ME-ID)

Use the guidance in this section to implement application roles, ME-ID security groups, and ME-ID built-in administrator roles for apps using [Microsoft Entra ID (ME-ID)](https://www.microsoft.com/security/business/microsoft-entra).

The approach described in this section configures ME-ID to send groups and roles in the authentication cookie header. When users are only a member of a few security groups and roles, the following approach should work for most hosting platforms without running into a problem where headers are too long, for example with IIS hosting that has a default header length limit of 16 KB (`MaxRequestBytes`). If header length is a problem due to high group or role membership, we recommend not following the guidance in this section in favor of implementing [Microsoft Graph](/graph/sdks/sdks-overview) to obtain a user's groups and roles from ME-ID separately, an approach that doesn't inflate the size of the authentication cookie. For more information, see [Bad Request - Request Too Long - IIS Server (`dotnet/aspnetcore` #57545)](https://github.com/dotnet/aspnetcore/issues/57545).

Configure the role claim type (<xref:Microsoft.IdentityModel.Tokens.TokenValidationParameters.RoleClaimType?displayProperty=nameWithType>) in <xref:Microsoft.AspNetCore.Authentication.OpenIdConnect.OpenIdConnectOptions> of `Program.cs`. Set the value to `roles`:

```csharp
oidcOptions.TokenValidationParameters.RoleClaimType = "roles";
```

Although you can't [assign roles to groups](/entra/identity/role-based-access-control/groups-concept) without an ME-ID Premium account, you can assign roles to users and receive role claims for users with a standard Azure account. The guidance in this section doesn't require an ME-ID Premium account.

When working with the default directory, follow the guidance in [Add app roles to your application and receive them in the token (ME-ID documentation)](/entra/identity-platform/howto-add-app-roles-in-apps) to configure and assign roles. If you aren't working with the default directory, edit the app's manifest in the Azure portal to establish the app's roles manually in the `appRoles` entry of the manifest file. For more information, see [Configure the role claim (ME-ID documentation)](/entra/identity-platform/enterprise-app-role-management).

A user's Azure security groups arrive in `groups` claims, and a user's built-in ME-ID administrator role assignments arrive in [well-known IDs (`wids`) claims](/entra/identity-platform/access-tokens#payload-claims). Values for both claim types are GUIDs. When received by the app, these claims can be used to establish [role and policy authorization in Razor components](xref:blazor/security/index#role-based-and-policy-based-authorization).

In the app's manifest in the Azure portal, set the [`groupMembershipClaims` attribute](/entra/identity-platform/reference-app-manifest#groupmembershipclaims-attribute) to `All`. A value of `All` results in ME-ID sending all of the security/distribution groups (`groups` claims) and roles (`wids` claims) of the signed-in user. To set the `groupMembershipClaims` attribute:

1. Open the app's registration in the Azure portal.
1. Select **Manage** > **Manifest** in the sidebar.
1. Find the `groupMembershipClaims` attribute.
1. Set the value to `All` (`"groupMembershipClaims": "All"`).
1. Select the **Save** button.

Replace the `UserInfo` class in the `BlazorWebAppOidc.Client` project with the following class.

`UserInfo.cs`:

```csharp
using Microsoft.AspNetCore.Components.WebAssembly.Authentication;
using System.Security.Claims;

namespace BlazorWebAppOidc.Client;

// Add properties to this class and update the server and client 
// AuthenticationStateProviders to expose more information about 
// the authenticated user to the client.
public sealed class UserInfo
{
    public required string UserId { get; init; }
    public required string Name { get; init; }
    public required string[] Roles { get; init; }
    public required string[] Groups { get; init; }
    public required string[] Wids { get; init; }

    public const string UserIdClaimType = "sub";
    public const string NameClaimType = "name";
    private const string RoleClaimType = "roles";
    private const string GroupsClaimType = "groups";
    private const string WidsClaimType = "wids";

    public static UserInfo FromClaimsPrincipal(ClaimsPrincipal principal) =>
        new()
        {
            UserId = GetRequiredClaim(principal, UserIdClaimType),
            Name = GetRequiredClaim(principal, NameClaimType),
            Roles = principal.FindAll(RoleClaimType).Select(c => c.Value)
                .ToArray(),
            Groups = principal.FindAll(GroupsClaimType).Select(c => c.Value)
                .ToArray(),
            Wids = principal.FindAll(WidsClaimType).Select(c => c.Value)
                .ToArray(),
        };

    public ClaimsPrincipal ToClaimsPrincipal() =>
        new(new ClaimsIdentity(
            Roles.Select(role => new Claim(RoleClaimType, role))
                .Concat(Groups.Select(role => new Claim(GroupsClaimType, role)))
                .Concat(Wids.Select(role => new Claim(WidsClaimType, role)))
                .Concat([
                    new Claim(UserIdClaimType, UserId),
                    new Claim(NameClaimType, Name),
                ]),
            authenticationType: nameof(UserInfo),
            nameType: NameClaimType,
            roleType: RoleClaimType));

    private static string GetRequiredClaim(ClaimsPrincipal principal,
        string claimType) =>
            principal.FindFirst(claimType)?.Value ??
            throw new InvalidOperationException(
                $"Could not find required '{claimType}' claim.");
}
```

At this point, Razor components can adopt [role-based and policy-based authorization](xref:blazor/security/index#role-based-and-policy-based-authorization):

* Application roles appear in `roles` claims, one claim per role.
* Security groups appear in `groups` claims, one claim per group. The security group GUIDs appear in the Azure portal when you create a security group and are listed when selecting **Identity** > **Overview** > **Groups** > **View**.
* Built-in ME-ID administrator roles appear in `wids` claims, one claim per role. The `wids` claim with a value of `b79fbf4d-3ef9-4689-8143-76b194e85509` is always sent by ME-ID for non-guest accounts of the tenant and doesn't refer to an administrator role. Administrator role GUIDs (*role template IDs*) appear in the Azure portal when selecting **Roles & admins**, followed by the ellipsis (**&hellip;**) > **Description** for the listed role. The role template IDs are also listed in [Microsoft Entra built-in roles (Entra documentation)](/entra/identity/role-based-access-control/permissions-reference).

## Troubleshoot

[!INCLUDE[](~/blazor/security/includes/troubleshoot-server.md)]

## Additional resources

<!-- UPDATE 10.0 The PU has scheduled dotnet/aspnetcore #55213
                 for investigation/resolution at .NET 10 -->

* [`AzureAD/microsoft-identity-web` GitHub repository](https://github.com/AzureAD/microsoft-identity-web/wiki): Helpful guidance on implementing Microsoft Identity Web for Microsoft Entra ID and Azure Active Directory B2C for ASP.NET Core apps, including links to sample apps and related Azure documentation. Currently, Blazor Web Apps aren't explicitly addressed by the Azure documentation, but the setup and configuration of a Blazor Web App for ME-ID and Azure hosting is the same as it is for any ASP.NET Core web app.
* [`AuthenticationStateProvider` service](xref:blazor/security/index#authenticationstateprovider-service)
* [Manage authentication state in Blazor Web Apps](xref:blazor/security/index#manage-authentication-state-in-blazor-web-apps)
* [Refresh token during http request in Blazor Interactive Server with OIDC (`dotnet/aspnetcore` #55213)](https://github.com/dotnet/aspnetcore/issues/55213)
* [Secure data in Blazor Web Apps with Interactive Auto rendering](xref:blazor/security/index#secure-data-in-blazor-web-apps-with-interactive-auto-rendering)
* [How to access an `AuthenticationStateProvider` from a `DelegatingHandler`](xref:blazor/security/additional-scenarios#access-authenticationstateprovider-in-outgoing-request-middleware)
* [Duende Access Token Management](https://docs.duendesoftware.com/accesstokenmanagement/)<|MERGE_RESOLUTION|>--- conflicted
+++ resolved
@@ -57,11 +57,7 @@
 
 * The app securely calls a web API for weather data:
 
-<<<<<<< HEAD
   * When rendering the `Weather` component on the server, the component uses the `ServerWeatherForecaster` on the server to obtain weather data from the web API in the `MinimalApiJwt` project using a <xref:System.Net.Http.DelegatingHandler> (registered by calling `AddUserAccessTokenHandler()` on the named <xref:System.Net.Http.HttpClient>) attaches the user's access token from the <xref:Microsoft.AspNetCore.Http.HttpContext> to the request.
-=======
-  * When rendering the `Weather` component on the server, the component uses the `ServerWeatherForecaster` on the server to obtain weather data from the web API in the `MinimalApiJwt` project using a <xref:System.Net.Http.DelegatingHandler> (`TokenHandler`) that attaches the access token from the <xref:Microsoft.AspNetCore.Http.HttpContext> to the request.
->>>>>>> e934eb30
   * When the component is rendered on the client, the component uses the `ClientWeatherForecaster` service implementation, which uses a preconfigured <xref:System.Net.Http.HttpClient> (in the client project's `Program` file) to make the web API call from the server project's `ServerWeatherForecaster`.
 
 :::moniker range=">= aspnetcore-9.0"
