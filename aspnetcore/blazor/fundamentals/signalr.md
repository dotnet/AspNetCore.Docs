--- conflicted
+++ resolved
@@ -346,46 +346,6 @@
 
 We recommend using the [Azure SignalR Service](xref:signalr/scale#azure-signalr-service) for Blazor Server apps hosted in Microsoft Azure. The service works in conjunction with the app's Blazor Hub for scaling up a Blazor Server app to a large number of concurrent SignalR connections. In addition, the SignalR Service's global reach and high-performance data centers significantly aid in reducing latency due to geography. For prerendering support with the Azure SignalR Service, configure the app to use *sticky sessions*. For more information, see <xref:blazor/host-and-deploy/server>.
 
-<<<<<<< HEAD
-=======
-## Long Polling
-
-In earlier versions of ASP.NET Core, Long Polling was enabled as a fallback transport for situations in which the WebSockets transport wasn't available. If an app must use Long Polling, make the following changes:
-
-In the app's `Program.cs` file, replace `app.MapBlazorHub()` with the following code:
-
-```csharp
-app.MapBlazorHub(configureOptions: options => 
-{ 
-    options.Transports = 
-        HttpTransportType.WebSockets | HttpTransportType.LongPolling;
-});
-```
-
-Locate the Blazor script tag in the `Pages/_Layout.cshtml` file. Add the `autostart="false"` attribute to the tag:
-
-```html
-<script src="_framework/blazor.server.js" autostart="false"></script>
-```
-
-Add the following script to the `Pages/_Layout.cshtml` file immediately inside the closing `</body>` tag. WebSockets (`1`) and Long Polling (`4`) are the supported `HTTPTransportTypes`. The following example:
-
-* Specifies support for both WebSockets and Long Polling transports (`1 | 4`).
-* Defaults to the WebSockets transport when a WebSockets connection can be established.
-
-```html
-<script>
-  (function start() {
-    Blazor.start({
-      configureSignalR: builder => builder.withUrl('_blazor', 1 | 4)
-    });
-  })()
-</script>
-```
-
-For more information, see [Disable Long Polling Fallback Transport for Blazor Server (ASP.NET Announcements)](https://github.com/aspnet/Announcements/issues/470).
-
->>>>>>> 48cb2cf5
 ## Additional resources
 
 * <xref:signalr/introduction>
