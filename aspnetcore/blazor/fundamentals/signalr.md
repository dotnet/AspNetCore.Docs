---
title: ASP.NET Core Blazor SignalR guidance
author: guardrex
description: Learn how to configure and manage Blazor SignalR connections.
monikerRange: '>= aspnetcore-3.1'
ms.author: wpickett
ms.custom: mvc
ms.date: 11/12/2024
uid: blazor/fundamentals/signalr
---
# ASP.NET Core Blazor SignalR guidance

[!INCLUDE[](~/includes/not-latest-version.md)]

This article explains how to configure and manage SignalR connections in Blazor apps.

For general guidance on ASP.NET Core SignalR configuration, see the topics in the <xref:signalr/introduction> area of the documentation, especially <xref:signalr/configuration#configure-server-options>.

Server-side apps use ASP.NET Core SignalR to communicate with the browser. [SignalR's hosting and scaling conditions](xref:signalr/publish-to-azure-web-app) apply to server-side apps.

Blazor works best when using WebSockets as the SignalR transport due to lower latency, reliability, and [security](xref:signalr/security). Long Polling is used by SignalR when WebSockets isn't available or when the app is explicitly configured to use Long Polling.

:::moniker range=">= aspnetcore-8.0"

## Azure SignalR Service with stateful reconnect

The Azure SignalR Service with SDK [v1.26.1](https://github.com/Azure/azure-signalr/releases/tag/v1.26.1) or later supports [SignalR stateful reconnect](xref:signalr/configuration#configure-stateful-reconnect) (<xref:Microsoft.AspNetCore.SignalR.Client.HubConnectionBuilderHttpExtensions.WithStatefulReconnect%2A>).

:::moniker-end

:::moniker range=">= aspnetcore-9.0"

## WebSocket compression for Interactive Server components

By default, Interactive Server components:

* Enable compression for [WebSocket connections](xref:fundamentals/websockets). <xref:Microsoft.AspNetCore.Components.Server.ServerComponentsEndpointOptions.DisableWebSocketCompression> (default: `false`) controls WebSocket compression.

* Adopt a [`frame-ancestors`](https://developer.mozilla.org/docs/Web/HTTP/Headers/Content-Security-Policy/frame-ancestors) Content Security Policy (CSP) directive set to `'self'`, which is the default and only permits embedding the app in an `<iframe>` of the origin from which the app is served when compression is enabled or when a configuration for the WebSocket context is provided.

The default `frame-ancestors` CSP can be changed by setting the value of <xref:Microsoft.AspNetCore.Components.Server.ServerComponentsEndpointOptions.ContentSecurityFrameAncestorsPolicy%2A> to `null` if you want to [configure the CSP in a centralized way](xref:blazor/security/content-security-policy) or `'none'` for an even stricter policy. When the `frame-ancestors` CSP is managed in a centralized fashion, care must be taken to apply a policy whenever the first document is rendered. We don't recommend removing the policy completely, as it will make the app vulnerable to attack. For more information, see <xref:blazor/security/content-security-policy#the-frame-ancestors-directive> and the [MDN CSP Guide](https://developer.mozilla.org/docs/Web/HTTP/Guides/CSP).

Use <xref:Microsoft.AspNetCore.Components.Server.ServerComponentsEndpointOptions.ConfigureWebSocketAcceptContext> to configure the <xref:Microsoft.AspNetCore.Http.WebSocketAcceptContext> for the WebSocket connections used by the server components. By default, a policy that enables compression and sets a CSP for the frame ancestors defined in <xref:Microsoft.AspNetCore.Components.Server.ServerComponentsEndpointOptions.ContentSecurityFrameAncestorsPolicy> is applied.

Usage examples:

Disable compression by setting <xref:Microsoft.AspNetCore.Components.Server.ServerComponentsEndpointOptions.DisableWebSocketCompression> to `true`, which reduces the [vulnerability of the app to attack](xref:blazor/security/interactive-server-side-rendering#interactive-server-components-with-websocket-compression-enabled) but may result in reduced performance:

```csharp
builder.MapRazorComponents<App>()
    .AddInteractiveServerRenderMode(o => o.DisableWebSocketCompression = true)
```

When compression is enabled, configure a stricter `frame-ancestors` CSP with a value of `'none'` (single quotes required), which allows WebSocket compression but prevents browsers from embedding the app into an `<iframe>`:

```csharp
builder.MapRazorComponents<App>()
    .AddInteractiveServerRenderMode(o => o.ContentSecurityFrameAncestorsPolicy = "'none'")
```

When compression is enabled, remove the `frame-ancestors` CSP by setting <xref:Microsoft.AspNetCore.Components.Server.ServerComponentsEndpointOptions.ContentSecurityFrameAncestorsPolicy> to `null`. This scenario is only recommended for apps that [set the CSP in a centralized way](xref:blazor/security/content-security-policy):

```csharp
builder.MapRazorComponents<App>()
    .AddInteractiveServerRenderMode(o => o.ContentSecurityFrameAncestorsPolicy = null)
```

> [!IMPORTANT]
> Browsers apply CSP directives from multiple CSP headers using the strictest policy directive value. Therefore, a developer can't add a weaker `frame-ancestors` policy than `'self'` on purpose or by mistake.
>
> Single quotes are required on the string value passed to <xref:Microsoft.AspNetCore.Components.Server.ServerComponentsEndpointOptions.ContentSecurityFrameAncestorsPolicy>:
>
> <span aria-hidden="true">❌</span><span class="visually-hidden">Unsupported values:</span> `none`, `self`
>
> <span aria-hidden="true">✔️</span><span class="visually-hidden">Supported values:</span> `'none'`, `'self'`
>
> Additional options include specifying one or more host sources and scheme sources.

For security implications, see <xref:blazor/security/interactive-server-side-rendering#interactive-server-components-with-websocket-compression-enabled>. For more information, see <xref:blazor/security/content-security-policy> and [CSP: `frame-ancestors` (MDN documentation)](https://developer.mozilla.org/docs/Web/HTTP/Headers/Content-Security-Policy/frame-ancestors).

:::moniker-end

:::moniker range=">= aspnetcore-6.0"

## Disable response compression for Hot Reload

When using [Hot Reload](xref:test/hot-reload), disable Response Compression Middleware in the `Development` environment. Whether or not the default code from a project template is used, always call <xref:Microsoft.AspNetCore.Builder.ResponseCompressionBuilderExtensions.UseResponseCompression%2A> first in the request processing pipeline.

In the `Program` file:

```csharp
if (!app.Environment.IsDevelopment())
{
    app.UseResponseCompression();
}
```

:::moniker-end

## Client-side SignalR cross-origin negotiation for authentication

This section explains how to configure SignalR's underlying client to send credentials, such as cookies or HTTP authentication headers.

Use <xref:Microsoft.AspNetCore.Components.WebAssembly.Http.WebAssemblyHttpRequestMessageExtensions.SetBrowserRequestCredentials%2A> to set <xref:Microsoft.AspNetCore.Components.WebAssembly.Http.BrowserRequestCredentials.Include> on cross-origin [`fetch`](https://developer.mozilla.org/docs/Web/API/Fetch_API/Using_Fetch) requests.

`IncludeRequestCredentialsMessageHandler.cs`:

```csharp
using System.Net.Http;
using System.Threading;
using System.Threading.Tasks;
using Microsoft.AspNetCore.Components.WebAssembly.Http;

public class IncludeRequestCredentialsMessageHandler : DelegatingHandler
{
    protected override Task<HttpResponseMessage> SendAsync(
        HttpRequestMessage request, CancellationToken cancellationToken)
    {
        request.SetBrowserRequestCredentials(BrowserRequestCredentials.Include);
        return base.SendAsync(request, cancellationToken);
    }
}
```

Where a hub connection is built, assign the <xref:System.Net.Http.HttpMessageHandler> to the <xref:Microsoft.AspNetCore.Http.Connections.Client.HttpConnectionOptions.HttpMessageHandlerFactory> option:

```csharp
private HubConnectionBuilder? hubConnection;

...

hubConnection = new HubConnectionBuilder()
    .WithUrl(new Uri(Navigation.ToAbsoluteUri("/chathub")), options =>
    {
        options.HttpMessageHandlerFactory = innerHandler => 
            new IncludeRequestCredentialsMessageHandler { InnerHandler = innerHandler };
    }).Build();
```

The preceding example configures the hub connection URL to the absolute URI address at `/chathub`. The URI can also be set via a string, for example `https://signalr.example.com`, or via [configuration](xref:blazor/fundamentals/configuration). `Navigation` is an injected <xref:Microsoft.AspNetCore.Components.NavigationManager>.

For more information, see <xref:signalr/configuration#configure-additional-options>.

## Client-side rendering

:::moniker range=">= aspnetcore-8.0"

If prerendering is configured, prerendering occurs before the client connection to the server is established. For more information, see <xref:blazor/components/prerender>.

:::moniker-end

:::moniker range=">= aspnetcore-5.0 < aspnetcore-8.0"

If prerendering is configured, prerendering occurs before the client connection to the server is established. For more information, see the following articles:

* <xref:mvc/views/tag-helpers/builtin-th/component-tag-helper>
* <xref:blazor/components/integration>

:::moniker-end

## Prerendered state size and SignalR message size limit

A large prerendered state size may exceed Blazor's SignalR circuit message size limit, which results in the following:

* The SignalR circuit fails to initialize with an error on the client: :::no-loc text="Circuit host not initialized.":::
* The reconnection UI on the client appears when the circuit fails. Recovery isn't possible.

To resolve the problem, use ***either*** of the following approaches:

* Reduce the amount of data that you are putting into the prerendered state.
* Increase the [SignalR message size limit](xref:blazor/fundamentals/signalr#server-side-circuit-handler-options). ***WARNING***: Increasing the limit may increase the risk of Denial of Service (DoS) attacks.

## Additional client-side resources

* [Secure a SignalR hub](xref:blazor/security/webassembly/index#secure-a-signalr-hub)
* <xref:signalr/introduction>
* <xref:signalr/configuration>
* [Blazor samples GitHub repository (`dotnet/blazor-samples`)](https://github.com/dotnet/blazor-samples) ([how to download](xref:blazor/fundamentals/index#sample-apps))

## Use session affinity (sticky sessions) for server-side web farm hosting

When more than one backend server is in use, the app must implement session affinity, also called *sticky sessions*. Session affinity ensures that a client's circuit reconnects to the same server if the connection is dropped, which is important because client state is only held in the memory of the server that first established the client's circuit.

The following error is thrown by an app that hasn't enabled session affinity in a web farm:

> :::no-loc text="Uncaught (in promise) Error: Invocation canceled due to the underlying connection being closed.":::

For more information on session affinity with Azure App Service hosting, see <xref:blazor/host-and-deploy/server/index#azure-app-service>.

## Azure SignalR Service

The optional [Azure SignalR Service](xref:signalr/scale#azure-signalr-service) works in conjunction with the app's SignalR hub for scaling up a server-side app to a large number of concurrent connections. In addition, the service's global reach and high-performance data centers significantly aid in reducing latency due to geography.

The service isn't required for Blazor apps hosted in Azure App Service or Azure Container Apps but can be helpful in other hosting environments:

* To facilitate connection scale out.
* Handle global distribution.

For more information, see <xref:blazor/host-and-deploy/server/index#azure-signalr-service>.

## Server-side circuit handler options

Configure the circuit with <xref:Microsoft.AspNetCore.Components.Server.CircuitOptions>. View default values in the [reference source](https://github.com/dotnet/aspnetcore/blob/main/src/Components/Server/src/CircuitOptions.cs).

[!INCLUDE[](~/includes/aspnetcore-repo-ref-source-links.md)]

:::moniker range=">= aspnetcore-8.0"

Read or set the options in the `Program` file with an options delegate to <xref:Microsoft.Extensions.DependencyInjection.ServerRazorComponentsBuilderExtensions.AddInteractiveServerComponents%2A>. The `{OPTION}` placeholder represents the option, and the `{VALUE}` placeholder is the value.

In the `Program` file:

```csharp
builder.Services.AddRazorComponents().AddInteractiveServerComponents(options =>
{
    options.{OPTION} = {VALUE};
});
```

:::moniker-end

:::moniker range=">= aspnetcore-6.0 < aspnetcore-8.0"

Read or set the options in the `Program` file with an options delegate to <xref:Microsoft.Extensions.DependencyInjection.ComponentServiceCollectionExtensions.AddServerSideBlazor%2A>. The `{OPTION}` placeholder represents the option, and the `{VALUE}` placeholder is the value.

In the `Program` file:

```csharp
builder.Services.AddServerSideBlazor(options =>
{
    options.{OPTION} = {VALUE};
});
```

:::moniker-end

:::moniker range="< aspnetcore-6.0"

Read or set the options in `Startup.ConfigureServices` with an options delegate to <xref:Microsoft.Extensions.DependencyInjection.ComponentServiceCollectionExtensions.AddServerSideBlazor%2A>. The `{OPTION}` placeholder represents the option, and the `{VALUE}` placeholder is the value.

In `Startup.ConfigureServices` of `Startup.cs`:

```csharp
services.AddServerSideBlazor(options =>
{
    options.{OPTION} = {VALUE};
});
```

:::moniker-end

To configure the <xref:Microsoft.AspNetCore.SignalR.HubConnectionContext>, use <xref:Microsoft.AspNetCore.SignalR.HubConnectionContextOptions> with <xref:Microsoft.Extensions.DependencyInjection.ServerSideBlazorBuilderExtensions.AddHubOptions%2A>. View the defaults for the hub connection context options in [reference source](https://github.com/dotnet/aspnetcore/blob/main/src/SignalR/server/Core/src/HubConnectionContextOptions.cs). For option descriptions in the SignalR documentation, see <xref:signalr/configuration#configure-server-options>. The `{OPTION}` placeholder represents the option, and the `{VALUE}` placeholder is the value.

[!INCLUDE[](~/includes/aspnetcore-repo-ref-source-links.md)]

:::moniker range=">= aspnetcore-8.0"

In the `Program` file:

```csharp
builder.Services.AddRazorComponents().AddInteractiveServerComponents().AddHubOptions(options =>
{
    options.{OPTION} = {VALUE};
});
```

:::moniker-end

:::moniker range=">= aspnetcore-6.0 < aspnetcore-8.0"

In the `Program` file:

```csharp
builder.Services.AddServerSideBlazor().AddHubOptions(options =>
{
    options.{OPTION} = {VALUE};
});
```

:::moniker-end

:::moniker range="< aspnetcore-6.0"

In `Startup.ConfigureServices` of `Startup.cs`:

```csharp
services.AddServerSideBlazor().AddHubOptions(options =>
{
    options.{OPTION} = {VALUE};
});
```

:::moniker-end

> [!WARNING]
> The default value of <xref:Microsoft.AspNetCore.SignalR.HubOptions.MaximumReceiveMessageSize> is 32 KB. Increasing the value may increase the risk of [Denial of Service (DoS) attacks](xref:blazor/security/interactive-server-side-rendering#denial-of-service-dos-attacks).
>
> Blazor relies on <xref:Microsoft.AspNetCore.SignalR.HubOptions.MaximumParallelInvocationsPerClient%2A> set to 1, which is the default value. For more information, see [MaximumParallelInvocationsPerClient > 1 breaks file upload in Blazor Server mode (`dotnet/aspnetcore` #53951)](https://github.com/dotnet/aspnetcore/issues/53951).

For information on memory management, see <xref:blazor/host-and-deploy/server/memory-management>.

## Blazor hub options

Configure <xref:Microsoft.AspNetCore.Builder.ComponentEndpointRouteBuilderExtensions.MapBlazorHub%2A> options to control <xref:Microsoft.AspNetCore.Http.Connections.HttpConnectionDispatcherOptions> of the Blazor hub. View the defaults for the hub connection dispatcher options in [reference source](https://github.com/dotnet/aspnetcore/blob/main/src/SignalR/common/Http.Connections/src/HttpConnectionDispatcherOptions.cs). The `{OPTION}` placeholder represents the option, and the `{VALUE}` placeholder is the value.

[!INCLUDE[](~/includes/aspnetcore-repo-ref-source-links.md)]

:::moniker range=">= aspnetcore-8.0"

Place the call to `app.MapBlazorHub` after the call to `app.MapRazorComponents` in the app's `Program` file:

```csharp
app.MapBlazorHub(options =>
{
    options.{OPTION} = {VALUE};
});
```

<!-- UPDATE 10.0 The following is scheduled for a fix in .NET 10 -->

Configuring the hub used by <xref:Microsoft.AspNetCore.Builder.ServerRazorComponentsEndpointConventionBuilderExtensions.AddInteractiveServerRenderMode%2A> with <xref:Microsoft.AspNetCore.Builder.ComponentEndpointRouteBuilderExtensions.MapBlazorHub%2A> fails with an `AmbiguousMatchException`:

> :::no-loc text="Microsoft.AspNetCore.Routing.Matching.AmbiguousMatchException: The request matched multiple endpoints.":::

To workaround the problem for apps targeting .NET 8, give the custom-configured Blazor hub higher precedence using the <xref:Microsoft.AspNetCore.Builder.RoutingEndpointConventionBuilderExtensions.WithOrder%2A> method:

```csharp
app.MapBlazorHub(options =>
{
    options.CloseOnAuthenticationExpiration = true;
}).WithOrder(-1);
```

For more information, see the following resources:

* [MapBlazorHub configuration in NET8 throws a The request matched multiple endpoints exception (`dotnet/aspnetcore` #51698)](https://github.com/dotnet/aspnetcore/issues/51698#issuecomment-1984340954)
* [Attempts to map multiple blazor entry points with MapBlazorHub causes Ambiguous Route Error. This worked with net7 (`dotnet/aspnetcore` #52156)](https://github.com/dotnet/aspnetcore/issues/52156#issuecomment-1984503178)

:::moniker-end

:::moniker range=">= aspnetcore-6.0 < aspnetcore-8.0"

Supply the options to `app.MapBlazorHub` in the app's `Program` file:

```csharp
app.MapBlazorHub(options =>
{
    options.{OPTION} = {VALUE};
});
```

:::moniker-end

:::moniker range="< aspnetcore-6.0"

Supply the options to `app.MapBlazorHub` in endpoint routing configuration:

```csharp
app.UseEndpoints(endpoints =>
{
    endpoints.MapBlazorHub(options =>
    {
        options.{OPTION} = {VALUE};
    });
    ...
});

:::moniker-end

## Maximum receive message size

*This section only applies to projects that implement SignalR.*

The maximum incoming SignalR message size permitted for hub methods is limited by the <xref:Microsoft.AspNetCore.SignalR.HubOptions.MaximumReceiveMessageSize?displayProperty=nameWithType> (default: 32 KB). SignalR messages larger than <xref:Microsoft.AspNetCore.SignalR.HubOptions.MaximumReceiveMessageSize> throw an error. The framework doesn't impose a limit on the size of a SignalR message from the hub to a client.

When SignalR logging isn't set to [Debug](xref:Microsoft.Extensions.Logging.LogLevel) or [Trace](xref:Microsoft.Extensions.Logging.LogLevel), a message size error only appears in the browser's developer tools console:

> Error: Connection disconnected with error 'Error: Server returned an error on close: Connection closed with an error.'.

When [SignalR server-side logging](xref:signalr/diagnostics#server-side-logging) is set to [Debug](xref:Microsoft.Extensions.Logging.LogLevel) or [Trace](xref:Microsoft.Extensions.Logging.LogLevel), server-side logging surfaces an <xref:System.IO.InvalidDataException> for a message size error.

`appsettings.Development.json`:

```json
{
  "DetailedErrors": true,
  "Logging": {
    "LogLevel": {
      ...
      "Microsoft.AspNetCore.SignalR": "Debug"
    }
  }
}
```

Error:

> System.IO.InvalidDataException: The maximum message size of 32768B was exceeded. The message size can be configured in AddHubOptions.

:::moniker range=">= aspnetcore-8.0"

One approach involves increasing the limit by setting <xref:Microsoft.AspNetCore.SignalR.HubOptions.MaximumReceiveMessageSize> in the `Program` file. The following example sets the maximum receive message size to 64 KB:

```csharp
builder.Services.AddRazorComponents().AddInteractiveServerComponents()
    .AddHubOptions(options => options.MaximumReceiveMessageSize = 64 * 1024);
```

Increasing the SignalR incoming message size limit comes at the cost of requiring more server resources, and it increases the risk of [Denial of Service (DoS) attacks](xref:blazor/security/interactive-server-side-rendering#denial-of-service-dos-attacks). Additionally, reading a large amount of content in to memory as strings or byte arrays can also result in allocations that work poorly with the garbage collector, resulting in additional performance penalties.

A better option for reading large payloads is to send the content in smaller chunks and process the payload as a <xref:System.IO.Stream>. This can be used when reading large JavaScript (JS) interop JSON payloads or if JS interop data is available as raw bytes. For an example that demonstrates sending large binary payloads in server-side apps that uses techniques similar to the [`InputFile` component](xref:blazor/file-uploads), see the [Binary Submit sample app](https://github.com/aspnet/samples/tree/main/samples/aspnetcore/blazor/BinarySubmit) and the [Blazor `InputLargeTextArea` Component Sample](https://github.com/aspnet/samples/tree/main/samples/aspnetcore/blazor/InputLargeTextArea).

[!INCLUDE[](~/includes/aspnetcore-repo-ref-source-links.md)]

Forms that process large payloads over SignalR can also use streaming JS interop directly. For more information, see <xref:blazor/js-interop/call-dotnet-from-javascript#stream-from-javascript-to-net>. For a forms example that streams `<textarea>` data to the server, see <xref:blazor/forms/troubleshoot#large-form-payloads-and-the-signalr-message-size-limit>.

:::moniker-end

:::moniker range=">= aspnetcore-6.0 < aspnetcore-8.0"

One approach involves increasing the limit by setting <xref:Microsoft.AspNetCore.SignalR.HubOptions.MaximumReceiveMessageSize> in the `Program` file. The following example sets the maximum receive message size to 64 KB:

```csharp
builder.Services.AddServerSideBlazor()
    .AddHubOptions(options => options.MaximumReceiveMessageSize = 64 * 1024);
```

Increasing the SignalR incoming message size limit comes at the cost of requiring more server resources, and it increases the risk of [Denial of Service (DoS) attacks](xref:blazor/security/interactive-server-side-rendering#denial-of-service-dos-attacks). Additionally, reading a large amount of content in to memory as strings or byte arrays can also result in allocations that work poorly with the garbage collector, resulting in additional performance penalties.

A better option for reading large payloads is to send the content in smaller chunks and process the payload as a <xref:System.IO.Stream>. This can be used when reading large JavaScript (JS) interop JSON payloads or if JS interop data is available as raw bytes. For an example that demonstrates sending large binary payloads in Blazor Server that uses techniques similar to the [`InputFile` component](xref:blazor/file-uploads), see the [Binary Submit sample app](https://github.com/aspnet/samples/tree/main/samples/aspnetcore/blazor/BinarySubmit) and the [Blazor `InputLargeTextArea` Component Sample](https://github.com/aspnet/samples/tree/main/samples/aspnetcore/blazor/InputLargeTextArea).

[!INCLUDE[](~/includes/aspnetcore-repo-ref-source-links.md)]

Forms that process large payloads over SignalR can also use streaming JS interop directly. For more information, see <xref:blazor/js-interop/call-dotnet-from-javascript#stream-from-javascript-to-net>. For a forms example that streams `<textarea>` data in a Blazor Server app, see <xref:blazor/forms/troubleshoot#large-form-payloads-and-the-signalr-message-size-limit>.

:::moniker-end

:::moniker range="< aspnetcore-6.0"

Increase the limit by setting <xref:Microsoft.AspNetCore.SignalR.HubOptions.MaximumReceiveMessageSize> in `Startup.ConfigureServices`:

```csharp
services.AddServerSideBlazor()
    .AddHubOptions(options => options.MaximumReceiveMessageSize = 64 * 1024);
```

Increasing the SignalR incoming message size limit comes at the cost of requiring more server resources, and it increases the risk of [Denial of Service (DoS) attacks](xref:blazor/security/interactive-server-side-rendering#denial-of-service-dos-attacks). Additionally, reading a large amount of content in to memory as strings or byte arrays can also result in allocations that work poorly with the garbage collector, resulting in additional performance penalties.

:::moniker-end

Consider the following guidance when developing code that transfers a large amount of data:

:::moniker range=">= aspnetcore-6.0"

* Leverage the native streaming JS interop support to transfer data larger than the SignalR incoming message size limit:
  * <xref:blazor/js-interop/call-javascript-from-dotnet#stream-from-net-to-javascript>
  * <xref:blazor/js-interop/call-dotnet-from-javascript#stream-from-javascript-to-net>
  * Form payload example: <xref:blazor/forms/troubleshoot#large-form-payloads-and-the-signalr-message-size-limit>
* General tips:
  * Don't allocate large objects in JS and C# code.
  * Free consumed memory when the process is completed or cancelled.
  * Enforce the following additional requirements for security purposes:
    * Declare the maximum file or data size that can be passed.
    * Declare the minimum upload rate from the client to the server.
  * After the data is received by the server, the data can be:
    * Temporarily stored in a memory buffer until all of the segments are collected.
    * Consumed immediately. For example, the data can be stored immediately in a database or written to disk as each segment is received.

:::moniker-end

:::moniker range="< aspnetcore-6.0"

* Slice the data into smaller pieces, and send the data segments sequentially until all of the data is received by the server.
* Don't allocate large objects in JS and C# code.
* Don't block the main UI thread for long periods when sending or receiving data.
* Free consumed memory when the process is completed or cancelled.
* Enforce the following additional requirements for security purposes:
  * Declare the maximum file or data size that can be passed.
  * Declare the minimum upload rate from the client to the server.
* After the data is received by the server, the data can be:
  * Temporarily stored in a memory buffer until all of the segments are collected.
  * Consumed immediately. For example, the data can be stored immediately in a database or written to disk as each segment is received.

:::moniker-end

## Blazor server-side Hub endpoint route configuration

In the `Program` file, call <xref:Microsoft.AspNetCore.Builder.ComponentEndpointRouteBuilderExtensions.MapBlazorHub%2A> to map the Blazor <xref:Microsoft.AspNetCore.SignalR.Hub> to the app's default path. The Blazor script (`blazor.*.js`) automatically points to the endpoint created by <xref:Microsoft.AspNetCore.Builder.ComponentEndpointRouteBuilderExtensions.MapBlazorHub%2A>.

## Reflect the server-side connection state in the UI

If the client detects a lost connection to the server, a default UI is displayed to the user while the client attempts to reconnect:

:::moniker range=">= aspnetcore-9.0"

![The default reconnection UI.](signalr/_static/reconnection-ui-90-or-later.png)

:::moniker-end

:::moniker range="< aspnetcore-9.0"

![The default reconnection UI.](signalr/_static/reconnection-ui-80-or-earlier.png)

:::moniker-end

If reconnection fails, the user is instructed to retry or reload the page:

:::moniker range=">= aspnetcore-9.0"

![The default retry UI.](signalr/_static/retry-ui-90-or-later.png)

:::moniker-end

:::moniker range="< aspnetcore-9.0"

![The default retry UI.](signalr/_static/retry-ui-80-or-earlier.png)

:::moniker-end

If reconnection succeeds, user state is often lost. Custom code can be added to any component to save and reload user state across connection failures. For more information, see <xref:blazor/state-management>.

:::moniker range=">= aspnetcore-10.0"

To create UI elements that track reconnection state, the following table describes:

* A set of `components-reconnect-*` CSS classes (**Css class** column) that are set or unset by Blazor on an element with an `id` of `components-reconnect-modal`.
* A `components-reconnect-state-changed` event (**Event** column) that indicates a reconnection status change.

| CSS class | Event | Indicates&hellip; |
| --- | --- | --- |
| `components-reconnect-show` | `show` | A lost connection. The client is attempting to reconnect. The reconnection modal is shown. |
| `components-reconnect-hide` | `hide` | An active connection is re-established to the server. The reconnection model is closed. |
| `components-reconnect-retrying` | `retrying` | The client is attempting to reconnect. |
| `components-reconnect-failed` | `failed` | Reconnection failed, probably due to a network failure. |
| `components-reconnect-rejected` | `rejected` | Reconnection rejected. |

When the reconnection state change in `components-reconnect-state-changed` is `failed`, call `Blazor.reconnect()` in JavaScript to attempt reconnection.

When the reconnection state change is `rejected`, the server was reached but refused the connection, and the user's state on the server is lost. To reload the app, call `location.reload()` in JavaScript. This connection state may result when:

* A crash in the server-side circuit occurs.
* The client is disconnected long enough for the server to drop the user's state. Instances of the user's components are disposed.
* The server is restarted, or the app's worker process is recycled.

The developer adds an event listener on the reconnect modal element to monitor and react to reconnection state changes, as seen in the following example:

```javascript
const reconnectModal = document.getElementById("components-reconnect-modal");
reconnectModal.addEventListener("components-reconnect-state-changed", 
  handleReconnectStateChanged);

function handleReconnectStateChanged(event) {
  if (event.detail.state === "show") {
    reconnectModal.showModal();
  } else if (event.detail.state === "hide") {
    reconnectModal.close();
  } else if (event.detail.state === "failed") {
    Blazor.reconnect();
  } else if (event.detail.state === "rejected") {
    location.reload();
  }
}
```

An element with an `id` of `components-reconnect-max-retries` displays the maximum number of reconnect retries:

```html
<span id="components-reconnect-max-retries"></span>
```

An element with an `id` of `components-reconnect-current-attempt` displays the current reconnect attempt:

```html
<span id="components-reconnect-current-attempt"></span>
```

An element with an `id` of `components-seconds-to-next-attempt` displays the number of seconds to the next reconnection attempt:

```html
<span id="components-seconds-to-next-attempt"></span>
```

The Blazor Web App project template includes a `ReconnectModal` component (`Layout/ReconnectModal.razor`) with collocated stylesheet and JavaScript files (`ReconnectModal.razor.css`, `ReconnectModal.razor.js`) that can be customized as needed. These files can be examined in the ASP.NET Core reference source or by inspecting an app created from the Blazor Web App project template. The component is added to the project when the project is created in Visual Studio with **Interactive render mode** set to **Server** or **Auto** or created with the .NET CLI with the option `--interactivity server` (default) or `--interactivity auto`.

* [`ReconnectModal` component](https://github.com/dotnet/aspnetcore/blob/main/src/ProjectTemplates/Web.ProjectTemplates/content/BlazorWeb-CSharp/BlazorWeb-CSharp/Components/Layout/ReconnectModal.razor)
* [Stylesheet file](https://github.com/dotnet/aspnetcore/blob/main/src/ProjectTemplates/Web.ProjectTemplates/content/BlazorWeb-CSharp/BlazorWeb-CSharp/Components/Layout/ReconnectModal.razor.css)
* [JavaScript file](https://github.com/dotnet/aspnetcore/blob/main/src/ProjectTemplates/Web.ProjectTemplates/content/BlazorWeb-CSharp/BlazorWeb-CSharp/Components/Layout/ReconnectModal.razor.js)

[!INCLUDE[](~/includes/aspnetcore-repo-ref-source-links.md)]

:::moniker-end

:::moniker range=">= aspnetcore-8.0 < aspnetcore-10.0"

To customize the UI, define a single element with an `id` of `components-reconnect-modal` in the `<body>` element content. The following example places the element in the `App` component.

`App.razor`:

:::moniker-end

:::moniker range=">= aspnetcore-7.0 < aspnetcore-8.0"

To customize the UI, define a single element with an `id` of `components-reconnect-modal` in the `<body>` element content. The following example places the element in the host page.

`Pages/_Host.cshtml`:

:::moniker-end

:::moniker range=">= aspnetcore-6.0 < aspnetcore-7.0"

To customize the UI, define a single element with an `id` of `components-reconnect-modal` in the `<body>` element content. The following example places the element in the layout page.

`Pages/_Layout.cshtml`:

:::moniker-end

:::moniker range="< aspnetcore-6.0"

To customize the UI, define a single element with an `id` of `components-reconnect-modal` in the `<body>` element content. The following example places the element in the host page.

`Pages/_Host.cshtml`:

:::moniker-end

:::moniker range="< aspnetcore-10.0"

```cshtml
<div id="components-reconnect-modal">
    Connection lost.<br>Attempting to reconnect...
</div>
```

> [!NOTE]
> If more than one element with an `id` of `components-reconnect-modal` are rendered by the app, only the first rendered element receives CSS class changes to display or hide the element. 

Add the following CSS styles to the site's stylesheet.

:::moniker-end

:::moniker range=">= aspnetcore-8.0 < aspnetcore-10.0"

`wwwroot/app.css`:

:::moniker-end

:::moniker range="< aspnetcore-8.0"

`wwwroot/css/site.css`:

:::moniker-end

:::moniker range="< aspnetcore-10.0"

```css
#components-reconnect-modal {
    display: none;
}

#components-reconnect-modal.components-reconnect-show, 
#components-reconnect-modal.components-reconnect-failed, 
#components-reconnect-modal.components-reconnect-rejected {
    display: block;
    background-color: white;
    padding: 2rem;
    border-radius: 0.5rem;
    text-align: center;
    box-shadow: 0 3px 6px 2px rgba(0, 0, 0, 0.3);
    margin: 50px 50px;
    position: fixed;
    top: 0;
    z-index: 10001;
}
```

The following table describes the CSS classes applied to the `components-reconnect-modal` element by the Blazor framework.

| CSS class                       | Indicates&hellip; |
| ------------------------------- | ----------------- |
| `components-reconnect-show`     | A lost connection. The client is attempting to reconnect. Show the modal. |
| `components-reconnect-hide`     | An active connection is re-established to the server. Hide the modal. |
| `components-reconnect-failed`   | Reconnection failed, probably due to a network failure. To attempt reconnection, call `window.Blazor.reconnect()` in JavaScript. |
| `components-reconnect-rejected` | Reconnection rejected. The server was reached but refused the connection, and the user's state on the server is lost. To reload the app, call `location.reload()` in JavaScript. This connection state may result when:<ul><li>A crash in the server-side circuit occurs.</li><li>The client is disconnected long enough for the server to drop the user's state. Instances of the user's components are disposed.</li><li>The server is restarted, or the app's worker process is recycled.</li></ul> |

:::moniker-end

:::moniker range=">= aspnetcore-5.0 < aspnetcore-10.0"

Customize the delay before the reconnection UI appears by setting the `transition-delay` property in the site's CSS for the modal element. The following example sets the transition delay from 500 ms (default) to 1,000 ms (1 second).

:::moniker-end

:::moniker range=">= aspnetcore-8.0 < aspnetcore-10.0"

`wwwroot/app.css`:

:::moniker-end

:::moniker range=">= aspnetcore-5.0 < aspnetcore-8.0"

`wwwroot/css/site.css`:

:::moniker-end

:::moniker range=">= aspnetcore-5.0 < aspnetcore-10.0"

```css
#components-reconnect-modal {
    transition: visibility 0s linear 1000ms;
}
```

To display the current reconnect attempt, define an element with an `id` of `components-reconnect-current-attempt`. To display the maximum number of reconnect retries, define an element with an `id` of `components-reconnect-max-retries`. The following example places these elements inside a reconnect attempt modal element following the previous example.

```cshtml
<div id="components-reconnect-modal">
    There was a problem with the connection!
    (Current reconnect attempt: 
    <span id="components-reconnect-current-attempt"></span> /
    <span id="components-reconnect-max-retries"></span>)
</div>
```

When the custom reconnect modal appears, it renders the following content with a reconnection attempt counter:

> :::no-loc text="There was a problem with the connection! (Current reconnect attempt: 1 / 8)":::

:::moniker-end

## Server-side rendering

:::moniker range=">= aspnetcore-8.0"

By default, components are prerendered on the server before the client connection to the server is established. For more information, see <xref:blazor/components/prerender>.

:::moniker-end

:::moniker range="< aspnetcore-8.0"

By default, components are prerendered on the server before the client connection to the server is established. For more information, see <xref:mvc/views/tag-helpers/builtin-th/component-tag-helper>.

:::moniker-end

:::moniker range=">= aspnetcore-8.0"

## Monitor server-side circuit activity

Monitor inbound circuit activity using the <xref:Microsoft.AspNetCore.Components.Server.Circuits.CircuitHandler.CreateInboundActivityHandler%2A> method on <xref:Microsoft.AspNetCore.Components.Server.Circuits.CircuitHandler>. Inbound circuit activity is any activity sent from the browser to the server, such as UI events or JavaScript-to-.NET interop calls.

For example, you can use a circuit activity handler to detect if the client is idle and log its circuit ID (<xref:Microsoft.AspNetCore.Components.Server.Circuits.Circuit.Id?displayProperty=nameWithType>):

```csharp
using Microsoft.AspNetCore.Components.Server.Circuits;
using Microsoft.Extensions.Options;
using Timer = System.Timers.Timer;

public sealed class IdleCircuitHandler : CircuitHandler, IDisposable
{
    private Circuit? currentCircuit;
    private readonly ILogger logger;
    private readonly Timer timer;

    public IdleCircuitHandler(ILogger<IdleCircuitHandler> logger, 
        IOptions<IdleCircuitOptions> options)
    {
        timer = new Timer
        {
            Interval = options.Value.IdleTimeout.TotalMilliseconds,
            AutoReset = false
        };

        timer.Elapsed += CircuitIdle;
        this.logger = logger;
    }

    private void CircuitIdle(object? sender, System.Timers.ElapsedEventArgs e)
    {
        logger.LogInformation("{CircuitId} is idle", currentCircuit?.Id);
    }

    public override Task OnCircuitOpenedAsync(Circuit circuit, 
        CancellationToken cancellationToken)
    {
        currentCircuit = circuit;

        return Task.CompletedTask;
    }

    public override Func<CircuitInboundActivityContext, Task> CreateInboundActivityHandler(
        Func<CircuitInboundActivityContext, Task> next)
    {
        return context =>
        {
            timer.Stop();
            timer.Start();

            return next(context);
        };
    }

    public void Dispose() => timer.Dispose();
}

public class IdleCircuitOptions
{
    public TimeSpan IdleTimeout { get; set; } = TimeSpan.FromMinutes(5);
}

public static class IdleCircuitHandlerServiceCollectionExtensions
{
    public static IServiceCollection AddIdleCircuitHandler(
        this IServiceCollection services, 
        Action<IdleCircuitOptions> configureOptions)
    {
        services.Configure(configureOptions);
        services.AddIdleCircuitHandler();

        return services;
    }

    public static IServiceCollection AddIdleCircuitHandler(
        this IServiceCollection services)
    {
        services.AddScoped<CircuitHandler, IdleCircuitHandler>();

        return services;
    }
}
```

Register the service in the `Program` file. The following example configures the default idle timeout of five minutes to five seconds in order to test the preceding `IdleCircuitHandler` implementation:

```csharp
builder.Services.AddIdleCircuitHandler(options => 
    options.IdleTimeout = TimeSpan.FromSeconds(5));
```

Circuit activity handlers also provide an approach for accessing scoped Blazor services from other non-Blazor dependency injection (DI) scopes. For more information and examples, see:

* <xref:blazor/fundamentals/dependency-injection#access-server-side-blazor-services-from-a-different-di-scope>
* <xref:blazor/security/additional-scenarios#access-authenticationstateprovider-in-outgoing-request-middleware>

:::moniker-end

## Blazor startup

:::moniker range=">= aspnetcore-8.0"

Configure the manual start of Blazor's SignalR circuit in the `App.razor` file of a Blazor Web App:

:::moniker-end

:::moniker range=">= aspnetcore-7.0 < aspnetcore-8.0"

Configure the manual start of Blazor's SignalR circuit in the `Pages/_Host.cshtml` file (Blazor Server):

:::moniker-end

:::moniker range=">= aspnetcore-6.0 < aspnetcore-7.0"

Configure the manual start of Blazor's SignalR circuit in the `Pages/_Layout.cshtml` file (Blazor Server):

:::moniker-end

:::moniker range="< aspnetcore-6.0"

Configure the manual start of Blazor's SignalR circuit in the `Pages/_Host.cshtml` file (Blazor Server):

:::moniker-end

* Add an `autostart="false"` attribute to the `<script>` tag for the `blazor.*.js` script.
* Place a script that calls `Blazor.start()` after the Blazor script is loaded and inside the closing `</body>` tag.

When `autostart` is disabled, any aspect of the app that doesn't depend on the circuit works normally. For example, client-side routing is operational. However, any aspect that depends on the circuit isn't operational until `Blazor.start()` is called. App behavior is unpredictable without an established circuit. For example, component methods fail to execute while the circuit is disconnected.

For more information, including how to initialize Blazor when the document is ready and how to chain to a [JS `Promise`](https://developer.mozilla.org/docs/Web/JavaScript/Reference/Global_Objects/Promise), see <xref:blazor/fundamentals/startup>.

## Configure SignalR timeouts and Keep-Alive on the client

:::moniker range=">= aspnetcore-8.0"

Configure the following values for the client:

* `withServerTimeout`: Configures the server timeout in milliseconds. If this timeout elapses without receiving any messages from the server, the connection is terminated with an error. The default timeout value is 30 seconds. The server timeout should be at least double the value assigned to the Keep-Alive interval (`withKeepAliveInterval`).
* `withKeepAliveInterval`: Configures the Keep-Alive interval in milliseconds (default interval at which to ping the server). This setting allows the server to detect hard disconnects, such as when a client unplugs their computer from the network. The ping occurs at most as often as the server pings. If the server pings every five seconds, assigning a value lower than `5000` (5 seconds) pings every five seconds. The default value is 15 seconds. The Keep-Alive interval should be less than or equal to half the value assigned to the server timeout (`withServerTimeout`).

The following example for the `App.razor` file (Blazor Web App) shows the assignment of default values.

:::moniker-end

:::moniker range=">= aspnetcore-8.0 < aspnetcore-10.0"

Blazor Web App:

:::moniker-end

:::moniker range=">= aspnetcore-8.0"

```html
<script src="{BLAZOR SCRIPT}" autostart="false"></script>
<script>
  Blazor.start({
    circuit: {
      configureSignalR: function (builder) {
        builder.withServerTimeout(30000).withKeepAliveInterval(15000);
      }
    }
  });
</script>
```

The following example for the `Pages/_Host.cshtml` file (Blazor Server, all versions except ASP.NET Core in .NET 6) or `Pages/_Layout.cshtml` file (Blazor Server, ASP.NET Core in .NET 6).

:::moniker-end

:::moniker range=">= aspnetcore-8.0 < aspnetcore-10.0"

Blazor Server:

:::moniker-end

:::moniker range=">= aspnetcore-8.0 < aspnetcore-10.0"

```html
<script src="{BLAZOR SCRIPT}" autostart="false"></script>
<script>
  Blazor.start({
    configureSignalR: function (builder) {
      builder.withServerTimeout(30000).withKeepAliveInterval(15000);
    }
  });
</script>
```

:::moniker-end

:::moniker range=">= aspnetcore-8.0"

**In the preceding example, the `{BLAZOR SCRIPT}` placeholder is the Blazor script path and file name.** For the location of the script and the path to use, see <xref:blazor/project-structure#location-of-the-blazor-script>.

When creating a hub connection in a component, set the <xref:Microsoft.AspNetCore.SignalR.Client.HubConnection.ServerTimeout> (default: 30 seconds) and <xref:Microsoft.AspNetCore.SignalR.Client.HubConnection.KeepAliveInterval> (default: 15 seconds) on the <xref:Microsoft.AspNetCore.SignalR.Client.HubConnectionBuilder>. Set the <xref:Microsoft.AspNetCore.SignalR.Client.HubConnection.HandshakeTimeout> (default: 15 seconds) on the built <xref:Microsoft.AspNetCore.SignalR.Client.HubConnection>. The following example shows the assignment of default values:

```csharp
protected override async Task OnInitializedAsync()
{
    hubConnection = new HubConnectionBuilder()
        .WithUrl(Navigation.ToAbsoluteUri("/chathub"))
        .WithServerTimeout(TimeSpan.FromSeconds(30))
        .WithKeepAliveInterval(TimeSpan.FromSeconds(15))
        .Build();

    hubConnection.HandshakeTimeout = TimeSpan.FromSeconds(15);

    hubConnection.On<string, string>("ReceiveMessage", (user, message) => ...

    await hubConnection.StartAsync();
}
```

:::moniker-end

:::moniker range="< aspnetcore-8.0"

Configure the following values for the client:

* `serverTimeoutInMilliseconds`: The server timeout in milliseconds. If this timeout elapses without receiving any messages from the server, the connection is terminated with an error. The default timeout value is 30 seconds. The server timeout should be at least double the value assigned to the Keep-Alive interval (`keepAliveIntervalInMilliseconds`).
* `keepAliveIntervalInMilliseconds`: Default interval at which to ping the server. This setting allows the server to detect hard disconnects, such as when a client unplugs their computer from the network. The ping occurs at most as often as the server pings. If the server pings every five seconds, assigning a value lower than `5000` (5 seconds) pings every five seconds. The default value is 15 seconds. The Keep-Alive interval should be less than or equal to half the value assigned to the server timeout (`serverTimeoutInMilliseconds`).

The following example for the `Pages/_Host.cshtml` file (Blazor Server, all versions except ASP.NET Core in .NET 6) or `Pages/_Layout.cshtml` file (Blazor Server, ASP.NET Core in .NET 6):

```html
<script src="{BLAZOR SCRIPT}" autostart="false"></script>
<script>
  Blazor.start({
    configureSignalR: function (builder) {
      let c = builder.build();
      c.serverTimeoutInMilliseconds = 30000;
      c.keepAliveIntervalInMilliseconds = 15000;
      builder.build = () => {
        return c;
      };
    }
  });
</script>
```

**In the preceding example, the `{BLAZOR SCRIPT}` placeholder is the Blazor script path and file name.** For the location of the script and the path to use, see <xref:blazor/project-structure#location-of-the-blazor-script>.

When creating a hub connection in a component, set the <xref:Microsoft.AspNetCore.SignalR.Client.HubConnection.ServerTimeout> (default: 30 seconds), <xref:Microsoft.AspNetCore.SignalR.Client.HubConnection.HandshakeTimeout> (default: 15 seconds), and <xref:Microsoft.AspNetCore.SignalR.Client.HubConnection.KeepAliveInterval> (default: 15 seconds) on the built <xref:Microsoft.AspNetCore.SignalR.Client.HubConnection>. The following example shows the assignment of default values:

```csharp
protected override async Task OnInitializedAsync()
{
    hubConnection = new HubConnectionBuilder()
        .WithUrl(Navigation.ToAbsoluteUri("/chathub"))
        .Build();

    hubConnection.ServerTimeout = TimeSpan.FromSeconds(30);
    hubConnection.HandshakeTimeout = TimeSpan.FromSeconds(15);
    hubConnection.KeepAliveInterval = TimeSpan.FromSeconds(15);

    hubConnection.On<string, string>("ReceiveMessage", (user, message) => ...

    await hubConnection.StartAsync();
}
```

:::moniker-end

When changing the values of the server timeout (<xref:Microsoft.AspNetCore.SignalR.Client.HubConnection.ServerTimeout>) or the Keep-Alive interval (<xref:Microsoft.AspNetCore.SignalR.Client.HubConnection.KeepAliveInterval>):

* The server timeout should be at least double the value assigned to the Keep-Alive interval.
* The Keep-Alive interval should be less than or equal to half the value assigned to the server timeout.

For more information, see the *Global deployment and connection failures* sections of the following articles:

* <xref:blazor/host-and-deploy/server/index#global-deployment-and-connection-failures>
* <xref:blazor/host-and-deploy/webassembly/index#global-deployment-and-connection-failures>

<<<<<<< HEAD
## Modify the server-side reconnection handler

The reconnection handler's circuit connection events can be modified for custom behaviors, such as:

* To notify the user if the connection is dropped.
* To perform logging (from the client) when a circuit is connected.

To modify the connection events, register callbacks for the following connection changes:

* Dropped connections use `onConnectionDown`.
* Established/re-established connections use `onConnectionUp`.

**Both `onConnectionDown` and `onConnectionUp` must be specified.**

:::moniker range=">= aspnetcore-8.0 < aspnetcore-10.0"

Blazor Web App:

:::moniker-end

:::moniker range=">= aspnetcore-8.0"

```html
<script src="{BLAZOR SCRIPT}" autostart="false"></script>
<script>
  Blazor.start({
    circuit: {
      reconnectionHandler: {
        onConnectionDown: (options, error) => console.error(error),
        onConnectionUp: () => console.log("Up, up, and away!")
      }
    }
  });
</script>
```

:::moniker-end

:::moniker range=">= aspnetcore-8.0 < aspnetcore-10.0"

Blazor Server:

:::moniker-end

:::moniker range="< aspnetcore-10.0"

```html
<script src="{BLAZOR SCRIPT}" autostart="false"></script>
<script>
  Blazor.start({
    reconnectionHandler: {
      onConnectionDown: (options, error) => console.error(error),
      onConnectionUp: () => console.log("Up, up, and away!")
    }
  });
</script>
```

:::moniker-end

**In the preceding example, the `{BLAZOR SCRIPT}` placeholder is the Blazor script path and file name.** For the location of the script and the path to use, see <xref:blazor/project-structure#location-of-the-blazor-script>.

:::moniker range=">= aspnetcore-7.0"

### Automatically refresh the page when server-side reconnection fails

The default reconnection behavior requires the user to take manual action to refresh the page after reconnection fails. However, a custom reconnection handler can be used to automatically refresh the page:

:::moniker-end

:::moniker range=">= aspnetcore-8.0"

`App.razor`:

:::moniker-end

:::moniker range=">= aspnetcore-7.0 < aspnetcore-8.0"

`Pages/_Host.cshtml`:

:::moniker-end

:::moniker range=">= aspnetcore-7.0"

```html
<div id="reconnect-modal" style="display: none;"></div>
<script src="{BLAZOR SCRIPT}" autostart="false"></script>
<script src="boot.js"></script>
```

**In the preceding example, the `{BLAZOR SCRIPT}` placeholder is the Blazor script path and file name.** For the location of the script and the path to use, see <xref:blazor/project-structure#location-of-the-blazor-script>.

Create the following `wwwroot/boot.js` file.

:::moniker-end

:::moniker range=">= aspnetcore-8.0 < aspnetcore-10.0"

Blazor Web App:

:::moniker-end

:::moniker range=">= aspnetcore-8.0"

```javascript
(() => {
  const maximumRetryCount = 3;
  const retryIntervalMilliseconds = 5000;
  const reconnectModal = document.getElementById('reconnect-modal');
  
  const startReconnectionProcess = () => {
    reconnectModal.style.display = 'block';

    let isCanceled = false;

    (async () => {
      for (let i = 0; i < maximumRetryCount; i++) {
        reconnectModal.innerText = `Attempting to reconnect: ${i + 1} of ${maximumRetryCount}`;

        await new Promise(resolve => setTimeout(resolve, retryIntervalMilliseconds));

        if (isCanceled) {
          return;
        }

        try {
          const result = await Blazor.reconnect();
          if (!result) {
            // The server was reached, but the connection was rejected; reload the page.
            location.reload();
            return;
          }

          // Successfully reconnected to the server.
          return;
        } catch {
          // Didn't reach the server; try again.
        }
      }

      // Retried too many times; reload the page.
      location.reload();
    })();

    return {
      cancel: () => {
        isCanceled = true;
        reconnectModal.style.display = 'none';
      },
    };
  };

  let currentReconnectionProcess = null;

  Blazor.start({
    circuit: {
      reconnectionHandler: {
        onConnectionDown: () => currentReconnectionProcess ??= startReconnectionProcess(),
        onConnectionUp: () => {
          currentReconnectionProcess?.cancel();
          currentReconnectionProcess = null;
        }
      }
    }
  });
})();
```

:::moniker-end

:::moniker range=">= aspnetcore-8.0 < aspnetcore-10.0"

Blazor Server:

:::moniker-end

:::moniker range=">= aspnetcore-7.0 < aspnetcore-10.0"

```javascript
(() => {
  const maximumRetryCount = 3;
  const retryIntervalMilliseconds = 5000;
  const reconnectModal = document.getElementById('reconnect-modal');
  
  const startReconnectionProcess = () => {
    reconnectModal.style.display = 'block';

    let isCanceled = false;

    (async () => {
      for (let i = 0; i < maximumRetryCount; i++) {
        reconnectModal.innerText = `Attempting to reconnect: ${i + 1} of ${maximumRetryCount}`;

        await new Promise(resolve => setTimeout(resolve, retryIntervalMilliseconds));

        if (isCanceled) {
          return;
        }

        try {
          const result = await Blazor.reconnect();
          if (!result) {
            // The server was reached, but the connection was rejected; reload the page.
            location.reload();
            return;
          }

          // Successfully reconnected to the server.
          return;
        } catch {
          // Didn't reach the server; try again.
        }
      }

      // Retried too many times; reload the page.
      location.reload();
    })();

    return {
      cancel: () => {
        isCanceled = true;
        reconnectModal.style.display = 'none';
      },
    };
  };

  let currentReconnectionProcess = null;

  Blazor.start({
    reconnectionHandler: {
      onConnectionDown: () => currentReconnectionProcess ??= startReconnectionProcess(),
      onConnectionUp: () => {
        currentReconnectionProcess?.cancel();
        currentReconnectionProcess = null;
      }
    }
  });
})();
```

For more information on Blazor startup, see <xref:blazor/fundamentals/startup>.

:::moniker-end

=======
>>>>>>> 02faa537
## Adjust the server-side reconnection retry count and interval

To adjust the reconnection retry count and interval, set the number of retries (`maxRetries`) and period in milliseconds permitted for each retry attempt (`retryIntervalMilliseconds`).

:::moniker range=">= aspnetcore-8.0 < aspnetcore-10.0"

Blazor Web App:

:::moniker-end

:::moniker range=">= aspnetcore-8.0"

```html
<script src="{BLAZOR SCRIPT}" autostart="false"></script>
<script>
  Blazor.start({
    circuit: {
      reconnectionOptions: {
        maxRetries: 3,
        retryIntervalMilliseconds: 2000
      }
    }
  });
</script>
```

:::moniker-end

:::moniker range=">= aspnetcore-8.0 < aspnetcore-10.0"

Blazor Server:

:::moniker-end

:::moniker range="< aspnetcore-10.0"

```html
<script src="{BLAZOR SCRIPT}" autostart="false"></script>
<script>
  Blazor.start({
    reconnectionOptions: {
      maxRetries: 3,
      retryIntervalMilliseconds: 2000
    }
  });
</script>
```

:::moniker-end

**In the preceding example, the `{BLAZOR SCRIPT}` placeholder is the Blazor script path and file name.** For the location of the script and the path to use, see <xref:blazor/project-structure#location-of-the-blazor-script>.

:::moniker range=">= aspnetcore-9.0"

When the user navigates back to an app with a disconnected circuit, reconnection is attempted immediately rather than waiting for the duration of the next reconnect interval. This behavior seeks to resume the connection as quickly as possible for the user.

The default reconnect timing uses a computed backoff strategy. The first several reconnection attempts occur in rapid succession before computed delays are introduced between attempts. The default logic for computing the retry interval is an implementation detail subject to change without notice, but you can find the default logic that the Blazor framework uses [in the `computeDefaultRetryInterval` function (reference source)](https://github.com/search?q=repo%3Adotnet%2Faspnetcore%20computeDefaultRetryInterval&type=code).

[!INCLUDE[](~/includes/aspnetcore-repo-ref-source-links.md)]

Customize the retry interval behavior by specifying a function to compute the retry interval. In the following exponential backoff example, the number of previous reconnection attempts is multiplied by 1,000 ms to calculate the retry interval. When the count of previous attempts to reconnect (`previousAttempts`) is greater than the maximum retry limit (`maxRetries`), `null` is assigned to the retry interval (`retryIntervalMilliseconds`) to cease further reconnection attempts:

```javascript
Blazor.start({
  circuit: {
    reconnectionOptions: {
      retryIntervalMilliseconds: (previousAttempts, maxRetries) => 
        previousAttempts >= maxRetries ? null : previousAttempts * 1000
    },
  },
});
```

An alternative is to specify the exact sequence of retry intervals. After the last specified retry interval, retries stop because the `retryIntervalMilliseconds` function returns `undefined`:

```javascript
Blazor.start({
  circuit: {
    reconnectionOptions: {
      retryIntervalMilliseconds: 
        Array.prototype.at.bind([0, 1000, 2000, 5000, 10000, 15000, 30000]),
    },
  },
});
```

:::moniker-end

For more information on Blazor startup, see <xref:blazor/fundamentals/startup>.

:::moniker range=">= aspnetcore-6.0"

## Control when the reconnection UI appears

Controlling when the reconnection UI appears can be useful in the following situations:

* A deployed app frequently displays the reconnection UI due to ping timeouts caused by internal network or Internet latency, and you would like to increase the delay.
* An app should report to users that the connection has dropped sooner, and you would like to shorten the delay.

The timing of the appearance of the reconnection UI is influenced by adjusting the Keep-Alive interval and timeouts on the client. The reconnection UI appears when the server timeout is reached on the client (`withServerTimeout`, [Client configuration](#client-configuration) section). However, changing the value of `withServerTimeout` requires changes to other Keep-Alive, timeout, and handshake settings described in the following guidance.

As general recommendations for the guidance that follows:

* The Keep-Alive interval should match between client and server configurations.
* Timeouts should be at least double the value assigned to the Keep-Alive interval.

### Server configuration

Set the following:

* <xref:Microsoft.AspNetCore.SignalR.HubOptions.ClientTimeoutInterval> (default: 30 seconds): The time window clients have to send a message before the server closes the connection.
* <xref:Microsoft.AspNetCore.SignalR.HubOptions.HandshakeTimeout> (default: 15 seconds): The interval used by the server to timeout incoming handshake requests by clients.
* <xref:Microsoft.AspNetCore.SignalR.HubOptions.KeepAliveInterval> (default: 15 seconds): The interval used by the server to send keep alive pings to connected clients. Note that there is also a Keep-Alive interval setting on the client, which should match the server's value.

The <xref:Microsoft.AspNetCore.SignalR.HubOptions.ClientTimeoutInterval> and <xref:Microsoft.AspNetCore.SignalR.HubOptions.HandshakeTimeout> can be increased, and the <xref:Microsoft.AspNetCore.SignalR.HubOptions.KeepAliveInterval> can remain the same. The important consideration is that if you change the values, make sure that the timeouts are at least double the value of the Keep-Alive interval and that the Keep-Alive interval matches between server and client. For more information, see the [Configure SignalR timeouts and Keep-Alive on the client](#configure-signalr-timeouts-and-keep-alive-on-the-client) section.

In the following example:

* The <xref:Microsoft.AspNetCore.SignalR.HubOptions.ClientTimeoutInterval> is increased to 60 seconds (default value: 30 seconds).
* The <xref:Microsoft.AspNetCore.SignalR.HubOptions.HandshakeTimeout> is increased to 30 seconds (default value: 15 seconds).
* The <xref:Microsoft.AspNetCore.SignalR.HubOptions.KeepAliveInterval> isn't set in developer code and uses its default value of 15 seconds. Decreasing the value of the Keep-Alive interval increases the frequency of communication pings, which increases the load on the app, server, and network. Care must be taken to avoid introducing poor performance when lowering the Keep-Alive interval.

**Blazor Web App** (.NET 8 or later) in the server project's `Program` file:

```csharp
builder.Services.AddRazorComponents().AddInteractiveServerComponents()
    .AddHubOptions(options =>
{
    options.ClientTimeoutInterval = TimeSpan.FromSeconds(60);
    options.HandshakeTimeout = TimeSpan.FromSeconds(30);
});
```

**Blazor Server** in the `Program` file:

```csharp
builder.Services.AddServerSideBlazor()
    .AddHubOptions(options =>
    {
        options.ClientTimeoutInterval = TimeSpan.FromSeconds(60);
        options.HandshakeTimeout = TimeSpan.FromSeconds(30);
    });
```

For more information, see the [Server-side circuit handler options](#server-side-circuit-handler-options) section.

### Client configuration

:::moniker-end

:::moniker range=">= aspnetcore-8.0"

Set the following:

* `withServerTimeout` (default: 30 seconds): Configures the server timeout, specified in milliseconds, for the circuit's hub connection.
* `withKeepAliveInterval` (default: 15 seconds): The interval, specified in milliseconds, at which the connection sends Keep-Alive messages.

The server timeout can be increased, and the Keep-Alive interval can remain the same. The important consideration is that if you change the values, make sure that the server timeout is at least double the value of the Keep-Alive interval and that the Keep-Alive interval values match between server and client. For more information, see the [Configure SignalR timeouts and Keep-Alive on the client](#configure-signalr-timeouts-and-keep-alive-on-the-client) section.

In the following [startup configuration](xref:blazor/fundamentals/startup) example ([location of the Blazor script](xref:blazor/project-structure#location-of-the-blazor-script)), a custom value of 60 seconds is used for the server timeout. The Keep-Alive interval (`withKeepAliveInterval`) isn't set and uses its default value of 15 seconds.

:::moniker-end

:::moniker range=">= aspnetcore-8.0 < aspnetcore-10.0"

Blazor Web App:

:::moniker-end

:::moniker range=">= aspnetcore-8.0"

```html
<script src="{BLAZOR SCRIPT}" autostart="false"></script>
<script>
  Blazor.start({
    circuit: {
      configureSignalR: function (builder) {
        builder.withServerTimeout(60000);
      }
    }
  });
</script>
```

:::moniker-end

:::moniker range=">= aspnetcore-8.0 < aspnetcore-10.0"

Blazor Server:

:::moniker-end

:::moniker range=">= aspnetcore-8.0 < aspnetcore-10.0"

```html
<script src="{BLAZOR SCRIPT}" autostart="false"></script>
<script>
  Blazor.start({
    configureSignalR: function (builder) {
      builder.withServerTimeout(60000);
    }
  });
</script>
```

:::moniker-end

:::moniker range=">= aspnetcore-8.0"

When creating a hub connection in a component, set the server timeout (<xref:Microsoft.AspNetCore.SignalR.Client.HubConnectionBuilderExtensions.WithServerTimeout%2A>, default: 30 seconds) on the <xref:Microsoft.AspNetCore.SignalR.Client.HubConnectionBuilder>. Set the <xref:Microsoft.AspNetCore.SignalR.Client.HubConnection.HandshakeTimeout> (default: 15 seconds) on the built <xref:Microsoft.AspNetCore.SignalR.Client.HubConnection>. Confirm that the timeouts are at least double the Keep-Alive interval (<xref:Microsoft.AspNetCore.SignalR.Client.HubConnectionBuilderExtensions.WithKeepAliveInterval%2A>/<xref:Microsoft.AspNetCore.SignalR.Client.HubConnection.KeepAliveInterval>) and that the Keep-Alive value matches between server and client.

The following example is based on the `Index` component in the [SignalR with Blazor tutorial](xref:blazor/tutorials/signalr-blazor). The server timeout is increased to 60 seconds, and the handshake timeout is increased to 30 seconds. The Keep-Alive interval isn't set and uses its default value of 15 seconds.

```csharp
protected override async Task OnInitializedAsync()
{
    hubConnection = new HubConnectionBuilder()
        .WithUrl(Navigation.ToAbsoluteUri("/chathub"))
        .WithServerTimeout(TimeSpan.FromSeconds(60))
        .Build();

    hubConnection.HandshakeTimeout = TimeSpan.FromSeconds(30);

    hubConnection.On<string, string>("ReceiveMessage", (user, message) => ...

    await hubConnection.StartAsync();
}
```

:::moniker-end

:::moniker range=">= aspnetcore-6.0 < aspnetcore-8.0"

Set the following:

* `serverTimeoutInMilliseconds` (default: 30 seconds): Configures the server timeout, specified in milliseconds, for the circuit's hub connection.
* `keepAliveIntervalInMilliseconds` (default: 15 seconds): The interval, specified in milliseconds, at which the connection sends Keep-Alive messages.

The server timeout can be increased, and the Keep-Alive interval can remain the same. The important consideration is that if you change the values, make sure that the server timeout is at least double the value of the Keep-Alive interval and that the Keep-Alive interval values match between server and client. For more information, see the [Configure SignalR timeouts and Keep-Alive on the client](#configure-signalr-timeouts-and-keep-alive-on-the-client) section.

In the following [startup configuration](xref:blazor/fundamentals/startup) example ([location of the Blazor script](xref:blazor/project-structure#location-of-the-blazor-script)), a custom value of 60 seconds is used for the server timeout. The Keep-Alive interval (`keepAliveIntervalInMilliseconds`) isn't set and uses its default value of 15 seconds.

In `Pages/_Host.cshtml`:

```html
<script src="_framework/blazor.server.js" autostart="false"></script>
<script>
  Blazor.start({
    configureSignalR: function (builder) {
      let c = builder.build();
      c.serverTimeoutInMilliseconds = 60000;
      builder.build = () => {
        return c;
      };
    }
  });
</script>
```

When creating a hub connection in a component, set the <xref:Microsoft.AspNetCore.SignalR.Client.HubConnection.ServerTimeout> (default: 30 seconds) and <xref:Microsoft.AspNetCore.SignalR.Client.HubConnection.HandshakeTimeout> (default: 15 seconds) on the built <xref:Microsoft.AspNetCore.SignalR.Client.HubConnection>. Confirm that the timeouts are at least double the Keep-Alive interval. Confirm that the Keep-Alive interval matches between server and client.

The following example is based on the `Index` component in the [SignalR with Blazor tutorial](xref:blazor/tutorials/signalr-blazor). The <xref:Microsoft.AspNetCore.SignalR.Client.HubConnection.ServerTimeout> is increased to 60 seconds, and the <xref:Microsoft.AspNetCore.SignalR.Client.HubConnection.HandshakeTimeout> is increased to 30 seconds. The Keep-Alive interval (<xref:Microsoft.AspNetCore.SignalR.Client.HubConnection.KeepAliveInterval>) isn't set and uses its default value of 15 seconds.

```csharp
protected override async Task OnInitializedAsync()
{
    hubConnection = new HubConnectionBuilder()
        .WithUrl(Navigation.ToAbsoluteUri("/chathub"))
        .Build();

    hubConnection.ServerTimeout = TimeSpan.FromSeconds(60);
    hubConnection.HandshakeTimeout = TimeSpan.FromSeconds(30);

    hubConnection.On<string, string>("ReceiveMessage", (user, message) => ...

    await hubConnection.StartAsync();
}
```

:::moniker-end

## Modify the server-side reconnection handler

The reconnection handler's circuit connection events can be modified for custom behaviors, such as:

* To notify the user if the connection is dropped.
* To perform logging (from the client) when a circuit is connected.

To modify the connection events, register callbacks for the following connection changes:

* Dropped connections use `onConnectionDown`.
* Established/re-established connections use `onConnectionUp`.

**Both `onConnectionDown` and `onConnectionUp` must be specified.**

:::moniker range=">= aspnetcore-8.0"

Blazor Web App:

```html
<script src="{BLAZOR SCRIPT}" autostart="false"></script>
<script>
  Blazor.start({
    circuit: {
      reconnectionHandler: {
        onConnectionDown: (options, error) => console.error(error),
        onConnectionUp: () => console.log("Up, up, and away!")
      }
    }
  });
</script>
```

Blazor Server:

:::moniker-end

```html
<script src="{BLAZOR SCRIPT}" autostart="false"></script>
<script>
  Blazor.start({
    reconnectionHandler: {
      onConnectionDown: (options, error) => console.error(error),
      onConnectionUp: () => console.log("Up, up, and away!")
    }
  });
</script>
```

**In the preceding example, the `{BLAZOR SCRIPT}` placeholder is the Blazor script path and file name.** For the location of the script and the path to use, see <xref:blazor/project-structure#location-of-the-blazor-script>.

:::moniker range=">= aspnetcore-7.0"

## Programmatic control of reconnection and reload behavior

:::moniker-end

:::moniker range=">= aspnetcore-9.0"

Blazor automatically attempts reconnection and refreshes the browser when reconnection fails. For more information, see the [Adjust the server-side reconnection retry count and interval](#adjust-the-server-side-reconnection-retry-count-and-interval) section. However, developer code can implement a custom reconnection handler to take full control of reconnection behavior.

:::moniker-end

:::moniker range=">= aspnetcore-7.0 < aspnetcore-9.0"

The default reconnection behavior requires the user to take manual action to refresh the page after reconnection fails. However, developer code can implement a custom reconnection handler to take full control of reconnection behavior, including implementing automatic page refresh after reconnection attempts fail.

:::moniker-end

:::moniker range=">= aspnetcore-8.0"

`App.razor`:

:::moniker-end

:::moniker range=">= aspnetcore-7.0 < aspnetcore-8.0"

`Pages/_Host.cshtml`:

:::moniker-end

:::moniker range=">= aspnetcore-7.0"

```html
<div id="reconnect-modal" style="display: none;"></div>
<script src="{BLAZOR SCRIPT}" autostart="false"></script>
<script src="boot.js"></script>
```

**In the preceding example, the `{BLAZOR SCRIPT}` placeholder is the Blazor script path and file name.** For the location of the script and the path to use, see <xref:blazor/project-structure#location-of-the-blazor-script>.

Create the following `wwwroot/boot.js` file.

:::moniker-end

:::moniker range=">= aspnetcore-8.0"

Blazor Web App:

```javascript
(() => {
  const maximumRetryCount = 3;
  const retryIntervalMilliseconds = 5000;
  const reconnectModal = document.getElementById('reconnect-modal');
  
  const startReconnectionProcess = () => {
    reconnectModal.style.display = 'block';

    let isCanceled = false;

    (async () => {
      for (let i = 0; i < maximumRetryCount; i++) {
        reconnectModal.innerText = `Attempting to reconnect: ${i + 1} of ${maximumRetryCount}`;

        await new Promise(resolve => setTimeout(resolve, retryIntervalMilliseconds));

        if (isCanceled) {
          return;
        }

        try {
          const result = await Blazor.reconnect();
          if (!result) {
            // The server was reached, but the connection was rejected; reload the page.
            location.reload();
            return;
          }

          // Successfully reconnected to the server.
          return;
        } catch {
          // Didn't reach the server; try again.
        }
      }

      // Retried too many times; reload the page.
      location.reload();
    })();

    return {
      cancel: () => {
        isCanceled = true;
        reconnectModal.style.display = 'none';
      },
    };
  };

  let currentReconnectionProcess = null;

  Blazor.start({
    circuit: {
      reconnectionHandler: {
        onConnectionDown: () => currentReconnectionProcess ??= startReconnectionProcess(),
        onConnectionUp: () => {
          currentReconnectionProcess?.cancel();
          currentReconnectionProcess = null;
        }
      }
    }
  });
})();
```

Blazor Server:

:::moniker-end

:::moniker range=">= aspnetcore-7.0"

```javascript
(() => {
  const maximumRetryCount = 3;
  const retryIntervalMilliseconds = 5000;
  const reconnectModal = document.getElementById('reconnect-modal');
  
  const startReconnectionProcess = () => {
    reconnectModal.style.display = 'block';

    let isCanceled = false;

    (async () => {
      for (let i = 0; i < maximumRetryCount; i++) {
        reconnectModal.innerText = `Attempting to reconnect: ${i + 1} of ${maximumRetryCount}`;

        await new Promise(resolve => setTimeout(resolve, retryIntervalMilliseconds));

        if (isCanceled) {
          return;
        }

        try {
          const result = await Blazor.reconnect();
          if (!result) {
            // The server was reached, but the connection was rejected; reload the page.
            location.reload();
            return;
          }

          // Successfully reconnected to the server.
          return;
        } catch {
          // Didn't reach the server; try again.
        }
      }

      // Retried too many times; reload the page.
      location.reload();
    })();

    return {
      cancel: () => {
        isCanceled = true;
        reconnectModal.style.display = 'none';
      },
    };
  };

  let currentReconnectionProcess = null;

  Blazor.start({
    reconnectionHandler: {
      onConnectionDown: () => currentReconnectionProcess ??= startReconnectionProcess(),
      onConnectionUp: () => {
        currentReconnectionProcess?.cancel();
        currentReconnectionProcess = null;
      }
    }
  });
})();
```

For more information on Blazor startup, see <xref:blazor/fundamentals/startup>.

:::moniker-end

:::moniker range=">= aspnetcore-5.0"

## Disconnect Blazor's SignalR circuit from the client

Blazor's SignalR circuit is disconnected when the [`unload` page event](https://developer.mozilla.org/docs/Web/API/Window/unload_event) is triggered. To disconnect the circuit for other scenarios on the client, invoke `Blazor.disconnect` in the appropriate event handler. In the following example, the circuit is disconnected when the page is hidden ([`pagehide` event](https://developer.mozilla.org/docs/Web/API/Window/pagehide_event)):

```javascript
window.addEventListener('pagehide', () => {
  Blazor.disconnect();
});
```

For more information on Blazor startup, see <xref:blazor/fundamentals/startup>.

:::moniker-end

## Server-side circuit handler

You can define a *circuit handler*, which allows running code on changes to the state of a user's circuit. A circuit handler is implemented by deriving from <xref:Microsoft.AspNetCore.Components.Server.Circuits.CircuitHandler> and registering the class in the app's service container. The following example of a circuit handler tracks open SignalR connections.

`TrackingCircuitHandler.cs`:

:::code language="csharp" source="~/../blazor-samples/7.0/BlazorSample_Server/TrackingCircuitHandler.cs":::

Circuit handlers are registered using DI. Scoped instances are created per instance of a circuit. Using the `TrackingCircuitHandler` in the preceding example, a singleton service is created because the state of all circuits must be tracked.

:::moniker range=">= aspnetcore-6.0"

In the `Program` file:

```csharp
builder.Services.AddSingleton<CircuitHandler, TrackingCircuitHandler>();
```

:::moniker-end

:::moniker range="< aspnetcore-6.0"

In `Startup.ConfigureServices` of `Startup.cs`:

```csharp
services.AddSingleton<CircuitHandler, TrackingCircuitHandler>();
```

:::moniker-end

If a custom circuit handler's methods throw an unhandled exception, the exception is fatal to the circuit. To tolerate exceptions in a handler's code or called methods, wrap the code in one or more [`try-catch`](/dotnet/csharp/language-reference/keywords/try-catch) statements with error handling and logging.

When a circuit ends because a user has disconnected and the framework is cleaning up the circuit state, the framework disposes of the circuit's DI scope. Disposing the scope disposes any circuit-scoped DI services that implement <xref:System.IDisposable?displayProperty=fullName>. If any DI service throws an unhandled exception during disposal, the framework logs the exception. For more information, see <xref:blazor/fundamentals/dependency-injection#service-lifetime>.

## Server-side circuit handler to capture users for custom services

Use a <xref:Microsoft.AspNetCore.Components.Server.Circuits.CircuitHandler> to capture a user from the <xref:Microsoft.AspNetCore.Components.Authorization.AuthenticationStateProvider> and set that user in a service. For more information and example code, see <xref:blazor/security/additional-scenarios#circuit-handler-to-capture-users-for-custom-services>.

:::moniker range=">= aspnetcore-8.0"

## Closure of circuits when there are no remaining Interactive Server components

[!INCLUDE[](~/blazor/includes/closure-of-circuits.md)]

:::moniker-end

## Start the SignalR circuit at a different URL

Prevent automatically starting the app by adding `autostart="false"` to the Blazor `<script>` tag ([location of the Blazor start script](xref:blazor/project-structure#location-of-the-blazor-script)). Manually establish the circuit URL using `Blazor.start`. The following examples use the path `/signalr`.

:::moniker range=">= aspnetcore-8.0 < aspnetcore-10.0"

Blazor Web App:

:::moniker-end

:::moniker range=">= aspnetcore-8.0"

```diff
- <script src="{BLAZOR SCRIPT}"></script>
+ <script src="{BLAZOR SCRIPT}" autostart="false"></script>
+ <script>
+   Blazor.start({
+     circuit: {
+       configureSignalR: builder => builder.withUrl("/signalr")
+     },
+   });
+ </script>
```

:::moniker-end

:::moniker range=">= aspnetcore-8.0 < aspnetcore-10.0"

Blazor Server:

:::moniker-end

:::moniker range="< aspnetcore-10.0"

```diff
- <script src="{BLAZOR SCRIPT}"></script>
+ <script src="{BLAZOR SCRIPT}" autostart="false"></script>
+ <script>
+   Blazor.start({
+     configureSignalR: builder => builder.withUrl("/signalr")
+   });
+ </script>
```

:::moniker-end

**In the preceding example, the `{BLAZOR SCRIPT}` placeholder is the Blazor script path and file name.** For the location of the script, see <xref:blazor/project-structure#location-of-the-blazor-script>.

Add the following <xref:Microsoft.AspNetCore.Builder.ComponentEndpointRouteBuilderExtensions.MapBlazorHub%2A> call with the hub path to the middleware processing pipeline in the server app's `Program` file.

:::moniker range=">= aspnetcore-8.0"

Blazor Web Apps:

```csharp
app.MapBlazorHub("/signalr");
```

Blazor Server:

:::moniker-end

Leave the existing call to <xref:Microsoft.AspNetCore.Builder.ComponentEndpointRouteBuilderExtensions.MapBlazorHub%2A> in the file and add a new call to <xref:Microsoft.AspNetCore.Builder.ComponentEndpointRouteBuilderExtensions.MapBlazorHub%2A> with the path:

```diff
app.MapBlazorHub();
+ app.MapBlazorHub("/signalr");
```

## Impersonation for Windows Authentication

Authenticated hub connections (<xref:Microsoft.AspNetCore.SignalR.Client.HubConnection>) are created with <xref:Microsoft.AspNetCore.Http.Connections.Client.HttpConnectionOptions.UseDefaultCredentials%2A> to indicate the use of default credentials for HTTP requests. For more information, see <xref:signalr/authn-and-authz#windows-authentication>.

When the app is running in IIS Express as the signed-in user under Windows Authentication, which is likely the user's personal or work account, the default credentials are those of the signed-in user.

When the app is published to IIS, the app runs under the *Application Pool Identity*. The <xref:Microsoft.AspNetCore.SignalR.Client.HubConnection> connects as the IIS "user" account hosting the app, not the user accessing the page.

Implement *impersonation* with the <xref:Microsoft.AspNetCore.SignalR.Client.HubConnection> to use the identity of the browsing user.

In the following example:

* The user from the authentication state provider is cast to a <xref:System.Security.Principal.WindowsIdentity>.
* The identity's access token is passed to <xref:System.Security.Principal.WindowsIdentity.RunImpersonatedAsync%2A?displayProperty=nameWithType> with the code that builds and starts the <xref:Microsoft.AspNetCore.SignalR.Client.HubConnection>.

```csharp
protected override async Task OnInitializedAsync()
{
    var authState = await AuthenticationStateProvider.GetAuthenticationStateAsync();

    if (authState?.User.Identity is not null)
    {
        var user = authState.User.Identity as WindowsIdentity;

        if (user is not null)
        {
            await WindowsIdentity.RunImpersonatedAsync(user.AccessToken, 
                async () =>
                {
                    hubConnection = new HubConnectionBuilder()
                        .WithUrl(NavManager.ToAbsoluteUri("/hub"), config =>
                        {
                            config.UseDefaultCredentials = true;
                        })
                        .WithAutomaticReconnect()
                        .Build();

                        hubConnection.On<string>("name", userName =>
                        {
                            name = userName;
                            InvokeAsync(StateHasChanged);
                        });

                        await hubConnection.StartAsync();
                });
        }
    }
}
```

In the preceding code, `NavManager` is a <xref:Microsoft.AspNetCore.Components.NavigationManager>, and `AuthenticationStateProvider` is an <xref:Microsoft.AspNetCore.Components.Authorization.AuthenticationStateProvider> service instance ([`AuthenticationStateProvider` documentation](xref:blazor/security/authentication-state)).

## Additional server-side resources

* [Server-side host and deployment guidance: SignalR configuration](xref:blazor/host-and-deploy/server/index#signalr-configuration)
* <xref:signalr/introduction>
* <xref:signalr/configuration>
* Server-side security documentation
  * <xref:blazor/security/index>
  * <xref:blazor/security/index>
  * <xref:blazor/security/interactive-server-side-rendering>
  * <xref:blazor/security/additional-scenarios>
* <xref:blazor/components/httpcontext>
* [Server-side reconnection events and component lifecycle events](xref:blazor/components/lifecycle#blazor-server-reconnection-events)
* [What is Azure SignalR Service?](/azure/azure-signalr/signalr-overview)
* [Performance guide for Azure SignalR Service](/azure/azure-signalr/signalr-concept-performance)
* <xref:signalr/publish-to-azure-web-app>
* [Blazor samples GitHub repository (`dotnet/blazor-samples`)](https://github.com/dotnet/blazor-samples) ([how to download](xref:blazor/fundamentals/index#sample-apps))<|MERGE_RESOLUTION|>--- conflicted
+++ resolved
@@ -1016,7 +1016,6 @@
 * <xref:blazor/host-and-deploy/server/index#global-deployment-and-connection-failures>
 * <xref:blazor/host-and-deploy/webassembly/index#global-deployment-and-connection-failures>
 
-<<<<<<< HEAD
 ## Modify the server-side reconnection handler
 
 The reconnection handler's circuit connection events can be modified for custom behaviors, such as:
@@ -1261,8 +1260,6 @@
 
 :::moniker-end
 
-=======
->>>>>>> 02faa537
 ## Adjust the server-side reconnection retry count and interval
 
 To adjust the reconnection retry count and interval, set the number of retries (`maxRetries`) and period in milliseconds permitted for each retry attempt (`retryIntervalMilliseconds`).
