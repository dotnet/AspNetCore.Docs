---
title: ASP.NET Core Blazor SignalR guidance
author: guardrex
description: Learn how to configure and manage Blazor SignalR connections.
monikerRange: '>= aspnetcore-3.1'
ms.author: riande
ms.custom: mvc
ms.date: 09/09/2021
no-loc: [Home, Privacy, Kestrel, appsettings.json, "ASP.NET Core Identity", cookie, Cookie, Blazor, "Blazor Server", "Blazor WebAssembly", "Identity", "Let's Encrypt", Razor, SignalR]
uid: blazor/fundamentals/signalr
---
# ASP.NET Core Blazor SignalR guidance

::: moniker range=">= aspnetcore-6.0"

This article explains how to configure and manage SignalR connections in Blazor apps.

For general guidance on ASP.NET Core SignalR configuration, see the topics in the <xref:signalr/introduction> area of the documentation. To configure SignalR [added to a hosted Blazor WebAssembly solution](xref:tutorials/signalr-blazor), see <xref:signalr/configuration#configure-server-options>.

## SignalR cross-origin negotiation for authentication (Blazor WebAssembly)

To configure SignalR's underlying client to send credentials, such as cookies or HTTP authentication headers:

* Use <xref:Microsoft.AspNetCore.Components.WebAssembly.Http.WebAssemblyHttpRequestMessageExtensions.SetBrowserRequestCredentials%2A> to set <xref:Microsoft.AspNetCore.Components.WebAssembly.Http.BrowserRequestCredentials.Include> on cross-origin [`fetch`](https://developer.mozilla.org/docs/Web/API/Fetch_API/Using_Fetch) requests.

  `IncludeRequestCredentialsMessageHandler.cs`:

  ```csharp
  using System.Net.Http;
  using System.Threading;
  using System.Threading.Tasks;
  using Microsoft.AspNetCore.Components.WebAssembly.Http;

  public class IncludeRequestCredentialsMessageHandler : DelegatingHandler
  {
      protected override Task<HttpResponseMessage> SendAsync(
          HttpRequestMessage request, CancellationToken cancellationToken)
      {
          request.SetBrowserRequestCredentials(BrowserRequestCredentials.Include);
          return base.SendAsync(request, cancellationToken);
      }
  }
  ```

* Where a hub connection is built, assign the <xref:System.Net.Http.HttpMessageHandler> to the <xref:Microsoft.AspNetCore.Http.Connections.Client.HttpConnectionOptions.HttpMessageHandlerFactory> option:

  ```csharp
  HubConnectionBuilder hubConnecton;

  ...

  hubConnecton = new HubConnectionBuilder()
      .WithUrl(new Uri(NavigationManager.ToAbsoluteUri("/chathub")), options =>
      {
          options.HttpMessageHandlerFactory = innerHandler => 
              new IncludeRequestCredentialsMessageHandler { InnerHandler = innerHandler };
      }).Build();
  ```

  The preceding example configures the hub connection URL to the absolute URI address at `/chathub`, which is the URL used in the [SignalR with Blazor tutorial](xref:tutorials/signalr-blazor) in the `Index` component (`Pages/Index.razor`). The URI can also be set via a string, for example `https://signalr.example.com`, or via [configuration](xref:blazor/fundamentals/configuration).

For more information, see <xref:signalr/configuration#configure-additional-options>.

## Render mode (Blazor WebAssembly)

If a Blazor WebAssembly app that uses SignalR is configured to prerender on the server, prerendering occurs before the client connection to the server is established. For more information, see the following articles:

* <xref:mvc/views/tag-helpers/builtin-th/component-tag-helper>
* <xref:blazor/components/prerendering-and-integration>

## Additional resources for Blazor WebAssembly apps

* <xref:signalr/introduction>
* <xref:signalr/configuration>

<<<<<<< HEAD
::: zone-end

::: zone pivot="server"

This article explains how to configure and manage SignalR connections in Blazor apps.

For general guidance on ASP.NET Core SignalR configuration, see the topics in the <xref:signalr/introduction> area of the documentation. To configure SignalR [added to a hosted Blazor WebAssembly solution](xref:tutorials/signalr-blazor), see <xref:signalr/configuration#configure-server-options>.

## Use sticky sessions for webfarm hosting

A Blazor Server app prerenders in response to the first client request, which creates UI state on the server. When the client attempts to create a SignalR connection, **the client must reconnect to the same server**. Blazor Server apps that use more than one backend server should implement *sticky sessions* for SignalR connections.

## Azure SignalR Service

We recommend using the [Azure SignalR Service](xref:signalr/scale#azure-signalr-service) for Blazor Server apps hosted in Microsoft Azure. The service works in conjunction with the app's Blazor Hub for scaling up a Blazor Server app to a large number of concurrent SignalR connections. In addition, the SignalR Service's global reach and high-performance data centers significantly aid in reducing latency due to geography.

Sticky sessions are enabled for the Azure SignalR Service by setting the service's `ServerStickyMode` option or configuration value to `Required`. For more information, see <xref:blazor/host-and-deploy/server#azure-signalr-service>.

## Circuit handler options
=======
## Circuit handler options for Blazor Server apps
>>>>>>> 987d00d3

Configure the Blazor Server circuit with the <xref:Microsoft.AspNetCore.Components.Server.CircuitOptions> shown in the following table.

| Option | Default | Description |
| --- | --- | --- |
| <xref:Microsoft.AspNetCore.Components.Server.CircuitOptions.DetailedErrors> | `false` | Send detailed exception messages to JavaScript when an unhandled exception occurs on the circuit or when a .NET method invocation through JS interop results in an exception. |
| <xref:Microsoft.AspNetCore.Components.Server.CircuitOptions.DisconnectedCircuitMaxRetained> | 100 | Maximum number of disconnected circuits that the server holds in memory at a time. |
| <xref:Microsoft.AspNetCore.Components.Server.CircuitOptions.DisconnectedCircuitRetentionPeriod> | 3 minutes | Maximum amount of time a disconnected circuit is held in memory before being torn down. |
| <xref:Microsoft.AspNetCore.Components.Server.CircuitOptions.JSInteropDefaultCallTimeout> | 1 minute | Maximum amount of time the server waits before timing out an asynchronous JavaScript function invocation. |
| <xref:Microsoft.AspNetCore.Components.Server.CircuitOptions.MaxBufferedUnacknowledgedRenderBatches> | 10 | Maximum number of unacknowledged render batches the server keeps in memory per circuit at a given time to support robust reconnection. After reaching the limit, the server stops producing new render batches until one or more batches are acknowledged by the client. |

Configure the options in `Program.cs` with an options delegate to <xref:Microsoft.Extensions.DependencyInjection.ComponentServiceCollectionExtensions.AddServerSideBlazor%2A>. The following example assigns the default option values shown in the preceding table. Confirm that `Program.cs` uses the <xref:System> namespace (`using System;`).

In `Program.cs`:

```csharp
builder.Services.AddServerSideBlazor(options =>
{
    options.DetailedErrors = false;
    options.DisconnectedCircuitMaxRetained = 100;
    options.DisconnectedCircuitRetentionPeriod = TimeSpan.FromMinutes(3);
    options.JSInteropDefaultCallTimeout = TimeSpan.FromMinutes(1);
    options.MaxBufferedUnacknowledgedRenderBatches = 10;
});
```

To configure the <xref:Microsoft.AspNetCore.SignalR.HubConnectionContext>, use <xref:Microsoft.AspNetCore.SignalR.HubConnectionContextOptions> with <xref:Microsoft.Extensions.DependencyInjection.ServerSideBlazorBuilderExtensions.AddHubOptions%2A>. For option descriptions, see <xref:signalr/configuration#configure-server-options>. The following example assigns the default option values. Confirm that `Program.cs` uses the <xref:System> namespace (`using System;`).

In `Program.cs`:

```csharp
builder.Services.AddServerSideBlazor()
    .AddHubOptions(options =>
    {
        options.ClientTimeoutInterval = TimeSpan.FromSeconds(30);
        options.EnableDetailedErrors = false;
        options.HandshakeTimeout = TimeSpan.FromSeconds(15);
        options.KeepAliveInterval = TimeSpan.FromSeconds(15);
        options.MaximumParallelInvocationsPerClient = 1;
        options.MaximumReceiveMessageSize = 32 * 1024;
        options.StreamBufferCapacity = 10;
    });
```

## Blazor Hub endpoint route configuration (Blazor Server)

In `Program.cs`, Blazor Server apps call <xref:Microsoft.AspNetCore.Builder.ComponentEndpointRouteBuilderExtensions.MapBlazorHub%2A> to map the Blazor <xref:Microsoft.AspNetCore.SignalR.Hub> to the app's default path. The Blazor Server script (`blazor.server.js`) automatically points to the endpoint created by <xref:Microsoft.AspNetCore.Builder.ComponentEndpointRouteBuilderExtensions.MapBlazorHub%2A>.

## Reflect the connection state in the UI (Blazor Server)

When the client detects that the connection has been lost, a default UI is displayed to the user while the client attempts to reconnect. If reconnection fails, the user is provided the option to retry.

To customize the UI, define an element with an `id` of `components-reconnect-modal` in the `<body>` of the `_Layout.cshtml` Razor page.

`Pages/_Layout.cshtml`:

```cshtml
<div id="components-reconnect-modal">
    ...
</div>
```

Add the following CSS styles to the site's stylesheet.

`wwwroot/css/site.css`:

```css
#components-reconnect-modal {
    display: none;
}

#components-reconnect-modal.components-reconnect-show {
    display: block;
}
```

The following table describes the CSS classes applied to the `components-reconnect-modal` element by the Blazor framework.

| CSS class                       | Indicates&hellip; |
| ------------------------------- | ----------------- |
| `components-reconnect-show`     | A lost connection. The client is attempting to reconnect. Show the modal. |
| `components-reconnect-hide`     | An active connection is re-established to the server. Hide the modal. |
| `components-reconnect-failed`   | Reconnection failed, probably due to a network failure. To attempt reconnection, call `window.Blazor.reconnect()` in JavaScript. |
| `components-reconnect-rejected` | Reconnection rejected. The server was reached but refused the connection, and the user's state on the server is lost. To reload the app, call `location.reload()` in JavaScript. This connection state may result when:<ul><li>A crash in the server-side circuit occurs.</li><li>The client is disconnected long enough for the server to drop the user's state. Instances of the user's components are disposed.</li><li>The server is restarted, or the app's worker process is recycled.</li></ul> |

## Render mode (Blazor Server)

By default, Blazor Server apps prerender the UI on the server before the client connection to the server is established. For more information, see <xref:mvc/views/tag-helpers/builtin-th/component-tag-helper>.

## Blazor startup (Blazor Server)

Configure the manual start of a Blazor Server app's SignalR circuit in the `Pages/_Layout.cshtml` file:

* Add an `autostart="false"` attribute to the `<script>` tag for the `blazor.server.js` script.
* Place a script that calls `Blazor.start` after the `blazor.server.js` script's `<script>` tag and inside the closing `</body>` tag.

When `autostart` is disabled, any aspect of the app that doesn't depend on the circuit works normally. For example, client-side routing is operational. However, any aspect that depends on the circuit isn't operational until `Blazor.start` is called. App behavior is unpredictable without an established circuit. For example, component methods fail to execute while the circuit is disconnected.

For more information, including how to initialize Blazor when the document is ready and how to chain to a [JS Promise](https://developer.mozilla.org/docs/Web/JavaScript/Reference/Global_Objects/Promise), see <xref:blazor/fundamentals/startup>.

## Configure SignalR client logging (Blazor Server)

On the client builder, pass in the `configureSignalR` configuration object that calls `configureLogging` with the log level.

`Pages/_Layout.cshtml`:

```cshtml
<body>
    ...

    <script src="_framework/blazor.server.js" autostart="false"></script>
    <script>
      Blazor.start({
        configureSignalR: function (builder) {
          builder.configureLogging("information");
        }
      });
    </script>
</body>
```

In the preceding example, `information` is equivalent to a log level of <xref:Microsoft.Extensions.Logging.LogLevel.Information?displayProperty=nameWithType>.

For more information on Blazor startup, see <xref:blazor/fundamentals/startup>.

## Modify the reconnection handler (Blazor Server)

The reconnection handler's circuit connection events can be modified for custom behaviors, such as:

* To notify the user if the connection is dropped.
* To perform logging (from the client) when a circuit is connected.

To modify the connection events, register callbacks for the following connection changes:

* Dropped connections use `onConnectionDown`.
* Established/re-established connections use `onConnectionUp`.

**Both `onConnectionDown` and `onConnectionUp` must be specified.**

`Pages/_Layout.cshtml`:

```cshtml
<body>
    ...

    <script src="_framework/blazor.server.js" autostart="false"></script>
    <script>
      Blazor.start({
        reconnectionHandler: {
          onConnectionDown: (options, error) => console.error(error),
          onConnectionUp: () => console.log("Up, up, and away!")
        }
      });
    </script>
</body>
```

For more information on Blazor startup, see <xref:blazor/fundamentals/startup>.

## Adjust the reconnection retry count and interval (Blazor Server)

To adjust the reconnection retry count and interval, set the number of retries (`maxRetries`) and period in milliseconds permitted for each retry attempt (`retryIntervalMilliseconds`).

`Pages/_Layout.cshtml`:

```cshtml
<body>
    ...

    <script src="_framework/blazor.server.js" autostart="false"></script>
    <script>
      Blazor.start({
        reconnectionOptions: {
          maxRetries: 3,
          retryIntervalMilliseconds: 2000
        }
      });
    </script>
</body>
```

For more information on Blazor startup, see <xref:blazor/fundamentals/startup>.

## Hide or replace the reconnection display (Blazor Server)

To hide the reconnection display, set the reconnection handler's `_reconnectionDisplay` to an empty object (`{}` or `new Object()`).

`Pages/_Layout.cshtml`:

```cshtml
<body>
    ...

    <script src="_framework/blazor.server.js" autostart="false"></script>
    <script>
      window.addEventListener('beforeunload', function () {
        Blazor.defaultReconnectionHandler._reconnectionDisplay = {};
      });

      Blazor.start();
    </script>
</body>
```

To replace the reconnection display, set `_reconnectionDisplay` in the preceding example to the element for display:

```javascript
Blazor.defaultReconnectionHandler._reconnectionDisplay = 
  document.getElementById("{ELEMENT ID}");
```

The placeholder `{ELEMENT ID}` is the ID of the HTML element to display.

For more information on Blazor startup, see <xref:blazor/fundamentals/startup>.

Customize the delay before the reconnection display appears by setting the `transition-delay` property in the site's CSS for the modal element. The following example sets the transition delay from 500 ms (default) to 1,000 ms (1 second).

`wwwroot/css/site.css`:

```css
#components-reconnect-modal {
    transition: visibility 0s linear 1000ms;
}
```

## Disconnect the Blazor circuit from the client (Blazor Server)

By default, a Blazor circuit is disconnected when the [`unload` page event](https://developer.mozilla.org/docs/Web/API/Window/unload_event) is triggered. To disconnect the circuit for other scenarios on the client, invoke `Blazor.disconnect` in the appropriate event handler. In the following example, the circuit is disconnected when the page is hidden ([`pagehide` event](https://developer.mozilla.org/docs/Web/API/Window/pagehide_event)):

```javascript
window.addEventListener('pagehide', () => {
  Blazor.disconnect();
});
```

For more information on Blazor startup, see <xref:blazor/fundamentals/startup>.

## Blazor Server circuit handler

Blazor Server allows code to define a *circuit handler*, which allows running code on changes to the state of a user's circuit. A circuit handler is implemented by deriving from <xref:Microsoft.AspNetCore.Components.Server.Circuits.CircuitHandler> and registering the class in the app's service container. The following example of a circuit handler tracks open SignalR connections.

`TrackingCircuitHandler.cs`:

[!code-csharp[](~/blazor/samples/6.0/BlazorSample_Server/TrackingCircuitHandler.cs)]

Circuit handlers are registered using DI. Scoped instances are created per instance of a circuit. Using the `TrackingCircuitHandler` in the preceding example, a singleton service is created because the state of all circuits must be tracked.

In `Program.cs`:

```csharp
builder.Services.AddSingleton<CircuitHandler, TrackingCircuitHandler>();
```

If a custom circuit handler's methods throw an unhandled exception, the exception is fatal to the Blazor Server circuit. To tolerate exceptions in a handler's code or called methods, wrap the code in one or more [`try-catch`](/dotnet/csharp/language-reference/keywords/try-catch) statements with error handling and logging.

When a circuit ends because a user has disconnected and the framework is cleaning up the circuit state, the framework disposes of the circuit's DI scope. Disposing the scope disposes any circuit-scoped DI services that implement <xref:System.IDisposable?displayProperty=fullName>. If any DI service throws an unhandled exception during disposal, the framework logs the exception.

<<<<<<< HEAD
## Additional resources
=======
## Azure SignalR Service (Blazor Server)

We recommend using the [Azure SignalR Service](xref:signalr/scale#azure-signalr-service) for Blazor Server apps hosted in Microsoft Azure. The service works in conjunction with the app's Blazor Hub for scaling up a Blazor Server app to a large number of concurrent SignalR connections. In addition, the SignalR Service's global reach and high-performance data centers significantly aid in reducing latency due to geography. For prerendering support with the Azure SignalR Service, configure the app to use *sticky sessions*. For more information, see <xref:blazor/host-and-deploy/server>.

## Additional resources for Blazor Server apps
>>>>>>> 987d00d3

* <xref:signalr/introduction>
* <xref:signalr/configuration>
* <xref:blazor/security/server/threat-mitigation>
* [Blazor Server reconnection events and component lifecycle events](xref:blazor/components/lifecycle#blazor-server-reconnection-events)
* [What is Azure SignalR Service?](/azure/azure-signalr/signalr-overview)
* [Performance guide for Azure SignalR Service](/azure/azure-signalr/signalr-concept-performance)
* <xref:signalr/publish-to-azure-web-app>

::: moniker-end

::: moniker range=">= aspnetcore-5.0 < aspnetcore-6.0"

This article explains how to configure and manage SignalR connections in Blazor apps.

For general guidance on ASP.NET Core SignalR configuration, see the topics in the <xref:signalr/introduction> area of the documentation. To configure SignalR [added to a hosted Blazor WebAssembly solution](xref:tutorials/signalr-blazor), see <xref:signalr/configuration#configure-server-options>.

## SignalR cross-origin negotiation for authentication (Blazor WebAssembly)

To configure SignalR's underlying client to send credentials, such as cookies or HTTP authentication headers:

* Use <xref:Microsoft.AspNetCore.Components.WebAssembly.Http.WebAssemblyHttpRequestMessageExtensions.SetBrowserRequestCredentials%2A> to set <xref:Microsoft.AspNetCore.Components.WebAssembly.Http.BrowserRequestCredentials.Include> on cross-origin [`fetch`](https://developer.mozilla.org/docs/Web/API/Fetch_API/Using_Fetch) requests.

  `IncludeRequestCredentialsMessageHandler.cs`:

  ```csharp
  using System.Net.Http;
  using System.Threading;
  using System.Threading.Tasks;
  using Microsoft.AspNetCore.Components.WebAssembly.Http;

  public class IncludeRequestCredentialsMessageHandler : DelegatingHandler
  {
      protected override Task<HttpResponseMessage> SendAsync(
          HttpRequestMessage request, CancellationToken cancellationToken)
      {
          request.SetBrowserRequestCredentials(BrowserRequestCredentials.Include);
          return base.SendAsync(request, cancellationToken);
      }
  }
  ```

* Where a hub connection is built, assign the <xref:System.Net.Http.HttpMessageHandler> to the <xref:Microsoft.AspNetCore.Http.Connections.Client.HttpConnectionOptions.HttpMessageHandlerFactory> option:

  ```csharp
  HubConnectionBuilder hubConnecton;

  ...

  hubConnecton = new HubConnectionBuilder()
      .WithUrl(new Uri(NavigationManager.ToAbsoluteUri("/chathub")), options =>
      {
          options.HttpMessageHandlerFactory = innerHandler => 
              new IncludeRequestCredentialsMessageHandler { InnerHandler = innerHandler };
      }).Build();
  ```

  The preceding example configures the hub connection URL to the absolute URI address at `/chathub`, which is the URL used in the [SignalR with Blazor tutorial](xref:tutorials/signalr-blazor) in the `Index` component (`Pages/Index.razor`). The URI can also be set via a string, for example `https://signalr.example.com`, or via [configuration](xref:blazor/fundamentals/configuration).

For more information, see <xref:signalr/configuration#configure-additional-options>.

## Render mode (Blazor WebAssembly)

If a Blazor WebAssembly app that uses SignalR is configured to prerender on the server, prerendering occurs before the client connection to the server is established. For more information, see the following articles:

* <xref:mvc/views/tag-helpers/builtin-th/component-tag-helper>
* <xref:blazor/components/prerendering-and-integration>

## Additional resources for Blazor WebAssembly apps

* <xref:signalr/introduction>
* <xref:signalr/configuration>

<<<<<<< HEAD
::: zone-end

::: zone pivot="server"

This article explains how to configure and manage SignalR connections in Blazor apps.

For general guidance on ASP.NET Core SignalR configuration, see the topics in the <xref:signalr/introduction> area of the documentation. To configure SignalR [added to a hosted Blazor WebAssembly solution](xref:tutorials/signalr-blazor), see <xref:signalr/configuration#configure-server-options>.

## Use sticky sessions for webfarm hosting

A Blazor Server app prerenders in response to the first client request, which creates the UI state on the server. When the client attempts to create a SignalR connection, **the client must reconnect to the same server**. Blazor Server apps that use more than one backend server should implement *sticky sessions* for SignalR connections.

## Azure SignalR Service

We recommend using the [Azure SignalR Service](xref:signalr/scale#azure-signalr-service) for Blazor Server apps hosted in Microsoft Azure. The service works in conjunction with the app's Blazor Hub for scaling up a Blazor Server app to a large number of concurrent SignalR connections. In addition, the SignalR Service's global reach and high-performance data centers significantly aid in reducing latency due to geography.

For prerendering support with the Azure SignalR Service, configure the app to use *sticky sessions*. For more information, see <xref:blazor/host-and-deploy/server#azure-signalr-service>.

## Circuit handler options
=======
## Circuit handler options for Blazor Server apps
>>>>>>> 987d00d3

Configure the Blazor Server circuit with the <xref:Microsoft.AspNetCore.Components.Server.CircuitOptions> shown in the following table.

| Option | Default | Description |
| --- | --- | --- |
| <xref:Microsoft.AspNetCore.Components.Server.CircuitOptions.DetailedErrors> | `false` | Send detailed exception messages to JavaScript when an unhandled exception occurs on the circuit or when a .NET method invocation through JS interop results in an exception. |
| <xref:Microsoft.AspNetCore.Components.Server.CircuitOptions.DisconnectedCircuitMaxRetained> | 100 | Maximum number of disconnected circuits that the server holds in memory at a time. |
| <xref:Microsoft.AspNetCore.Components.Server.CircuitOptions.DisconnectedCircuitRetentionPeriod> | 3 minutes | Maximum amount of time a disconnected circuit is held in memory before being torn down. |
| <xref:Microsoft.AspNetCore.Components.Server.CircuitOptions.JSInteropDefaultCallTimeout> | 1 minute | Maximum amount of time the server waits before timing out an asynchronous JavaScript function invocation. |
| <xref:Microsoft.AspNetCore.Components.Server.CircuitOptions.MaxBufferedUnacknowledgedRenderBatches> | 10 | Maximum number of unacknowledged render batches the server keeps in memory per circuit at a given time to support robust reconnection. After reaching the limit, the server stops producing new render batches until one or more batches are acknowledged by the client. |

Configure the options in `Startup.ConfigureServices` with an options delegate to <xref:Microsoft.Extensions.DependencyInjection.ComponentServiceCollectionExtensions.AddServerSideBlazor%2A>. The following example assigns the default option values shown in the preceding table. Confirm that `Startup.cs` uses the <xref:System> namespace (`using System;`).

`Startup.ConfigureServices`:

```csharp
services.AddServerSideBlazor(options =>
{
    options.DetailedErrors = false;
    options.DisconnectedCircuitMaxRetained = 100;
    options.DisconnectedCircuitRetentionPeriod = TimeSpan.FromMinutes(3);
    options.JSInteropDefaultCallTimeout = TimeSpan.FromMinutes(1);
    options.MaxBufferedUnacknowledgedRenderBatches = 10;
});
```

To configure the <xref:Microsoft.AspNetCore.SignalR.HubConnectionContext>, use <xref:Microsoft.AspNetCore.SignalR.HubConnectionContextOptions> with <xref:Microsoft.Extensions.DependencyInjection.ServerSideBlazorBuilderExtensions.AddHubOptions%2A>. For option descriptions, see <xref:signalr/configuration#configure-server-options>. The following example assigns the default option values. Confirm that `Startup.cs` uses the <xref:System> namespace (`using System;`).

`Startup.ConfigureServices`:

```csharp
services.AddServerSideBlazor()
    .AddHubOptions(options =>
    {
        options.ClientTimeoutInterval = TimeSpan.FromSeconds(30);
        options.EnableDetailedErrors = false;
        options.HandshakeTimeout = TimeSpan.FromSeconds(15);
        options.KeepAliveInterval = TimeSpan.FromSeconds(15);
        options.MaximumParallelInvocationsPerClient = 1;
        options.MaximumReceiveMessageSize = 32 * 1024;
        options.StreamBufferCapacity = 10;
    });
```

## Blazor Hub endpoint route configuration (Blazor Server)

In `Startup.Configure`, Blazor Server apps call <xref:Microsoft.AspNetCore.Builder.ComponentEndpointRouteBuilderExtensions.MapBlazorHub%2A> on the <xref:Microsoft.AspNetCore.Routing.IEndpointRouteBuilder> of <xref:Microsoft.AspNetCore.Builder.EndpointRoutingApplicationBuilderExtensions.UseEndpoints%2A> to map the Blazor <xref:Microsoft.AspNetCore.SignalR.Hub> to the app's default path. The Blazor Server script (`blazor.server.js`) automatically points to the endpoint created by <xref:Microsoft.AspNetCore.Builder.ComponentEndpointRouteBuilderExtensions.MapBlazorHub%2A>.

## Reflect the connection state in the UI (Blazor Server)

When the client detects that the connection has been lost, a default UI is displayed to the user while the client attempts to reconnect. If reconnection fails, the user is provided the option to retry.

To customize the UI, define an element with an `id` of `components-reconnect-modal` in the `<body>` of the `_Host.cshtml` Razor page.

`Pages/_Host.cshtml`:

```cshtml
<div id="components-reconnect-modal">
    ...
</div>
```

Add the following CSS styles to the site's stylesheet.

`wwwroot/css/site.css`:

```css
#components-reconnect-modal {
    display: none;
}

#components-reconnect-modal.components-reconnect-show {
    display: block;
}
```

The following table describes the CSS classes applied to the `components-reconnect-modal` element by the Blazor framework.

| CSS class                       | Indicates&hellip; |
| ------------------------------- | ----------------- |
| `components-reconnect-show`     | A lost connection. The client is attempting to reconnect. Show the modal. |
| `components-reconnect-hide`     | An active connection is re-established to the server. Hide the modal. |
| `components-reconnect-failed`   | Reconnection failed, probably due to a network failure. To attempt reconnection, call `window.Blazor.reconnect()` in JavaScript. |
| `components-reconnect-rejected` | Reconnection rejected. The server was reached but refused the connection, and the user's state on the server is lost. To reload the app, call `location.reload()` in JavaScript. This connection state may result when:<ul><li>A crash in the server-side circuit occurs.</li><li>The client is disconnected long enough for the server to drop the user's state. Instances of the user's components are disposed.</li><li>The server is restarted, or the app's worker process is recycled.</li></ul> |

## Render mode (Blazor Server)

By default, Blazor Server apps prerender the UI on the server before the client connection to the server is established. For more information, see <xref:mvc/views/tag-helpers/builtin-th/component-tag-helper>.

## Blazor startup (Blazor Server)

Configure the manual start of a Blazor Server app's SignalR circuit in the `Pages/_Host.cshtml` file:

* Add an `autostart="false"` attribute to the `<script>` tag for the `blazor.server.js` script.
* Place a script that calls `Blazor.start` after the `blazor.server.js` script's `<script>` tag and inside the closing `</body>` tag.

When `autostart` is disabled, any aspect of the app that doesn't depend on the circuit works normally. For example, client-side routing is operational. However, any aspect that depends on the circuit isn't operational until `Blazor.start` is called. App behavior is unpredictable without an established circuit. For example, component methods fail to execute while the circuit is disconnected.

For more information, including how to initialize Blazor when the document is ready and how to chain to a [JS Promise](https://developer.mozilla.org/docs/Web/JavaScript/Reference/Global_Objects/Promise), see <xref:blazor/fundamentals/startup>.

## Configure SignalR client logging (Blazor Server)

On the client builder, pass in the `configureSignalR` configuration object that calls `configureLogging` with the log level.

`Pages/_Host.cshtml`:

```cshtml
<body>
    ...

    <script src="_framework/blazor.server.js" autostart="false"></script>
    <script>
      Blazor.start({
        configureSignalR: function (builder) {
          builder.configureLogging("information");
        }
      });
    </script>
</body>
```

In the preceding example, `information` is equivalent to a log level of <xref:Microsoft.Extensions.Logging.LogLevel.Information?displayProperty=nameWithType>.

For more information on Blazor startup, see <xref:blazor/fundamentals/startup>.

## Modify the reconnection handler (Blazor Server)

The reconnection handler's circuit connection events can be modified for custom behaviors, such as:

* To notify the user if the connection is dropped.
* To perform logging (from the client) when a circuit is connected.

To modify the connection events, register callbacks for the following connection changes:

* Dropped connections use `onConnectionDown`.
* Established/re-established connections use `onConnectionUp`.

**Both `onConnectionDown` and `onConnectionUp` must be specified.**

`Pages/_Host.cshtml`:

```cshtml
<body>
    ...

    <script src="_framework/blazor.server.js" autostart="false"></script>
    <script>
      Blazor.start({
        reconnectionHandler: {
          onConnectionDown: (options, error) => console.error(error),
          onConnectionUp: () => console.log("Up, up, and away!")
        }
      });
    </script>
</body>
```

For more information on Blazor startup, see <xref:blazor/fundamentals/startup>.

## Adjust the reconnection retry count and interval (Blazor Server)

To adjust the reconnection retry count and interval, set the number of retries (`maxRetries`) and period in milliseconds permitted for each retry attempt (`retryIntervalMilliseconds`).

`Pages/_Host.cshtml`:

```cshtml
<body>
    ...

    <script src="_framework/blazor.server.js" autostart="false"></script>
    <script>
      Blazor.start({
        reconnectionOptions: {
          maxRetries: 3,
          retryIntervalMilliseconds: 2000
        }
      });
    </script>
</body>
```

For more information on Blazor startup, see <xref:blazor/fundamentals/startup>.

## Hide or replace the reconnection display (Blazor Server)

To hide the reconnection display, set the reconnection handler's `_reconnectionDisplay` to an empty object (`{}` or `new Object()`).

`Pages/_Host.cshtml`:

```cshtml
<body>
    ...

    <script src="_framework/blazor.server.js" autostart="false"></script>
    <script>
      window.addEventListener('beforeunload', function () {
        Blazor.defaultReconnectionHandler._reconnectionDisplay = {};
      });

      Blazor.start();
    </script>
</body>
```

To replace the reconnection display, set `_reconnectionDisplay` in the preceding example to the element for display:

```javascript
Blazor.defaultReconnectionHandler._reconnectionDisplay = 
  document.getElementById("{ELEMENT ID}");
```

The placeholder `{ELEMENT ID}` is the ID of the HTML element to display.

For more information on Blazor startup, see <xref:blazor/fundamentals/startup>.

Customize the delay before the reconnection display appears by setting the `transition-delay` property in the site's CSS for the modal element. The following example sets the transition delay from 500 ms (default) to 1,000 ms (1 second).

`wwwroot/css/site.css`:

```css
#components-reconnect-modal {
    transition: visibility 0s linear 1000ms;
}
```

## Disconnect the Blazor circuit from the client (Blazor Server)

By default, a Blazor circuit is disconnected when the [`unload` page event](https://developer.mozilla.org/docs/Web/API/Window/unload_event) is triggered. To disconnect the circuit for other scenarios on the client, invoke `Blazor.disconnect` in the appropriate event handler. In the following example, the circuit is disconnected when the page is hidden ([`pagehide` event](https://developer.mozilla.org/docs/Web/API/Window/pagehide_event)):

```javascript
window.addEventListener('pagehide', () => {
  Blazor.disconnect();
});
```

For more information on Blazor startup, see <xref:blazor/fundamentals/startup>.

## Blazor Server circuit handler

Blazor Server allows code to define a *circuit handler*, which allows running code on changes to the state of a user's circuit. A circuit handler is implemented by deriving from <xref:Microsoft.AspNetCore.Components.Server.Circuits.CircuitHandler> and registering the class in the app's service container. The following example of a circuit handler tracks open SignalR connections.

`TrackingCircuitHandler.cs`:

[!code-csharp[](~/blazor/samples/5.0/BlazorSample_Server/TrackingCircuitHandler.cs)]

Circuit handlers are registered using DI. Scoped instances are created per instance of a circuit. Using the `TrackingCircuitHandler` in the preceding example, a singleton service is created because the state of all circuits must be tracked.

`Startup.cs`:

```csharp
public void ConfigureServices(IServiceCollection services)
{
    ...
    services.AddSingleton<CircuitHandler, TrackingCircuitHandler>();
}
```

If a custom circuit handler's methods throw an unhandled exception, the exception is fatal to the Blazor Server circuit. To tolerate exceptions in a handler's code or called methods, wrap the code in one or more [`try-catch`](/dotnet/csharp/language-reference/keywords/try-catch) statements with error handling and logging.

When a circuit ends because a user has disconnected and the framework is cleaning up the circuit state, the framework disposes of the circuit's DI scope. Disposing the scope disposes any circuit-scoped DI services that implement <xref:System.IDisposable?displayProperty=fullName>. If any DI service throws an unhandled exception during disposal, the framework logs the exception.

<<<<<<< HEAD
## Additional resources
=======
## Azure SignalR Service (Blazor Server)

We recommend using the [Azure SignalR Service](xref:signalr/scale#azure-signalr-service) for Blazor Server apps hosted in Microsoft Azure. The service works in conjunction with the app's Blazor Hub for scaling up a Blazor Server app to a large number of concurrent SignalR connections. In addition, the SignalR Service's global reach and high-performance data centers significantly aid in reducing latency due to geography. For prerendering support with the Azure SignalR Service, configure the app to use *sticky sessions*. For more information, see <xref:blazor/host-and-deploy/server>.

## Additional resources for Blazor Server apps
>>>>>>> 987d00d3

* <xref:signalr/introduction>
* <xref:signalr/configuration>
* <xref:blazor/security/server/threat-mitigation>
* [Blazor Server reconnection events and component lifecycle events](xref:blazor/components/lifecycle#blazor-server-reconnection-events)
* [What is Azure SignalR Service?](/azure/azure-signalr/signalr-overview)
* [Performance guide for Azure SignalR Service](/azure/azure-signalr/signalr-concept-performance)
* <xref:signalr/publish-to-azure-web-app>

::: moniker-end

::: moniker range="< aspnetcore-5.0"

This article explains how to configure and manage SignalR connections in Blazor apps.

For general guidance on ASP.NET Core SignalR configuration, see the topics in the <xref:signalr/introduction> area of the documentation. To configure SignalR [added to a hosted Blazor WebAssembly solution](xref:tutorials/signalr-blazor), see <xref:signalr/configuration#configure-server-options>.

## SignalR cross-origin negotiation for authentication (Blazor WebAssembly)

To configure SignalR's underlying client to send credentials, such as cookies or HTTP authentication headers:

* Use <xref:Microsoft.AspNetCore.Components.WebAssembly.Http.WebAssemblyHttpRequestMessageExtensions.SetBrowserRequestCredentials%2A> to set <xref:Microsoft.AspNetCore.Components.WebAssembly.Http.BrowserRequestCredentials.Include> on cross-origin [`fetch`](https://developer.mozilla.org/docs/Web/API/Fetch_API/Using_Fetch) requests.

  `IncludeRequestCredentialsMessageHandler.cs`:

  ```csharp
  using System.Net.Http;
  using System.Threading;
  using System.Threading.Tasks;
  using Microsoft.AspNetCore.Components.WebAssembly.Http;

  public class IncludeRequestCredentialsMessageHandler : DelegatingHandler
  {
      protected override Task<HttpResponseMessage> SendAsync(
          HttpRequestMessage request, CancellationToken cancellationToken)
      {
          request.SetBrowserRequestCredentials(BrowserRequestCredentials.Include);
          return base.SendAsync(request, cancellationToken);
      }
  }
  ```

* Where a hub connection is built, assign the <xref:System.Net.Http.HttpMessageHandler> to the <xref:Microsoft.AspNetCore.Http.Connections.Client.HttpConnectionOptions.HttpMessageHandlerFactory> option:

  ```csharp
  HubConnectionBuilder hubConnecton;

  ...

  hubConnecton = new HubConnectionBuilder()
      .WithUrl(new Uri(NavigationManager.ToAbsoluteUri("/chathub")), options =>
      {
          options.HttpMessageHandlerFactory = innerHandler => 
              new IncludeRequestCredentialsMessageHandler { InnerHandler = innerHandler };
      }).Build();
  ```

  The preceding example configures the hub connection URL to the absolute URI address at `/chathub`, which is the URL used in the [SignalR with Blazor tutorial](xref:tutorials/signalr-blazor) in the `Index` component (`Pages/Index.razor`). The URI can also be set via a string, for example `https://signalr.example.com`, or via [configuration](xref:blazor/fundamentals/configuration).

For more information, see <xref:signalr/configuration#configure-additional-options>.

## Additional resources for Blazor WebAssembly apps

* <xref:signalr/introduction>
* <xref:signalr/configuration>

<<<<<<< HEAD
::: zone-end

::: zone pivot="server"

This article explains how to configure and manage SignalR connections in Blazor apps.

For general guidance on ASP.NET Core SignalR configuration, see the topics in the <xref:signalr/introduction> area of the documentation. To configure SignalR [added to a hosted Blazor WebAssembly solution](xref:tutorials/signalr-blazor), see <xref:signalr/configuration#configure-server-options>.

## Use sticky sessions for webfarm hosting

A Blazor Server app prerenders in response to the first client request, which creates the UI state on the server. When the client attempts to create a SignalR connection, **the client must reconnect to the same server**. Blazor Server apps that use more than one backend server should implement *sticky sessions* for SignalR connections. For more information, see <xref:blazor/host-and-deploy/server#configuration>.

## Azure SignalR Service

We recommend using the [Azure SignalR Service](xref:signalr/scale#azure-signalr-service) for Blazor Server apps hosted in Microsoft Azure. The service works in conjunction with the app's Blazor Hub for scaling up a Blazor Server app to a large number of concurrent SignalR connections. In addition, the SignalR Service's global reach and high-performance data centers significantly aid in reducing latency due to geography.

For prerendering support with the Azure SignalR Service, configure the app to use *sticky sessions*. For more information, see <xref:blazor/host-and-deploy/server#azure-signalr-service>.

## Circuit handler options
=======
## Circuit handler options for Blazor Server apps
>>>>>>> 987d00d3

Configure the Blazor Server circuit with the <xref:Microsoft.AspNetCore.Components.Server.CircuitOptions> shown in the following table.

| Option | Default | Description |
| --- | --- | --- |
| <xref:Microsoft.AspNetCore.Components.Server.CircuitOptions.DetailedErrors> | `false` | Send detailed exception messages to JavaScript when an unhandled exception occurs on the circuit or when a .NET method invocation through JS interop results in an exception. |
| <xref:Microsoft.AspNetCore.Components.Server.CircuitOptions.DisconnectedCircuitMaxRetained> | 100 | Maximum number of disconnected circuits that the server holds in memory at a time. |
| <xref:Microsoft.AspNetCore.Components.Server.CircuitOptions.DisconnectedCircuitRetentionPeriod> | 3 minutes | Maximum amount of time a disconnected circuit is held in memory before being torn down. |
| <xref:Microsoft.AspNetCore.Components.Server.CircuitOptions.JSInteropDefaultCallTimeout> | 1 minute | Maximum amount of time the server waits before timing out an asynchronous JavaScript function invocation. |
| <xref:Microsoft.AspNetCore.Components.Server.CircuitOptions.MaxBufferedUnacknowledgedRenderBatches> | 10 | Maximum number of unacknowledged render batches the server keeps in memory per circuit at a given time to support robust reconnection. After reaching the limit, the server stops producing new render batches until one or more batches are acknowledged by the client. |

Configure the options in `Startup.ConfigureServices` with an options delegate to <xref:Microsoft.Extensions.DependencyInjection.ComponentServiceCollectionExtensions.AddServerSideBlazor%2A>. The following example assigns the default option values shown in the preceding table. Confirm that `Startup.cs` uses the <xref:System> namespace (`using System;`).

`Startup.ConfigureServices`:

```csharp
services.AddServerSideBlazor(options =>
{
    options.DetailedErrors = false;
    options.DisconnectedCircuitMaxRetained = 100;
    options.DisconnectedCircuitRetentionPeriod = TimeSpan.FromMinutes(3);
    options.JSInteropDefaultCallTimeout = TimeSpan.FromMinutes(1);
    options.MaxBufferedUnacknowledgedRenderBatches = 10;
});
```

To configure the <xref:Microsoft.AspNetCore.SignalR.HubConnectionContext>, use <xref:Microsoft.AspNetCore.SignalR.HubConnectionContextOptions> with <xref:Microsoft.Extensions.DependencyInjection.ServerSideBlazorBuilderExtensions.AddHubOptions%2A>. For option descriptions, see <xref:signalr/configuration#configure-server-options>. The following example assigns the default option values. Confirm that `Startup.cs` uses the <xref:System> namespace (`using System;`).

`Startup.ConfigureServices`:

```csharp
services.AddServerSideBlazor()
    .AddHubOptions(options =>
    {
        options.ClientTimeoutInterval = TimeSpan.FromSeconds(30);
        options.EnableDetailedErrors = false;
        options.HandshakeTimeout = TimeSpan.FromSeconds(15);
        options.KeepAliveInterval = TimeSpan.FromSeconds(15);
        options.MaximumParallelInvocationsPerClient = 1;
        options.MaximumReceiveMessageSize = 32 * 1024;
        options.StreamBufferCapacity = 10;
    });
```

## Blazor Hub endpoint route configuration (Blazor Server)

In `Startup.Configure`, Blazor Server apps call <xref:Microsoft.AspNetCore.Builder.ComponentEndpointRouteBuilderExtensions.MapBlazorHub%2A> on the <xref:Microsoft.AspNetCore.Routing.IEndpointRouteBuilder> of <xref:Microsoft.AspNetCore.Builder.EndpointRoutingApplicationBuilderExtensions.UseEndpoints%2A> to map the Blazor <xref:Microsoft.AspNetCore.SignalR.Hub> to the app's default path. The Blazor Server script (`blazor.server.js`) automatically points to the endpoint created by <xref:Microsoft.AspNetCore.Builder.ComponentEndpointRouteBuilderExtensions.MapBlazorHub%2A>.

## Reflect the connection state in the UI (Blazor Server)

When the client detects that the connection has been lost, a default UI is displayed to the user while the client attempts to reconnect. If reconnection fails, the user is provided the option to retry.

To customize the UI, define an element with an `id` of `components-reconnect-modal` in the `<body>` of the `_Host.cshtml` Razor page.

`Pages/_Host.cshtml`:

```cshtml
<div id="components-reconnect-modal">
    ...
</div>
```

Add the following CSS styles to the site's stylesheet.

`wwwroot/css/site.css`:

```css
#components-reconnect-modal {
    display: none;
}

#components-reconnect-modal.components-reconnect-show {
    display: block;
}
```

The following table describes the CSS classes applied to the `components-reconnect-modal` element by the Blazor framework.

| CSS class                       | Indicates&hellip; |
| ------------------------------- | ----------------- |
| `components-reconnect-show`     | A lost connection. The client is attempting to reconnect. Show the modal. |
| `components-reconnect-hide`     | An active connection is re-established to the server. Hide the modal. |
| `components-reconnect-failed`   | Reconnection failed, probably due to a network failure. To attempt reconnection, call `window.Blazor.reconnect()` in JavaScript. |
| `components-reconnect-rejected` | Reconnection rejected. The server was reached but refused the connection, and the user's state on the server is lost. To reload the app, call `location.reload()` in JavaScript. This connection state may result when:<ul><li>A crash in the server-side circuit occurs.</li><li>The client is disconnected long enough for the server to drop the user's state. Instances of the user's components are disposed.</li><li>The server is restarted, or the app's worker process is recycled.</li></ul> |

## Render mode (Blazor Server)

By default, Blazor Server apps prerender the UI on the server before the client connection to the server is established. For more information, see <xref:mvc/views/tag-helpers/builtin-th/component-tag-helper>.

## Blazor startup (Blazor Server)

Configure the manual start of a Blazor Server app's SignalR circuit in the `Pages/_Host.cshtml` file:

* Add an `autostart="false"` attribute to the `<script>` tag for the `blazor.server.js` script.
* Place a script that calls `Blazor.start` after the `blazor.server.js` script's `<script>` tag and inside the closing `</body>` tag.

When `autostart` is disabled, any aspect of the app that doesn't depend on the circuit works normally. For example, client-side routing is operational. However, any aspect that depends on the circuit isn't operational until `Blazor.start` is called. App behavior is unpredictable without an established circuit. For example, component methods fail to execute while the circuit is disconnected.

For more information, including how to initialize Blazor when the document is ready and how to chain to a [JS Promise](https://developer.mozilla.org/docs/Web/JavaScript/Reference/Global_Objects/Promise), see <xref:blazor/fundamentals/startup>.

## Configure SignalR client logging (Blazor Server)

On the client builder, pass in the `configureSignalR` configuration object that calls `configureLogging` with the log level.

`Pages/_Host.cshtml`:

```cshtml
<body>
    ...

    <script src="_framework/blazor.server.js" autostart="false"></script>
    <script>
      Blazor.start({
        configureSignalR: function (builder) {
          builder.configureLogging("information");
        }
      });
    </script>
</body>
```

In the preceding example, `information` is equivalent to a log level of <xref:Microsoft.Extensions.Logging.LogLevel.Information?displayProperty=nameWithType>.

For more information on Blazor startup, see <xref:blazor/fundamentals/startup>.

## Modify the reconnection handler (Blazor Server)

The reconnection handler's circuit connection events can be modified for custom behaviors, such as:

* To notify the user if the connection is dropped.
* To perform logging (from the client) when a circuit is connected.

To modify the connection events, register callbacks for the following connection changes:

* Dropped connections use `onConnectionDown`.
* Established/re-established connections use `onConnectionUp`.

**Both `onConnectionDown` and `onConnectionUp` must be specified.**

`Pages/_Host.cshtml`:

```cshtml
<body>
    ...

    <script src="_framework/blazor.server.js" autostart="false"></script>
    <script>
      Blazor.start({
        reconnectionHandler: {
          onConnectionDown: (options, error) => console.error(error),
          onConnectionUp: () => console.log("Up, up, and away!")
        }
      });
    </script>
</body>
```

For more information on Blazor startup, see <xref:blazor/fundamentals/startup>.

## Adjust the reconnection retry count and interval (Blazor Server)

To adjust the reconnection retry count and interval, set the number of retries (`maxRetries`) and period in milliseconds permitted for each retry attempt (`retryIntervalMilliseconds`).

`Pages/_Host.cshtml`:

```cshtml
<body>
    ...

    <script src="_framework/blazor.server.js" autostart="false"></script>
    <script>
      Blazor.start({
        reconnectionOptions: {
          maxRetries: 3,
          retryIntervalMilliseconds: 2000
        }
      });
    </script>
</body>
```

For more information on Blazor startup, see <xref:blazor/fundamentals/startup>.

## Hide or replace the reconnection display (Blazor Server)

To hide the reconnection display, set the reconnection handler's `_reconnectionDisplay` to an empty object (`{}` or `new Object()`).

`Pages/_Host.cshtml`:

```cshtml
<body>
    ...

    <script src="_framework/blazor.server.js" autostart="false"></script>
    <script>
      window.addEventListener('beforeunload', function () {
        Blazor.defaultReconnectionHandler._reconnectionDisplay = {};
      });

      Blazor.start();
    </script>
</body>
```

To replace the reconnection display, set `_reconnectionDisplay` in the preceding example to the element for display:

```javascript
Blazor.defaultReconnectionHandler._reconnectionDisplay = 
  document.getElementById("{ELEMENT ID}");
```

The placeholder `{ELEMENT ID}` is the ID of the HTML element to display.

For more information on Blazor startup, see <xref:blazor/fundamentals/startup>.

## Blazor Server circuit handler

Blazor Server allows code to define a *circuit handler*, which allows running code on changes to the state of a user's circuit. A circuit handler is implemented by deriving from <xref:Microsoft.AspNetCore.Components.Server.Circuits.CircuitHandler> and registering the class in the app's service container. The following example of a circuit handler tracks open SignalR connections.

`TrackingCircuitHandler.cs`:

[!code-csharp[](~/blazor/samples/3.1/BlazorSample_Server/TrackingCircuitHandler.cs)]

Circuit handlers are registered using DI. Scoped instances are created per instance of a circuit. Using the `TrackingCircuitHandler` in the preceding example, a singleton service is created because the state of all circuits must be tracked.

`Startup.cs`:

```csharp
public void ConfigureServices(IServiceCollection services)
{
    ...
    services.AddSingleton<CircuitHandler, TrackingCircuitHandler>();
}
```

If a custom circuit handler's methods throw an unhandled exception, the exception is fatal to the Blazor Server circuit. To tolerate exceptions in a handler's code or called methods, wrap the code in one or more [`try-catch`](/dotnet/csharp/language-reference/keywords/try-catch) statements with error handling and logging.

When a circuit ends because a user has disconnected and the framework is cleaning up the circuit state, the framework disposes of the circuit's DI scope. Disposing the scope disposes any circuit-scoped DI services that implement <xref:System.IDisposable?displayProperty=fullName>. If any DI service throws an unhandled exception during disposal, the framework logs the exception.

<<<<<<< HEAD
## Additional resources
=======
## Azure SignalR Service (Blazor Server)

We recommend using the [Azure SignalR Service](xref:signalr/scale#azure-signalr-service) for Blazor Server apps hosted in Microsoft Azure. The service works in conjunction with the app's Blazor Hub for scaling up a Blazor Server app to a large number of concurrent SignalR connections. In addition, the SignalR Service's global reach and high-performance data centers significantly aid in reducing latency due to geography. For prerendering support with the Azure SignalR Service, configure the app to use *sticky sessions*. For more information, see <xref:blazor/host-and-deploy/server>.

## Additional resources for Blazor Server apps
>>>>>>> 987d00d3

* <xref:signalr/introduction>
* <xref:signalr/configuration>
* <xref:blazor/security/server/threat-mitigation>
* [Blazor Server reconnection events and component lifecycle events](xref:blazor/components/lifecycle#blazor-server-reconnection-events)
* [What is Azure SignalR Service?](/azure/azure-signalr/signalr-overview)
* [Performance guide for Azure SignalR Service](/azure/azure-signalr/signalr-concept-performance)
* <xref:signalr/publish-to-azure-web-app>

::: moniker-end<|MERGE_RESOLUTION|>--- conflicted
+++ resolved
@@ -73,29 +73,17 @@
 * <xref:signalr/introduction>
 * <xref:signalr/configuration>
 
-<<<<<<< HEAD
-::: zone-end
-
-::: zone pivot="server"
-
-This article explains how to configure and manage SignalR connections in Blazor apps.
-
-For general guidance on ASP.NET Core SignalR configuration, see the topics in the <xref:signalr/introduction> area of the documentation. To configure SignalR [added to a hosted Blazor WebAssembly solution](xref:tutorials/signalr-blazor), see <xref:signalr/configuration#configure-server-options>.
-
-## Use sticky sessions for webfarm hosting
+## Use sticky sessions for webfarm hosting (Blazor Server)
 
 A Blazor Server app prerenders in response to the first client request, which creates UI state on the server. When the client attempts to create a SignalR connection, **the client must reconnect to the same server**. Blazor Server apps that use more than one backend server should implement *sticky sessions* for SignalR connections.
 
-## Azure SignalR Service
+## Azure SignalR Service (Blazor Server)
 
 We recommend using the [Azure SignalR Service](xref:signalr/scale#azure-signalr-service) for Blazor Server apps hosted in Microsoft Azure. The service works in conjunction with the app's Blazor Hub for scaling up a Blazor Server app to a large number of concurrent SignalR connections. In addition, the SignalR Service's global reach and high-performance data centers significantly aid in reducing latency due to geography.
 
 Sticky sessions are enabled for the Azure SignalR Service by setting the service's `ServerStickyMode` option or configuration value to `Required`. For more information, see <xref:blazor/host-and-deploy/server#azure-signalr-service>.
 
-## Circuit handler options
-=======
 ## Circuit handler options for Blazor Server apps
->>>>>>> 987d00d3
 
 Configure the Blazor Server circuit with the <xref:Microsoft.AspNetCore.Components.Server.CircuitOptions> shown in the following table.
 
@@ -353,15 +341,7 @@
 
 When a circuit ends because a user has disconnected and the framework is cleaning up the circuit state, the framework disposes of the circuit's DI scope. Disposing the scope disposes any circuit-scoped DI services that implement <xref:System.IDisposable?displayProperty=fullName>. If any DI service throws an unhandled exception during disposal, the framework logs the exception.
 
-<<<<<<< HEAD
-## Additional resources
-=======
-## Azure SignalR Service (Blazor Server)
-
-We recommend using the [Azure SignalR Service](xref:signalr/scale#azure-signalr-service) for Blazor Server apps hosted in Microsoft Azure. The service works in conjunction with the app's Blazor Hub for scaling up a Blazor Server app to a large number of concurrent SignalR connections. In addition, the SignalR Service's global reach and high-performance data centers significantly aid in reducing latency due to geography. For prerendering support with the Azure SignalR Service, configure the app to use *sticky sessions*. For more information, see <xref:blazor/host-and-deploy/server>.
-
 ## Additional resources for Blazor Server apps
->>>>>>> 987d00d3
 
 * <xref:signalr/introduction>
 * <xref:signalr/configuration>
@@ -435,29 +415,17 @@
 * <xref:signalr/introduction>
 * <xref:signalr/configuration>
 
-<<<<<<< HEAD
-::: zone-end
-
-::: zone pivot="server"
-
-This article explains how to configure and manage SignalR connections in Blazor apps.
-
-For general guidance on ASP.NET Core SignalR configuration, see the topics in the <xref:signalr/introduction> area of the documentation. To configure SignalR [added to a hosted Blazor WebAssembly solution](xref:tutorials/signalr-blazor), see <xref:signalr/configuration#configure-server-options>.
-
-## Use sticky sessions for webfarm hosting
+## Use sticky sessions for webfarm hosting (Blazor Server)
 
 A Blazor Server app prerenders in response to the first client request, which creates the UI state on the server. When the client attempts to create a SignalR connection, **the client must reconnect to the same server**. Blazor Server apps that use more than one backend server should implement *sticky sessions* for SignalR connections.
 
-## Azure SignalR Service
+## Azure SignalR Service (Blazor Server)
 
 We recommend using the [Azure SignalR Service](xref:signalr/scale#azure-signalr-service) for Blazor Server apps hosted in Microsoft Azure. The service works in conjunction with the app's Blazor Hub for scaling up a Blazor Server app to a large number of concurrent SignalR connections. In addition, the SignalR Service's global reach and high-performance data centers significantly aid in reducing latency due to geography.
 
 For prerendering support with the Azure SignalR Service, configure the app to use *sticky sessions*. For more information, see <xref:blazor/host-and-deploy/server#azure-signalr-service>.
 
-## Circuit handler options
-=======
 ## Circuit handler options for Blazor Server apps
->>>>>>> 987d00d3
 
 Configure the Blazor Server circuit with the <xref:Microsoft.AspNetCore.Components.Server.CircuitOptions> shown in the following table.
 
@@ -719,15 +687,7 @@
 
 When a circuit ends because a user has disconnected and the framework is cleaning up the circuit state, the framework disposes of the circuit's DI scope. Disposing the scope disposes any circuit-scoped DI services that implement <xref:System.IDisposable?displayProperty=fullName>. If any DI service throws an unhandled exception during disposal, the framework logs the exception.
 
-<<<<<<< HEAD
-## Additional resources
-=======
-## Azure SignalR Service (Blazor Server)
-
-We recommend using the [Azure SignalR Service](xref:signalr/scale#azure-signalr-service) for Blazor Server apps hosted in Microsoft Azure. The service works in conjunction with the app's Blazor Hub for scaling up a Blazor Server app to a large number of concurrent SignalR connections. In addition, the SignalR Service's global reach and high-performance data centers significantly aid in reducing latency due to geography. For prerendering support with the Azure SignalR Service, configure the app to use *sticky sessions*. For more information, see <xref:blazor/host-and-deploy/server>.
-
 ## Additional resources for Blazor Server apps
->>>>>>> 987d00d3
 
 * <xref:signalr/introduction>
 * <xref:signalr/configuration>
@@ -794,29 +754,17 @@
 * <xref:signalr/introduction>
 * <xref:signalr/configuration>
 
-<<<<<<< HEAD
-::: zone-end
-
-::: zone pivot="server"
-
-This article explains how to configure and manage SignalR connections in Blazor apps.
-
-For general guidance on ASP.NET Core SignalR configuration, see the topics in the <xref:signalr/introduction> area of the documentation. To configure SignalR [added to a hosted Blazor WebAssembly solution](xref:tutorials/signalr-blazor), see <xref:signalr/configuration#configure-server-options>.
-
-## Use sticky sessions for webfarm hosting
+## Use sticky sessions for webfarm hosting (Blazor Server)
 
 A Blazor Server app prerenders in response to the first client request, which creates the UI state on the server. When the client attempts to create a SignalR connection, **the client must reconnect to the same server**. Blazor Server apps that use more than one backend server should implement *sticky sessions* for SignalR connections. For more information, see <xref:blazor/host-and-deploy/server#configuration>.
 
-## Azure SignalR Service
+## Azure SignalR Service (Blazor Server)
 
 We recommend using the [Azure SignalR Service](xref:signalr/scale#azure-signalr-service) for Blazor Server apps hosted in Microsoft Azure. The service works in conjunction with the app's Blazor Hub for scaling up a Blazor Server app to a large number of concurrent SignalR connections. In addition, the SignalR Service's global reach and high-performance data centers significantly aid in reducing latency due to geography.
 
 For prerendering support with the Azure SignalR Service, configure the app to use *sticky sessions*. For more information, see <xref:blazor/host-and-deploy/server#azure-signalr-service>.
 
-## Circuit handler options
-=======
 ## Circuit handler options for Blazor Server apps
->>>>>>> 987d00d3
 
 Configure the Blazor Server circuit with the <xref:Microsoft.AspNetCore.Components.Server.CircuitOptions> shown in the following table.
 
@@ -1056,15 +1004,7 @@
 
 When a circuit ends because a user has disconnected and the framework is cleaning up the circuit state, the framework disposes of the circuit's DI scope. Disposing the scope disposes any circuit-scoped DI services that implement <xref:System.IDisposable?displayProperty=fullName>. If any DI service throws an unhandled exception during disposal, the framework logs the exception.
 
-<<<<<<< HEAD
-## Additional resources
-=======
-## Azure SignalR Service (Blazor Server)
-
-We recommend using the [Azure SignalR Service](xref:signalr/scale#azure-signalr-service) for Blazor Server apps hosted in Microsoft Azure. The service works in conjunction with the app's Blazor Hub for scaling up a Blazor Server app to a large number of concurrent SignalR connections. In addition, the SignalR Service's global reach and high-performance data centers significantly aid in reducing latency due to geography. For prerendering support with the Azure SignalR Service, configure the app to use *sticky sessions*. For more information, see <xref:blazor/host-and-deploy/server>.
-
 ## Additional resources for Blazor Server apps
->>>>>>> 987d00d3
 
 * <xref:signalr/introduction>
 * <xref:signalr/configuration>
