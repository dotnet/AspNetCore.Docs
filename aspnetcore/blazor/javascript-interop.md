--- conflicted
+++ resolved
@@ -5,11 +5,7 @@
 monikerRange: '>= aspnetcore-3.0'
 ms.author: riande
 ms.custom: mvc
-<<<<<<< HEAD
 ms.date: 12/02/2019
-=======
-ms.date: 11/23/2019
->>>>>>> 4438d6b1
 no-loc: [Blazor]
 uid: blazor/javascript-interop
 ---
