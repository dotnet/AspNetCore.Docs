--- conflicted
+++ resolved
@@ -5,13 +5,8 @@
 monikerRange: '>= aspnetcore-3.1'
 ms.author: riande
 ms.custom: mvc
-<<<<<<< HEAD
 ms.date: 12/18/2019
 no-loc: [Blazor, SignalR]
-=======
-ms.date: 12/12/2019
-no-loc: [Blazor]
->>>>>>> c43e04d1
 uid: blazor/forms-validation
 ---
 # ASP.NET Core Blazor forms and validation
