--- conflicted
+++ resolved
@@ -30,11 +30,7 @@
 
 More information on components and render modes is found in the <xref:blazor/components/index> and <xref:blazor/components/render-modes> articles.
 
-<<<<<<< HEAD
-  * `Components` folder:
-=======
 Based on the interactive render mode selected at app creation, the `Layout` folder is either in the server project in the `Components` folder or at the root of the `.Client` project. The folder contains the following layout components and stylesheets:
->>>>>>> cbe3b62a
 
 * The `MainLayout` component (`MainLayout.razor`) is the app's [layout component](xref:blazor/components/layouts).
 * The `MainLayout.razor.css` is the stylesheet for the app's main layout.
