--- conflicted
+++ resolved
@@ -73,12 +73,8 @@
 </PropertyGroup>
 ```
 
-<<<<<<< HEAD
-Alternatively, enable features when the app is built with the .NET CLI. The following options passed to the `dotnet build` command mirror the preceding MSBuild property configuration:
-=======
 > [!WARNING]
 > Don't enable diagnostics in production because it has a negative performance impact.
->>>>>>> 7319ebbc
 
 Build the app with the `wasm-tools` workload.
 
