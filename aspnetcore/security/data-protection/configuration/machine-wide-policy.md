---
title: Data Protection machine-wide policy support in ASP.NET Core
author: rick-anderson
description: Learn about support for setting a default machine-wide policy for all apps that consume ASP.NET Core Data Protection.
keywords: ASP.NET Core,
ms.author: riande
manager: wpickett
ms.date: 10/14/2016
ms.topic: article
ms.assetid: 285ae47d-e0bf-4b03-b0a8-2b1fb18bc3a1
ms.technology: aspnet
ms.prod: asp.net-core
uid: security/data-protection/configuration/machine-wide-policy
---
# Data Protection machine-wide policy support in ASP.NET Core

<<<<<<< HEAD
By [Rick Anderson](https://twitter.com/RickAndMSFT)
=======
<a name="data-protection-configuration-machinewidepolicy"></a>
>>>>>>> 8f4d4fad

When running on Windows, the Data Protection system has limited support for setting a default machine-wide policy for all apps that consume ASP.NET Core Data Protection. The general idea is that an administrator might wish to change a default setting, such as the algorithms used or key lifetime, without the need to manually update every app on the machine.

> [!WARNING]
> The system administrator can set default policy, but they can't enforce it. The app developer can always override any value with one of their own choosing. The default policy only affects apps where the developer hasn't specified an explicit value for a setting.

## Setting default policy

To set default policy, an administrator can set known values in the system registry under the following registry key:

**HKLM\SOFTWARE\Microsoft\DotNetPackages\Microsoft.AspNetCore.DataProtection**

If you're on a 64-bit operating system and want to affect the behavior of 32-bit apps, remember to configure the Wow6432Node equivalent of the above key.

The supported values are shown below.

| Value              | Type   | Description |
| ------------------ | :----: | ----------- |
| EncryptionType     | string | Specifies which algorithms should be used for data protection. The value must be CNG-CBC, CNG-GCM, or Managed and is described in more detail below. |
| DefaultKeyLifetime | DWORD  | Specifies the lifetime for newly-generated keys. The value is specified in days and must be >= 7. |
| KeyEscrowSinks     | string | Specifies the types that are used for key escrow. The value is a semicolon-delimited list of key escrow sinks, where each element in the list is the assembly-qualified name of a type that implements [IKeyEscrowSink](/dotnet/api/microsoft.aspnetcore.dataprotection.keymanagement.ikeyescrowsink). |

## Encryption types

If EncryptionType is CNG-CBC, the system is configured to use a CBC-mode symmetric block cipher for confidentiality and HMAC for authenticity with services provided by Windows CNG (see [Specifying custom Windows CNG algorithms](xref:security/data-protection/configuration/overview#specifying-custom-windows-cng-algorithms) for more details). The following additional values are supported, each of which corresponds to a property on the CngCbcAuthenticatedEncryptionSettings type.

<<<<<<< HEAD
| Value                       | Type   | Description |
| --------------------------- | :----: | ----------- |
| EncryptionAlgorithm         | string | The name of a symmetric block cipher algorithm understood by CNG. This algorithm is opened in CBC mode. |
| EncryptionAlgorithmProvider | string | The name of the CNG provider implementation that can produce the algorithm EncryptionAlgorithm. |
| EncryptionAlgorithmKeySize  | DWORD  | The length (in bits) of the key to derive for the symmetric block cipher algorithm. |
| HashAlgorithm               | string | The name of a hash algorithm understood by CNG. This algorithm is opened in HMAC mode. |
| HashAlgorithmProvider       | string | The name of the CNG provider implementation that can produce the algorithm HashAlgorithm. |
=======
<a name="data-protection-encryption-types"></a>
>>>>>>> 8f4d4fad

If EncryptionType is CNG-GCM, the system is configured to use a Galois/Counter Mode symmetric block cipher for confidentiality and authenticity with services provided by Windows CNG (see [Specifying custom Windows CNG algorithms](xref:security/data-protection/configuration/overview#specifying-custom-windows-cng-algorithms) for more details). The following additional values are supported, each of which corresponds to a property on the CngGcmAuthenticatedEncryptionSettings type.

| Value                       | Type   | Description |
| --------------------------- | :----: | ----------- |
| EncryptionAlgorithm         | string | The name of a symmetric block cipher algorithm understood by CNG. This algorithm is opened in Galois/Counter Mode. |
| EncryptionAlgorithmProvider | string | The name of the CNG provider implementation that can produce the algorithm EncryptionAlgorithm. |
| EncryptionAlgorithmKeySize  | DWORD  | The length (in bits) of the key to derive for the symmetric block cipher algorithm. |

If EncryptionType is Managed, the system is configured to use a managed SymmetricAlgorithm for confidentiality and KeyedHashAlgorithm for authenticity (see [Specifying custom managed algorithms](xref:security/data-protection/configuration/overview#specifying-custom-managed-algorithms) for more details). The following additional values are supported, each of which corresponds to a property on the ManagedAuthenticatedEncryptionSettings type.

| Value                      | Type   | Description |
| -------------------------- | :----: | ----------- |
| EncryptionAlgorithmType    | string | The assembly-qualified name of a type that implements SymmetricAlgorithm. |
| EncryptionAlgorithmKeySize | DWORD  | The length (in bits) of the key to derive for the symmetric encryption algorithm. |
| ValidationAlgorithmType    | string | The assembly-qualified name of a type that implements KeyedHashAlgorithm. |

If EncryptionType has any other value other than null or empty, the Data Protection system throws an exception at startup.

> [!WARNING]
> When configuring a default policy setting that involves type names (EncryptionAlgorithmType, ValidationAlgorithmType, KeyEscrowSinks), the types must be available to the app. This means that for apps running on Desktop CLR, the assemblies that contain these types should be present in the Global Assembly Cache (GAC). For ASP.NET Core apps running on [.NET Core](https://www.microsoft.com/net/core), the packages that contain these types should be installed.<|MERGE_RESOLUTION|>--- conflicted
+++ resolved
@@ -14,11 +14,9 @@
 ---
 # Data Protection machine-wide policy support in ASP.NET Core
 
-<<<<<<< HEAD
 By [Rick Anderson](https://twitter.com/RickAndMSFT)
-=======
+
 <a name="data-protection-configuration-machinewidepolicy"></a>
->>>>>>> 8f4d4fad
 
 When running on Windows, the Data Protection system has limited support for setting a default machine-wide policy for all apps that consume ASP.NET Core Data Protection. The general idea is that an administrator might wish to change a default setting, such as the algorithms used or key lifetime, without the need to manually update every app on the machine.
 
@@ -45,7 +43,6 @@
 
 If EncryptionType is CNG-CBC, the system is configured to use a CBC-mode symmetric block cipher for confidentiality and HMAC for authenticity with services provided by Windows CNG (see [Specifying custom Windows CNG algorithms](xref:security/data-protection/configuration/overview#specifying-custom-windows-cng-algorithms) for more details). The following additional values are supported, each of which corresponds to a property on the CngCbcAuthenticatedEncryptionSettings type.
 
-<<<<<<< HEAD
 | Value                       | Type   | Description |
 | --------------------------- | :----: | ----------- |
 | EncryptionAlgorithm         | string | The name of a symmetric block cipher algorithm understood by CNG. This algorithm is opened in CBC mode. |
@@ -53,9 +50,8 @@
 | EncryptionAlgorithmKeySize  | DWORD  | The length (in bits) of the key to derive for the symmetric block cipher algorithm. |
 | HashAlgorithm               | string | The name of a hash algorithm understood by CNG. This algorithm is opened in HMAC mode. |
 | HashAlgorithmProvider       | string | The name of the CNG provider implementation that can produce the algorithm HashAlgorithm. |
-=======
+
 <a name="data-protection-encryption-types"></a>
->>>>>>> 8f4d4fad
 
 If EncryptionType is CNG-GCM, the system is configured to use a Galois/Counter Mode symmetric block cipher for confidentiality and authenticity with services provided by Windows CNG (see [Specifying custom Windows CNG algorithms](xref:security/data-protection/configuration/overview#specifying-custom-windows-cng-algorithms) for more details). The following additional values are supported, each of which corresponds to a property on the CngGcmAuthenticatedEncryptionSettings type.
 
