---
title: Overview of ASP.NET Core Security | Microsoft Docs
author: rachelappel
description: Learn about authentication, authorization, and security basics in ASP.NET Core
ms.author: rachelap
manager: wpickett
ms.date: 11/01/2017
ms.topic: article
ms.assetid: a8fb7eb7-e0e5-4394-84f3-1f1dbe012345
ms.technology: aspnet
ms.prod: asp.net-core
uid: security/index
---
# ASP.NET Core Security Overview

ASP.NET Core enables developers to easily configure and manage security for their apps. ASP.NET Core contains features for managing authentication, authorization, data protection, SSL enforcement, app secrets, anti-request forgery protection, and CORS management. These security features allow you to build robust yet secure ASP.NET Core apps. 

## ASP.NET Core security features

ASP.NET Core provides many tools and libraries to secure your apps including built-in Identity providers but you can use 3rd party identity services such as Facebook, Twitter, or LinkedIn. With ASP.NET Core, you can easily manage app secrets, which are a way to store and use confidential information without having to expose it in the code. 

## Authentication vs. Authorization

Authentication is a process in which a user provides credentials that are then compared to those stored in an operating system, database, app or resource. If they match, users authenticate successfully, and can then perform actions that they are authorized for, during an authorization process. The authorization refers to the process that determines what a user is allowed to do. 

Another way to think of authentication is to consider it as a way to enter a space, such as a server, database, app or resource, while authorization is which actions the user can perform to which objects inside that space (server, database, or app).

## Common Vulnerabilities in software

ASP.NET Core and EF contain features that help you secure your apps and prevent security breaches. The following list of links takes you to documentation detailing techniques to avoid the most common security vulnerabilities in web apps:

* [Cross-site scripting attacks](https://docs.microsoft.com/aspnet/core/security/cross-site-scripting)
* [SQL injection attacks](https://docs.microsoft.com/ef/core/querying/raw-sql)
* [Cross-Site Request Forgery (CSRF)](https://docs.microsoft.com/aspnet/core/security/anti-request-forgery)
* [Open redirect attacks](https://docs.microsoft.com/aspnet/core/security/preventing-open-redirects)

There are more vulnerabilities that you should be aware of. For more information, see the section in this document on *ASP.NET Security Documentation*. 

## ASP.NET Security Documentation

*   [Authentication](authentication/index.md)
    *   [Introduction to Identity](authentication/identity.md)
    *   [Enable authentication using Facebook, Google, and other external providers](authentication/social/index.md)
    * [Configure Windows Authentication](authentication/windowsauth.md)
    *   [Account confirmation and password recovery](authentication/accconfirm.md)
    *   [Two-factor authentication with SMS](authentication/2fa.md) 
    *   [Use cookie authentication without Identity](authentication/cookie.md)
    *   [Azure Active Directory](authentication/azure-active-directory/index.md)
        *   [Integrate Azure AD into an ASP.NET Core web app](https://azure.microsoft.com/documentation/samples/active-directory-dotnet-webapp-openidconnect-aspnetcore/)
        *   [Call an ASP.NET Core Web API from a WPF app using Azure AD](https://azure.microsoft.com/documentation/samples/active-directory-dotnet-native-aspnetcore/)
        *   [Call a Web API in an ASP.NET Core web app using Azure AD](https://azure.microsoft.com/documentation/samples/active-directory-dotnet-webapp-webapi-openidconnect-aspnetcore/)
        *   [An ASP.NET Core web app with Azure AD B2C](https://azure.microsoft.com/resources/samples/active-directory-b2c-dotnetcore-webapp/)
    *   [Secure ASP.NET Core apps with IdentityServer4](https://identityserver4.readthedocs.io)
*   [Authorization](authorization/index.md)
    *   [Introduction](authorization/introduction.md)
    *   [Create an app with user data protected by authorization](xref:security/authorization/secure-data)
    *   [Simple authorization](authorization/simple.md)
    *   [Role-based authorization](authorization/roles.md)
    *   [Claims-based authorization](authorization/claims.md)
    *   [Policy-based authorization](authorization/policies.md)
    *   [Dependency injection in requirement handlers](authorization/dependencyinjection.md)
    *   [Resource-based authorization](authorization/resourcebased.md)
    *   [View-based authorization](authorization/views.md)
    *   [Limit identity by scheme](authorization/limitingidentitybyscheme.md)
*   [Data protection](data-protection/index.md)
    *   [Introduction to data protection](data-protection/introduction.md)
    *   [Get started with the Data Protection APIs](data-protection/using-data-protection.md)
    *   [Consumer APIs](data-protection/consumer-apis/index.md)
        *   [Consumer APIs Overview](data-protection/consumer-apis/overview.md)
        *   [Purpose strings](data-protection/consumer-apis/purpose-strings.md)
        *   [Purpose hierarchy and multi-tenancy](data-protection/consumer-apis/purpose-strings-multitenancy.md)
        *   [Password hashing](data-protection/consumer-apis/password-hashing.md)
        *   [Limit the lifetime of protected payloads](data-protection/consumer-apis/limited-lifetime-payloads.md)
        *   [Unprotect payloads whose keys have been revoked](data-protection/consumer-apis/dangerous-unprotect.md)
    *   [Configuration](data-protection/configuration/index.md)
        *   [Configure data protection](data-protection/configuration/overview.md)
        *   [Default settings](data-protection/configuration/default-settings.md)
        *   [Machine-wide policy](data-protection/configuration/machine-wide-policy.md)
        *   [Non DI-aware scenarios](data-protection/configuration/non-di-scenarios.md)
    *   [Extensibility APIs](data-protection/extensibility/index.md)
        *   [Core cryptography extensibility](data-protection/extensibility/core-crypto.md)
        *   [Key management extensibility](data-protection/extensibility/key-management.md)
        *   [Miscellaneous APIs](data-protection/extensibility/misc-apis.md)
    *   [Implementation](data-protection/implementation/index.md)
        *   [Authenticated encryption details](data-protection/implementation/authenticated-encryption-details.md)
        *   [Subkey derivation and authenticated encryption](data-protection/implementation/subkeyderivation.md)
        *   [Context headers](data-protection/implementation/context-headers.md)
        *   [Key management](data-protection/implementation/key-management.md)
        *   [Key storage providers](data-protection/implementation/key-storage-providers.md)
        *   [Key encryption at rest](data-protection/implementation/key-encryption-at-rest.md)
        *   [Key immutability and changing settings](data-protection/implementation/key-immutability.md)
        *   [Key storage format](data-protection/implementation/key-storage-format.md)
        *   [Ephemeral data protection providers](data-protection/implementation/key-storage-ephemeral.md)
    *   [Compatibility](data-protection/compatibility/index.md)
<<<<<<< HEAD
        *   [Sharing cookies among applications](data-protection/compatibility/cookie-sharing.md)
        *   [Replacing <machineKey> in ASP.NET](data-protection/compatibility/replacing-machinekey.md)
=======
        *   [Share cookies between apps](data-protection/compatibility/cookie-sharing.md)
        *   [Replace <machineKey> in ASP.NET](data-protection/compatibility/replacing-machinekey.md)
>>>>>>> e9643cf0
*   [Create an app with user data protected by authorization](xref:security/authorization/secure-data)
*   [Safe storage of app secrets during development](app-secrets.md)
*   [Azure Key Vault configuration provider](key-vault-configuration.md)
*   [Enforce SSL](enforcing-ssl.md)
*   [Anti-Request Forgery](anti-request-forgery.md)
*   [Prevent open redirect attacks](preventing-open-redirects.md)
*   [Prevent Cross-Site Scripting](cross-site-scripting.md)
*   [Enable Cross-Origin Requests (CORS)](cors.md)<|MERGE_RESOLUTION|>--- conflicted
+++ resolved
@@ -92,13 +92,8 @@
         *   [Key storage format](data-protection/implementation/key-storage-format.md)
         *   [Ephemeral data protection providers](data-protection/implementation/key-storage-ephemeral.md)
     *   [Compatibility](data-protection/compatibility/index.md)
-<<<<<<< HEAD
-        *   [Sharing cookies among applications](data-protection/compatibility/cookie-sharing.md)
-        *   [Replacing <machineKey> in ASP.NET](data-protection/compatibility/replacing-machinekey.md)
-=======
-        *   [Share cookies between apps](data-protection/compatibility/cookie-sharing.md)
+        *   [Share cookies among apps](data-protection/compatibility/cookie-sharing.md)
         *   [Replace <machineKey> in ASP.NET](data-protection/compatibility/replacing-machinekey.md)
->>>>>>> e9643cf0
 *   [Create an app with user data protected by authorization](xref:security/authorization/secure-data)
 *   [Safe storage of app secrets during development](app-secrets.md)
 *   [Azure Key Vault configuration provider](key-vault-configuration.md)
