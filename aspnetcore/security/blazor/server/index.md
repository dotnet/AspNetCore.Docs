--- conflicted
+++ resolved
@@ -5,13 +5,8 @@
 monikerRange: '>= aspnetcore-3.1'
 ms.author: riande
 ms.custom: mvc
-<<<<<<< HEAD
-ms.date: 04/28/2020
-no-loc: [Blazor, SignalR]
-=======
 ms.date: 05/02/2020
 no-loc: [Blazor, "Identity", "Let's Encrypt", Razor, SignalR]
->>>>>>> 5c5d9241
 uid: security/blazor/server/index
 ---
 # Secure ASP.NET Core Blazor Server apps
@@ -99,15 +94,13 @@
 
 ---
 
-<<<<<<< HEAD
+## Secure an existing app
+
+Blazor Server apps are configured for security in the same manner as ASP.NET Core apps. For more information, see the articles under <xref:security/index>.
+
 ## Scaffold Identity
 
 Scaffold Identity into a Blazor Server project:
 
 * [Without existing authorization](xref:security/authentication/scaffold-identity#scaffold-identity-into-a-blazor-server-project-without-existing-authorization).
-* [With authorization](xref:security/authentication/scaffold-identity#scaffold-identity-into-a-blazor-server-project-with-authorization).
-=======
-## Secure an existing app
-
-Blazor Server apps are configured for security in the same manner as ASP.NET Core apps. For more information, see the articles under <xref:security/index>.
->>>>>>> 5c5d9241
+* [With authorization](xref:security/authentication/scaffold-identity#scaffold-identity-into-a-blazor-server-project-with-authorization).