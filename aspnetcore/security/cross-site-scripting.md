--- conflicted
+++ resolved
@@ -14,13 +14,9 @@
 ---
 # Preventing Cross-Site Scripting
 
-<<<<<<< HEAD
 By [Rick Anderson](https://twitter.com/RickAndMSFT)
 
-<a name=security-cross-site-scripting></a>
-=======
 <a name="security-cross-site-scripting"></a>
->>>>>>> 8f4d4fad
 
 Cross-Site Scripting (XSS) is a security vulnerability which enables an attacker to place client side scripts (usually JavaScript) into web pages. When other users load affected pages the attackers scripts will run, enabling the attacker to steal cookies and session tokens, change the contents of the web page through DOM manipulation or redirect the browser to another page. XSS vulnerabilities generally occur when an application takes user input and outputs it in a page without validating, encoding or escaping it.
 
