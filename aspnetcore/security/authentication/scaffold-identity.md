---
title: Scaffold Identity in ASP.NET Core projects
author: rick-anderson
description: Learn how to scaffold Identity in an ASP.NET Core project.
monikerRange: '>= aspnetcore-2.1'
ms.author: riande
ms.custom: mvc
<<<<<<< HEAD
ms.date: 04/21/2020
=======
ms.date: 5/1/2020
>>>>>>> 51297915
uid: security/authentication/scaffold-identity
---
# Scaffold Identity in ASP.NET Core projects

By [Rick Anderson](https://twitter.com/RickAndMSFT)

::: moniker range=">= aspnetcore-3.0"

ASP.NET Core provides [ASP.NET Core Identity](xref:security/authentication/identity) as a [Razor Class Library](xref:razor-pages/ui-class). Applications that include Identity can apply the scaffolder to selectively add the source code contained in the Identity Razor Class Library (RCL). You might want to generate source code so you can modify the code and change the behavior. For example, you could instruct the scaffolder to generate the code used in registration. Generated code takes precedence over the same code in the Identity RCL. To gain full control of the UI and not use the default RCL, see the section [Create full Identity UI source](#full).

Applications that do **not** include authentication can apply the scaffolder to add the RCL Identity package. You have the option of selecting Identity code to be generated.

Although the scaffolder generates most of the necessary code, you need to update your project to complete the process. This document explains the steps needed to complete an Identity scaffolding update.

We recommend using a source control system that shows file differences and allows you to back out of changes. Inspect the changes after running the Identity scaffolder.

Services are required when using [Two Factor Authentication](xref:security/authentication/identity-enable-qrcodes), [Account confirmation and password recovery](xref:security/authentication/accconfirm), and other security features with Identity. Services or service stubs aren't generated when scaffolding Identity. Services to enable these features must be added manually. For example, see [Require Email Confirmation](xref:security/authentication/accconfirm#require-email-confirmation).

When scaffolding Identity with a new data context into a project with existing individual accounts:

* In `Startup.ConfigureServices`, remove the calls to:
  * `AddDbContext`
  * `AddDefaultIdentity`

For example, `AddDbContext` and `AddDefaultIdentity` are commented out in the following code:

[!code-csharp[](scaffold-identity/3.1sample/StartupRemove.cs?name=snippet)]

The preceeding code comments out the code that is duplicated in *Areas/Identity/IdentityHostingStartup.cs*

Typically, apps that were created with individual accounts should ***not*** create a new data context.

## Scaffold Identity into an empty project

[!INCLUDE[](~/includes/scaffold-identity/id-scaffold-dlg.md)]

Update the `Startup` class with code similar to the following:

[!code-csharp[](scaffold-identity/3.1sample/StartupMVC.cs?name=snippet)]

[!INCLUDE[](~/includes/scaffold-identity/hsts.md)]

[!INCLUDE[](~/includes/scaffold-identity/migrations.md)]

## Scaffold Identity into a Razor project without existing authorization

<!--  Updated for 3.0
set projNam=RPnoAuth
set projType=webapp

dotnet new %projType% -o %projNam%
cd %projNam%
dotnet add package Microsoft.VisualStudio.Web.CodeGeneration.Design
dotnet add package Microsoft.EntityFrameworkCore.Design
dotnet add package Microsoft.AspNetCore.Identity.EntityFrameworkCore
dotnet add package Microsoft.AspNetCore.Identity.UI
dotnet add package Microsoft.EntityFrameworkCore.SqlServer
dotnet add package Microsoft.EntityFrameworkCore.Tools
dotnet aspnet-codegenerator identity --useDefaultUI
dotnet ef database drop
dotnet ef migrations add CreateIdentitySchema0
dotnet ef database update
-->

<!-- ERROR
There is already an object named 'AspNetRoles' in the database.

Fixed via dotnet ef database drop
before dotnet ef database update
-->

[!INCLUDE[](~/includes/scaffold-identity/id-scaffold-dlg.md)]

Identity is configured in *Areas/Identity/IdentityHostingStartup.cs*. For more information, see [IHostingStartup](xref:fundamentals/configuration/platform-specific-configuration).

<a name="efm"></a>

### Migrations, UseAuthentication, and layout

[!INCLUDE[](~/includes/scaffold-identity/migrations.md)]

<a name="useauthentication"></a>

### Enable authentication

Update the `Startup` class with code similar to the following:

[!code-csharp[](scaffold-identity/3.1sample/StartupRP.cs?name=snippet)]

[!INCLUDE[](~/includes/scaffold-identity/hsts.md)]

### Layout changes

Optional: Add the login partial (`_LoginPartial`) to the layout file:

[!code-html[](scaffold-identity/3.1sample/_Layout.cshtml?highlight=20)]

## Scaffold Identity into a Razor project with authorization

<!--
Use >=2.1: dotnet new webapp -au Individual -o RPauth
Use = 2.0: dotnet new razor -au Individual -o RPauth
uld option: Use Local DB, not SQLite

dotnet new webapp -au Individual -uld -o RPauth
cd RPauth
dotnet add package Microsoft.VisualStudio.Web.CodeGeneration.Design
dotnet aspnet-codegenerator identity -dc RPauth.Data.ApplicationDbContext --files "Account.Register;Account.Register"
-->

[!INCLUDE[](~/includes/scaffold-identity/id-scaffold-dlg-auth.md)]

Some Identity options are configured in *Areas/Identity/IdentityHostingStartup.cs*. For more information, see [IHostingStartup](xref:fundamentals/configuration/platform-specific-configuration).

## Scaffold Identity into an MVC project without existing authorization

<!--
set projNam=MvcNoAuth
set projType=mvc
set version=2.1.0

dotnet new %projType% -o %projNam%
cd %projNam%
dotnet add package Microsoft.VisualStudio.Web.CodeGeneration.Design -v %version%
dotnet restore
dotnet aspnet-codegenerator identity --useDefaultUI
dotnet ef migrations add CreateIdentitySchema
dotnet ef database update
-->

[!INCLUDE[](~/includes/scaffold-identity/id-scaffold-dlg.md)]

Optional: Add the login partial (`_LoginPartial`) to the *Views/Shared/_Layout.cshtml* file:

[!code-html[](scaffold-identity/3.1sample/_Layout.cshtml?highlight=20)]

* Move the *Pages/Shared/_LoginPartial.cshtml* file to *Views/Shared/_LoginPartial.cshtml*

Identity is configured in *Areas/Identity/IdentityHostingStartup.cs*. For more information, see IHostingStartup.

[!INCLUDE[](~/includes/scaffold-identity/migrations.md)]

Update the `Startup` class with code similar to the following:

[!code-csharp[](scaffold-identity/3.1sample/StartupMVC.cs?name=snippet)]

[!INCLUDE[](~/includes/scaffold-identity/hsts.md)]

## Scaffold Identity into an MVC project with authorization

<!--
dotnet new mvc -au Individual -o MvcAuth
cd MvcAuth
dotnet add package Microsoft.VisualStudio.Web.CodeGeneration.Design
dotnet restore
dotnet aspnet-codegenerator identity -dc MvcAuth.Data.ApplicationDbContext  --files "Account.Login;Account.Register"
-->

[!INCLUDE[](~/includes/scaffold-identity/id-scaffold-dlg-auth.md)]

## Scaffold Identity into a Blazor Server project without existing authorization

[!INCLUDE[](~/includes/scaffold-identity/id-scaffold-dlg.md)]

Identity is configured in *Areas/Identity/IdentityHostingStartup.cs*. For more information, see [IHostingStartup](xref:fundamentals/configuration/platform-specific-configuration).

### Migrations

[!INCLUDE[](~/includes/scaffold-identity/migrations.md)]

### Pass an XSRF token to the app

Tokens can be passed to components:

* When authentication tokens are provisioned and saved to the authentication cookie, they can be passed to components.
* Razor components can't use `HttpContext` directly, so there's no way to obtain an [anti-request forgery (XSRF) token](xref:security/anti-request-forgery) to POST to Identity's logout endpoint at `/Identity/Account/Logout`. An XSRF token can be passed to components.

For more information, see <xref:security/blazor/server#pass-tokens-to-a-blazor-server-app>.

In the *Pages/_Host.cshtml* file, establish the token after adding it to the `InitialApplicationState` and `TokenProvider` classes:

```csharp
@inject Microsoft.AspNetCore.Antiforgery.IAntiforgery Xsrf

...

var tokens = new InitialApplicationState
{
    ...

    XsrfToken = Xsrf.GetAndStoreTokens(HttpContext).RequestToken
};
```

Update the `App` component (*App.razor*) to assign the `InitialState.XsrfToken`:

```csharp
@inject TokenProvider TokenProvider

...

TokenProvider.XsrfToken = InitialState.XsrfToken;
```

The `TokenProvider` service demonstrated in the topic is used in the `LoginDisplay` component in the following [Layout and authentication flow changes](#layout-and-authentication-flow-changes) section.

### Enable authentication

In the `Startup` class:

* Confirm that Razor Pages services are added in `Startup.ConfigureServices`.
* If using the [TokenProvider](xref:security/blazor/server#pass-tokens-to-a-blazor-server-app), register the service.
* Call `UseDatabaseErrorPage` on the application builder in `Startup.Configure` for the Development environment.
* Call `UseAuthentication` and `UseAuthorization` after `UseRouting`.
* Add an endpoint for Razor Pages.

[!code-csharp[](scaffold-identity/3.1sample/StartupBlazor.cs?highlight=3,6,14,27-28,32)]

[!INCLUDE[](~/includes/scaffold-identity/hsts.md)]

### Layout and authentication flow changes

Add a `RedirectToLogin` component (*RedirectToLogin.razor*) to the app's *Shared* folder in the project root:

```razor
@inject NavigationManager Navigation
@code {
    protected override void OnInitialized()
    {
        Navigation.NavigateTo("Identity/Account/Login?returnUrl=" +
            Uri.EscapeDataString(Navigation.Uri), true);
    }
}
```

Add a `LoginDisplay` component (*LoginDisplay.razor*) to the app's *Shared* folder. The [TokenProvider service](xref:security/blazor/server#pass-tokens-to-a-blazor-server-app) provides the XSRF token for the HTML form that POSTs to Identity's logout endpoint:

```razor
@using Microsoft.AspNetCore.Components.Authorization
@inject NavigationManager Navigation
@inject TokenProvider TokenProvider

<AuthorizeView>
    <Authorized>
        <a href="Identity/Account/Manage/Index">
            Hello, @context.User.Identity.Name!
        </a>
        <form action="/Identity/Account/Logout?returnUrl=%2F" method="post">
            <button class="nav-link btn btn-link" type="submit">Logout</button>
            <input name="__RequestVerificationToken" type="hidden" 
                value="@TokenProvider.XsrfToken">
        </form>
    </Authorized>
    <NotAuthorized>
        <a href="Identity/Account/Register">Register</a>
        <a href="Identity/Account/Login">Login</a>
    </NotAuthorized>
</AuthorizeView>
```

In the `MainLayout` component (*Shared/MainLayout.razor*), add the `LoginDisplay` component to the top-row `<div>` element's content:

```razor
<div class="top-row px-4 auth">
    <LoginDisplay />
    <a href="https://docs.microsoft.com/aspnet/" target="_blank">About</a>
</div>
```

### Style authentication endpoints

Because Blazor Server uses Razor Pages Identity pages, the styling of the UI changes when a visitor navigates between Identity pages and components. You have two options to address the incongruous styles:

#### Build Identity components

An approach to using components for Identity instead of pages is to build Identity components. Because `SignInManager` and `UserManager` aren't supported in Razor components, use API endpoints in the Blazor Server app to process user account actions.

#### Use a custom layout with Blazor app styles

The Identity pages layout and styles can be modified to produce pages that use the default Blazor theme.

> [!NOTE]
> The example in this section is merely a starting point for customization. Additional work is likely required for the best user experience.

Create a new `NavMenu_IdentityLayout` component (*Shared/NavMenu_IdentityLayout.razor*). For the markup and code of the component, use the same content of the app's `NavMenu` component (*Shared/NavMenu.razor*). Strip out any `NavLink`s to components that can't be reached anonymously because automatic redirects in the `RedirectToLogin` component fail for components requiring authentication or authorization.

In the *Pages/Shared/Layout.cshtml* file, make the following changes:

* Add Razor directives to the top of the file to use Tag Helpers and the app's components in the *Shared* folder:

  ```cshtml
  @addTagHelper *, Microsoft.AspNetCore.Mvc.TagHelpers
  @using {APPLICATION ASSEMBLY}.Shared
  ```

  Replace `{APPLICATION ASSEMBLY}` with the app's assembly name.

* Add a `<base>` tag and Blazor stylesheet `<link>` to the `<head>` content:

  ```cshtml
  <base href="~/" />
  <link rel="stylesheet" href="~/css/site.css" />
  ```

* Change the content of the `<body>` tag to the following:

  ```cshtml
  <div class="sidebar" style="float:left">
      <component type="typeof(NavMenu_IdentityLayout)" 
          render-mode="ServerPrerendered" />
  </div>

  <div class="main" style="padding-left:250px">
      <div class="top-row px-4">
          @{
              var result = Engine.FindView(ViewContext, "_LoginPartial", 
                  isMainPage: false);
          }
          @if (result.Success)
          {
              await Html.RenderPartialAsync("_LoginPartial");
          }
          else
          {
              throw new InvalidOperationException("The default Identity UI " +
                  "layout requires a partial view '_LoginPartial'.");
          }
          <a href="https://docs.microsoft.com/aspnet/" target="_blank">About</a>
      </div>

      <div class="content px-4">
          @RenderBody()
      </div>
  </div>

  <script src="~/Identity/lib/jquery/dist/jquery.min.js"></script>
  <script src="~/Identity/lib/bootstrap/dist/js/bootstrap.bundle.min.js"></script>
  <script src="~/Identity/js/site.js" asp-append-version="true"></script>
  @RenderSection("Scripts", required: false)
  <script src="_framework/blazor.server.js"></script>
  ```

## Scaffold Identity into a Blazor Server project with authorization

[!INCLUDE[](~/includes/scaffold-identity/id-scaffold-dlg-auth.md)]

Some Identity options are configured in *Areas/Identity/IdentityHostingStartup.cs*. For more information, see [IHostingStartup](xref:fundamentals/configuration/platform-specific-configuration).

<a name="full"></a>

## Create full Identity UI source

To maintain full control of the Identity UI, run the Identity scaffolder and select **Override all files**.

The following highlighted code shows the changes to replace the default Identity UI with Identity in an ASP.NET Core 2.1 web app. You might want to do this to have full control of the Identity UI.

[!code-csharp[](scaffold-identity/sample/StartupFull.cs?name=snippet1&highlight=13-14,17-999)]

The default Identity is replaced in the following code:

[!code-csharp[](scaffold-identity/sample/StartupFull.cs?name=snippet2)]

The following code sets the [LoginPath](/dotnet/api/microsoft.aspnetcore.authentication.cookies.cookieauthenticationoptions.loginpath), [LogoutPath](/dotnet/api/microsoft.aspnetcore.authentication.cookies.cookieauthenticationoptions.logoutpath), and [AccessDeniedPath](/dotnet/api/microsoft.aspnetcore.authentication.cookies.cookieauthenticationoptions.accessdeniedpath):

[!code-csharp[](scaffold-identity/sample/StartupFull.cs?name=snippet3)]

Register an `IEmailSender` implementation, for example:

[!code-csharp[](scaffold-identity/sample/StartupFull.cs?name=snippet4)]

[!code-csharp[](scaffold-identity/sample/StartupFull.cs?name=snippet)]

<!--
uld option: Use Local DB, not SQLite

dotnet new webapp -au Individual -uld -o RPauth
cd RPauth
dotnet add package Microsoft.VisualStudio.Web.CodeGeneration.Design
dotnet aspnet-codegenerator identity -dc RPauth.Data.ApplicationDbContext --files "Account.Register;Account.Login;Account.RegisterConfirmation"
-->
## Disable register page

To disable user registration:

* Scaffold Identity. Include Account.Register, Account.Login, and Account.RegisterConfirmation. For example:

  ```dotnetcli
   dotnet aspnet-codegenerator identity -dc RPauth.Data.ApplicationDbContext --files "Account.Register;Account.Login;Account.RegisterConfirmation"
  ```

* Update *Areas/Identity/Pages/Account/Register.cshtml.cs* so users can't register from this endpoint:

  [!code-csharp[](scaffold-identity/sample/Register.cshtml.cs?name=snippet)]

* Update *Areas/Identity/Pages/Account/Register.cshtml* to be consistent with the preceding changes:

  [!code-cshtml[](scaffold-identity/sample/Register.cshtml)]

* Comment out or remove the registration link from *Areas/Identity/Pages/Account/Login.cshtml*

```cshtml
@*
<p>
    <a asp-page="./Register" asp-route-returnUrl="@Model.ReturnUrl">Register as a new user</a>
</p>
*@
```

* Update the *Areas/Identity/Pages/Account/RegisterConfirmation* page.

  * Remove the code and links from the cshtml file.
  * Remove the confirmation code from the `PageModel`:

  ```csharp
   [AllowAnonymous]
    public class RegisterConfirmationModel : PageModel
    {
        public IActionResult OnGet()
        {  
            return Page();
        }
    }
  ```
  
### Use another app to add users

Provide a mechanism to add users outside the web app. Options to add users include:

* A dedicated admin web app.
* A console app.

The following code outlines one approach to adding users:

* A list of users is read into memory.
* A strong unique password is generated for each user.
* The user is added to the Identity database.
* The user is notified and told to change the password.

[!code-csharp[](scaffold-identity/consoleAddUser/Program.cs?name=snippet)]

The following code outlines adding a user:

[!code-csharp[](scaffold-identity/consoleAddUser/Data/SeedData.cs?name=snippet)]

A similar approach can be followed for production scenarios.

## Prevent publish of static Identity assets

To prevent publishing static Identity assets to the web root, see <xref:security/authentication/identity#prevent-publish-of-static-identity-assets>.

## Additional resources

* [Changes to authentication code to ASP.NET Core 2.1 and later](xref:migration/20_21#changes-to-authentication-code)

::: moniker-end

::: moniker range="< aspnetcore-3.0"

ASP.NET Core 2.1 and later provides [ASP.NET Core Identity](xref:security/authentication/identity) as a [Razor Class Library](xref:razor-pages/ui-class). Applications that include Identity can apply the scaffolder to selectively add the source code contained in the Identity Razor Class Library (RCL). You might want to generate source code so you can modify the code and change the behavior. For example, you could instruct the scaffolder to generate the code used in registration. Generated code takes precedence over the same code in the Identity RCL. To gain full control of the UI and not use the default RCL, see the section [Create full identity UI source](#full).

Applications that do **not** include authentication can apply the scaffolder to add the RCL Identity package. You have the option of selecting Identity code to be generated.

Although the scaffolder generates most of the necessary code, you'll have to update your project to complete the process. This document explains the steps needed to complete an Identity scaffolding update.

When the Identity scaffolder is run, a *ScaffoldingReadme.txt* file is created in the project directory. The *ScaffoldingReadme.txt* file contains general instructions on what's needed to complete the Identity scaffolding update. This document contains more complete instructions than the *ScaffoldingReadme.txt* file.

We recommend using a source control system that shows file differences and allows you to back out of changes. Inspect the changes after running the Identity scaffolder.

> [!NOTE]
> Services are required when using [Two Factor Authentication](xref:security/authentication/identity-enable-qrcodes), [Account confirmation and password recovery](xref:security/authentication/accconfirm), and other security features with Identity. Services or service stubs aren't generated when scaffolding Identity. Services to enable these features must be added manually. For example, see [Require Email Confirmation](xref:security/authentication/accconfirm#require-email-confirmation).

## Scaffold Identity into an empty project

[!INCLUDE[](~/includes/scaffold-identity/id-scaffold-dlg.md)]

Add the following highlighted calls to the `Startup` class:

[!code-csharp[](scaffold-identity/sample/StartupEmpty.cs?name=snippet1&highlight=5,20-23)]

[!INCLUDE[](~/includes/scaffold-identity/hsts.md)]

[!INCLUDE[](~/includes/scaffold-identity/migrations.md)]

## Scaffold Identity into a Razor project without existing authorization

<!--  Updated for 3.0
set projNam=RPnoAuth
set projType=webapp

dotnet new %projType% -o %projNam%
cd %projNam%
dotnet add package Microsoft.VisualStudio.Web.CodeGeneration.Design
dotnet add package Microsoft.EntityFrameworkCore.Design
dotnet add package Microsoft.AspNetCore.Identity.EntityFrameworkCore
dotnet add package Microsoft.AspNetCore.Identity.UI
dotnet add package Microsoft.EntityFrameworkCore.SqlServer
dotnet restore
dotnet aspnet-codegenerator identity --useDefaultUI
dotnet ef migrations add CreateIdentitySchema
dotnet ef database update
-->

[!INCLUDE[](~/includes/scaffold-identity/id-scaffold-dlg.md)]

Identity is configured in *Areas/Identity/IdentityHostingStartup.cs*. For more information, see [IHostingStartup](xref:fundamentals/configuration/platform-specific-configuration).

<a name="efm"></a>

### Migrations, UseAuthentication, and layout

[!INCLUDE[](~/includes/scaffold-identity/migrations.md)]

<a name="useauthentication"></a>

### Enable authentication

In the `Configure` method of the `Startup` class, call [UseAuthentication](/dotnet/api/microsoft.aspnetcore.builder.authappbuilderextensions.useauthentication?view=aspnetcore-2.0#Microsoft_AspNetCore_Builder_AuthAppBuilderExtensions_UseAuthentication_Microsoft_AspNetCore_Builder_IApplicationBuilder_) after `UseStaticFiles`:

[!code-csharp[](scaffold-identity/sample/StartupRPnoAuth.cs?name=snippet1&highlight=29)]

[!INCLUDE[](~/includes/scaffold-identity/hsts.md)]

### Layout changes

Optional: Add the login partial (`_LoginPartial`) to the layout file:

[!code-html[](scaffold-identity/sample/_Layout.cshtml?highlight=37)]

## Scaffold Identity into a Razor project with authorization

<!--
Use >=2.1: dotnet new webapp -au Individual -o RPauth
Use = 2.0: dotnet new razor -au Individual -o RPauth
uld option: Use Local DB, not SQLite

dotnet new webapp -au Individual -uld -o RPauth
cd RPauth
dotnet add package Microsoft.VisualStudio.Web.CodeGeneration.Design
dotnet aspnet-codegenerator identity -dc RPauth.Data.ApplicationDbContext --files "Account.Register;Account.Register"
-->

[!INCLUDE[](~/includes/scaffold-identity/id-scaffold-dlg-auth.md)]

Some Identity options are configured in *Areas/Identity/IdentityHostingStartup.cs*. For more information, see [IHostingStartup](xref:fundamentals/configuration/platform-specific-configuration).

## Scaffold Identity into an MVC project without existing authorization

<!--
set projNam=MvcNoAuth
set projType=mvc
set version=2.1.0

dotnet new %projType% -o %projNam%
cd %projNam%
dotnet add package Microsoft.VisualStudio.Web.CodeGeneration.Design -v %version%
dotnet restore
dotnet aspnet-codegenerator identity --useDefaultUI
dotnet ef migrations add CreateIdentitySchema
dotnet ef database update
-->

[!INCLUDE[](~/includes/scaffold-identity/id-scaffold-dlg.md)]

Optional: Add the login partial (`_LoginPartial`) to the *Views/Shared/_Layout.cshtml* file:

[!code-html[](scaffold-identity/sample/_LayoutMvc.cshtml?highlight=37)]

* Move the *Pages/Shared/_LoginPartial.cshtml* file to *Views/Shared/_LoginPartial.cshtml*

Identity is configured in *Areas/Identity/IdentityHostingStartup.cs*. For more information, see IHostingStartup.

[!INCLUDE[](~/includes/scaffold-identity/migrations.md)]

Call [UseAuthentication](/dotnet/api/microsoft.aspnetcore.builder.authappbuilderextensions.useauthentication?view=aspnetcore-2.0#Microsoft_AspNetCore_Builder_AuthAppBuilderExtensions_UseAuthentication_Microsoft_AspNetCore_Builder_IApplicationBuilder_) after `UseStaticFiles`:

[!code-csharp[](scaffold-identity/sample/StartupMvcNoAuth.cs?name=snippet1&highlight=23)]

[!INCLUDE[](~/includes/scaffold-identity/hsts.md)]

## Scaffold Identity into an MVC project with authorization

<!--
dotnet new mvc -au Individual -o MvcAuth
cd MvcAuth
dotnet add package Microsoft.VisualStudio.Web.CodeGeneration.Design
dotnet restore
dotnet aspnet-codegenerator identity -dc MvcAuth.Data.ApplicationDbContext  --files "Account.Login;Account.Register"
-->

[!INCLUDE[](~/includes/scaffold-identity/id-scaffold-dlg-auth.md)]

Delete the *Pages/Shared* folder and the files in that folder.

<a name="full"></a>

## Create full Identity UI source

To maintain full control of the Identity UI, run the Identity scaffolder and select **Override all files**.

The following highlighted code shows the changes to replace the default Identity UI with Identity in an ASP.NET Core 2.1 web app. You might want to do this to have full control of the Identity UI.

[!code-csharp[](scaffold-identity/sample/StartupFull.cs?name=snippet1&highlight=13-14,17-999)]

The default Identity is replaced in the following code:

[!code-csharp[](scaffold-identity/sample/StartupFull.cs?name=snippet2)]

The following code sets the [LoginPath](/dotnet/api/microsoft.aspnetcore.authentication.cookies.cookieauthenticationoptions.loginpath), [LogoutPath](/dotnet/api/microsoft.aspnetcore.authentication.cookies.cookieauthenticationoptions.logoutpath), and [AccessDeniedPath](/dotnet/api/microsoft.aspnetcore.authentication.cookies.cookieauthenticationoptions.accessdeniedpath):

[!code-csharp[](scaffold-identity/sample/StartupFull.cs?name=snippet3)]

Register an `IEmailSender` implementation, for example:

[!code-csharp[](scaffold-identity/sample/StartupFull.cs?name=snippet4)]

[!code-csharp[](scaffold-identity/sample/StartupFull.cs?name=snippet)]

<!--
uld option: Use Local DB, not SQLite

dotnet new webapp -au Individual -uld -o RPauth
cd RPauth
dotnet add package Microsoft.VisualStudio.Web.CodeGeneration.Design
dotnet aspnet-codegenerator identity -dc RPauth.Data.ApplicationDbContext --files "Account.Register;Account.Login;Account.RegisterConfirmation"
-->
## Disable register page

To disable user registration:

* Scaffold Identity. Include Account.Register, Account.Login, and Account.RegisterConfirmation. For example:

  ```dotnetcli
   dotnet aspnet-codegenerator identity -dc RPauth.Data.ApplicationDbContext --files "Account.Register;Account.Login;Account.RegisterConfirmation"
  ```

* Update *Areas/Identity/Pages/Account/Register.cshtml.cs* so users can't register from this endpoint:

  [!code-csharp[](scaffold-identity/sample/Register.cshtml.cs?name=snippet)]

* Update *Areas/Identity/Pages/Account/Register.cshtml* to be consistent with the preceding changes:

  [!code-cshtml[](scaffold-identity/sample/Register.cshtml)]

* Comment out or remove the registration link from *Areas/Identity/Pages/Account/Login.cshtml*

```cshtml
@*
<p>
    <a asp-page="./Register" asp-route-returnUrl="@Model.ReturnUrl">Register as a new user</a>
</p>
*@
```

* Update the *Areas/Identity/Pages/Account/RegisterConfirmation* page.

  * Remove the code and links from the cshtml file.
  * Remove the confirmation code from the `PageModel`:

  ```csharp
   [AllowAnonymous]
    public class RegisterConfirmationModel : PageModel
    {
        public IActionResult OnGet()
        {  
            return Page();
        }
    }
  ```
  
### Use another app to add users

Provide a mechanism to add users outside the web app. Options to add users include:

* A dedicated admin web app.
* A console app.

The following code outlines one approach to adding users:

* A list of users is read into memory.
* A strong unique password is generated for each user.
* The user is added to the Identity database.
* The user is notified and told to change the password.

[!code-csharp[](scaffold-identity/consoleAddUser/Program.cs?name=snippet)]

The following code outlines adding a user:

[!code-csharp[](scaffold-identity/consoleAddUser/Data/SeedData.cs?name=snippet)]

A similar approach can be followed for production scenarios.

## Additional resources

* [Changes to authentication code to ASP.NET Core 2.1 and later](xref:migration/20_21#changes-to-authentication-code)

::: moniker-end<|MERGE_RESOLUTION|>--- conflicted
+++ resolved
@@ -5,11 +5,7 @@
 monikerRange: '>= aspnetcore-2.1'
 ms.author: riande
 ms.custom: mvc
-<<<<<<< HEAD
-ms.date: 04/21/2020
-=======
 ms.date: 5/1/2020
->>>>>>> 51297915
 uid: security/authentication/scaffold-identity
 ---
 # Scaffold Identity in ASP.NET Core projects
