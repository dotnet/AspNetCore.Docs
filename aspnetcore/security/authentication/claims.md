---
title: Mapping, customizing, and transforming claims in ASP.NET Core
author: damienbod
description: Learn how to map claims, do claims transformations, customize claims.
monikerRange: '>= aspnetcore-3.1'
ms.author: riande
ms.custom: mvc
ms.date: 2/16/2022
no-loc: [Home, Privacy, Kestrel, appsettings.json, "ASP.NET Core Identity", cookie, Cookie, Blazor, "Blazor Server", "Blazor WebAssembly", "Identity", "Let's Encrypt", Razor, SignalR]
uid: security/authentication/claims
---
# Mapping, customizing, and transforming claims in ASP.NET Core

By [Damien Bowden](https://github.com/damienbod)

:::moniker range=">= aspnetcore-6.0"

Claims can be created from any user or identity data which can be issued using a trusted identity provider or ASP.NET Core identity. A claim is a name value pair that represents what the subject is, not what the subject can do.
This article covers the following areas:

* How to configure and map claims using an [OpenID Connect](https://openid.net/connect/) client
* Set the name and role claim
* Reset the claims namespaces
* Customize, extend the claims using <xref:Microsoft.AspNetCore.Authentication.IClaimsTransformation.TransformAsync%2A>

## Mapping claims using OpenID Connect authentication

The profile claims can be returned in the `id_token`, which is returned after a successful authentication. The ASP.NET Core client app only requires the profile scope. When using the `id_token` for claims, no extra claims mapping is required.

[!code-csharp[](~/security/authentication/claims/sample6/WebRPmapClaims/Program.cs?name=snippet1&highlight=9-26)]

<<<<<<< HEAD
The preceding code requires the NuGet package [Microsoft.AspNetCore.Authentication.OpenIdConnect](https://www.nuget.org/packages/Microsoft.AspNetCore.Authentication.OpenIdConnect).
=======
The preceding code requires the [Microsoft.AspNetCore.Authentication.OpenIdConnect](https://www.nuget.org/packages/Microsoft.AspNetCore.Authentication.OpenIdConnect) NuGet package .
>>>>>>> 4231fb17

Another way to get the user claims is to use the OpenID Connect User Info API. The ASP.NET Core client app uses the `GetClaimsFromUserInfoEndpoint` property to configure this. One important difference from the first settings, is that you must specify the claims you require using the `MapUniqueJsonKey` method, otherwise only the `name`, `given_name` and `email` standard claims will be available in the client app. The claims included in the `id_token` are mapped per default. This is the major difference to the first option. You must explicitly define some of the claims you require.

[!code-csharp[](~/security/authentication/claims/sample6/WebRPmapClaims/Program.cs?name=snippet2&highlight=10-31)]

## Name claim and role claim mapping

The **Name** claim and the **Role** claim are mapped to default properties in the ASP.NET Core HTTP context. Sometimes it is required to use different claims for the default properties, or the name claim and the role claim do not match the default values. The claims can be mapped using the **TokenValidationParameters** property and set to any claim as required. The values from the claims can be used directly in the HttpContext **User.Identity.Name** property and the roles.

If the `User.Identity.Name` has no value or the roles are missing, please check the values in the returned claims and set the `NameClaimType` and the `RoleClaimType` values. The returned claims from the client authentication can be viewed in the HTTP context.

[!code-csharp[](~/security/authentication/claims/sample6/WebRPmapClaims/Program.cs?name=snippet_name&highlight=10-24)]

## Claims namespaces, default namespaces

ASP.NET Core adds default namespaces to some known claims, which might not be required in the app. Optionally, disable these added namespaces and use the exact claims that the OpenID Connect server created.

[!code-csharp[](~/security/authentication/claims/sample6/WebRPmapClaims/Program.cs?name=snippet_NS&highlight=31)]

## Extend or add custom claims using `IClaimsTransformation`

The <xref:Microsoft.AspNetCore.Authentication.IClaimsTransformation> interface can be used to add extra claims to the <xref:System.Security.Claims.ClaimsPrincipal> class. The interface requires a single method <xref:Microsoft.AspNetCore.Authentication.IClaimsTransformation.TransformAsync%2A>. This method might get called multiple times. Only add a new claim if it does not already exist in the `ClaimsPrincipal`. A `ClaimsIdentity` is created to add the new claims and this can be added to the `ClaimsPrincipal`.

[!code-csharp[](~/security/authentication/claims/sample6/WebRPmapClaims/MyClaimsTransformation.cs)]

The <xref:Microsoft.AspNetCore.Authentication.IClaimsTransformation> interface and the `MyClaimsTransformation` class can be registered as a service:

```csharp
services.AddTransient<IClaimsTransformation, MyClaimsTransformation>();
```

## Extend or add custom claims in ASP.NET Core Identity

Refer to the following document:

[Add claims to Identity using IUserClaimsPrincipalFactory](xref:security/authentication/add-user-data#add-claims-to-identity-using-iuserclaimsprincipalfactoryapplicationuser)

## Map claims from external identity providers

Refer to the following document:

[Persist additional claims and tokens from external providers in ASP.NET Core](xref:security/authentication/social/additional-claims)

:::moniker-end


:::moniker range="< aspnetcore-6.0"

Claims can be created from any user or identity data which can be issued using a trusted identity provider or ASP.NET Core identity. A claim is a name value pair that represents what the subject is, not what the subject can do.
This article covers the following areas:

* How to configure and map claims using an [OpenID Connect](https://openid.net/connect/) client
* Set the name and role claim
* Reset the claims namespaces
* Customize, extend the claims using <xref:Microsoft.AspNetCore.Authentication.IClaimsTransformation.TransformAsync%2A>

## Mapping claims using OpenID Connect authentication

The profile claims can be returned in the `id_token`, which is returned after a successful authentication. The ASP.NET Core client app only requires the profile scope. When using the `id_token` for claims, no extra claims mapping is required.

```csharp
public void ConfigureServices(IServiceCollection services)
{
    services.AddAuthentication(options =>
    {
        options.DefaultScheme = CookieAuthenticationDefaults.AuthenticationScheme;
        options.DefaultChallengeScheme = OpenIdConnectDefaults.AuthenticationScheme;
    })
   .AddCookie()
   .AddOpenIdConnect(options =>
   {
       options.SignInScheme = "Cookies";
       options.Authority = "-your-identity-provider-";
       options.RequireHttpsMetadata = true;
       options.ClientId = "-your-clientid-";
       options.ClientSecret = "-your-client-secret-from-user-secrets-or-keyvault";
       options.ResponseType = "code";
       options.UsePkce = true;
       options.Scope.Add("profile");
       options.SaveTokens = true;
   });
```

Another way to get the user claims is to use the OpenID Connect User Info API. The ASP.NET Core client application uses the `GetClaimsFromUserInfoEndpoint` property to configure this. One important difference from the first settings, is that you must specify the claims you require using the `MapUniqueJsonKey` method, otherwise only the `name`, `given_name` and `email` standard claims will be available in the client application. The claims included in the `id_token` are mapped per default. This is the major difference to the first option. You must explicitly define some of the claims you require.

```csharp
public void ConfigureServices(IServiceCollection services)
{
    services.AddAuthentication(options =>
    {
        options.DefaultScheme = CookieAuthenticationDefaults.AuthenticationScheme;
        options.DefaultChallengeScheme = OpenIdConnectDefaults.AuthenticationScheme;
    })
   .AddCookie()
   .AddOpenIdConnect(options =>
   {
       options.SignInScheme = "Cookies";
       options.Authority = "-your-identity-provider-";
       options.RequireHttpsMetadata = true;
       options.ClientId = "-your-clientid-";
       options.ClientSecret = "-your-client-secret-from-user-secrets-or-keyvault";
       options.ResponseType = "code";
       options.UsePkce = true;
       options.Scope.Add("profile");
       options.SaveTokens = true;
       options.GetClaimsFromUserInfoEndpoint = true;
       options.ClaimActions.MapUniqueJsonKey("preferred_username", "preferred_username");
       options.ClaimActions.MapUniqueJsonKey("gender", "gender");
   }); 
```

## Name claim and role claim mapping

The **Name** claim and the **Role** claim are mapped to default properties in the ASP.NET Core HTTP context. Sometimes it is required to use different claims for the default properties, or the name claim and the role claim do not match the default values. The claims can be mapped using the **TokenValidationParameters** property and set to any claim as required. The values from the claims can be used directly in the HttpContext **User.Identity.Name** property and the roles.

If the `User.Identity.Name` has no value or the roles are missing, please check the values in the returned claims and set the `NameClaimType` and the `RoleClaimType` values. The returned claims from the client authentication can be viewed in the HTTP context.

```csharp
public void ConfigureServices(IServiceCollection services)
{
    services.AddAuthentication(options =>
    {
        options.DefaultScheme = CookieAuthenticationDefaults.AuthenticationScheme;
        options.DefaultChallengeScheme = OpenIdConnectDefaults.AuthenticationScheme;
    })
   .AddCookie()
   .AddOpenIdConnect(options =>
   {
       // other options...
       options.TokenValidationParameters = new TokenValidationParameters
       {
         NameClaimType = "email", 
         // RoleClaimType = "role"
       };
   });
```

## Claims namespaces, default namespaces

ASP.NET Core adds default namespaces to some known claims, which might not be required in the app. Optionally, disable these added namespaces and use the exact claims that the OpenID Connect server created.

```csharp
public void Configure(IApplicationBuilder app)
{
    JwtSecurityTokenHandler.DefaultInboundClaimTypeMap.Clear();
```

## Extend or add custom claims using `IClaimsTransformation`

The `IClaimsTransformation` interface can be used to add extra claims to the `ClaimsPrincipal` class. The interface requires a single method `TransformAsync`. This method might get called multiple times. Only add a new claim if it does not already exist in the `ClaimsPrincipal`. A `ClaimsIdentity` is created to add the new claims and this can be added to the `ClaimsPrincipal`.

```csharp
public class MyClaimsTransformation : IClaimsTransformation
{
    public Task<ClaimsPrincipal> TransformAsync(ClaimsPrincipal principal)
    {
       ClaimsIdentity claimsIdentity = new ClaimsIdentity();
       var claimType = "myNewClaim";
       if (!principal.HasClaim(claim => claim.Type == claimType))
       {		   
          claimsIdentity.AddClaim(new Claim(claimType, "myClaimValue"));
       }

       principal.AddIdentity(claimsIdentity);
       return Task.FromResult(principal);
    }
}
```

The `IClaimsTransformation` interface and the `MyClaimsTransformation` class can be added in the ConfigureServices method as a service.

```csharp
public void ConfigureServices(IServiceCollection services)
{
    services.AddTransient<IClaimsTransformation, MyClaimsTransformation>();
```

## Extend or add custom claims in ASP.NET Core Identity

Refer to the following document:

[Add claims to Identity using IUserClaimsPrincipalFactory](xref:security/authentication/add-user-data#add-claims-to-identity-using-iuserclaimsprincipalfactoryapplicationuser)

## Map claims from external identity providers

Refer to the following document:

[Persist additional claims and tokens from external providers in ASP.NET Core](xref:security/authentication/social/additional-claims)

:::moniker-end<|MERGE_RESOLUTION|>--- conflicted
+++ resolved
@@ -29,11 +29,7 @@
 
 [!code-csharp[](~/security/authentication/claims/sample6/WebRPmapClaims/Program.cs?name=snippet1&highlight=9-26)]
 
-<<<<<<< HEAD
-The preceding code requires the NuGet package [Microsoft.AspNetCore.Authentication.OpenIdConnect](https://www.nuget.org/packages/Microsoft.AspNetCore.Authentication.OpenIdConnect).
-=======
 The preceding code requires the [Microsoft.AspNetCore.Authentication.OpenIdConnect](https://www.nuget.org/packages/Microsoft.AspNetCore.Authentication.OpenIdConnect) NuGet package .
->>>>>>> 4231fb17
 
 Another way to get the user claims is to use the OpenID Connect User Info API. The ASP.NET Core client app uses the `GetClaimsFromUserInfoEndpoint` property to configure this. One important difference from the first settings, is that you must specify the claims you require using the `MapUniqueJsonKey` method, otherwise only the `name`, `given_name` and `email` standard claims will be available in the client app. The claims included in the `id_token` are mapped per default. This is the major difference to the first option. You must explicitly define some of the claims you require.
 
