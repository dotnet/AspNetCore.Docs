--- conflicted
+++ resolved
@@ -445,11 +445,7 @@
 
    The primary key's data type is inferred by analyzing the [DbContext](/dotnet/api/microsoft.entityframeworkcore.dbcontext) object.
 
-<<<<<<< HEAD
    Identity is provided as a Razor Class Library. For more information, see <xref:security/authentication/scaffold-identity>. Consequently, the preceding code requires a call to <xref:Microsoft.AspNetCore.Identity.IdentityBuilderUIExtensions.AddDefaultUI%2A>. If the Identity scaffolder was used to add Identity files to the project, remove the call to `AddDefaultUI`.
-=======
-   In ASP.NET Core 2.1 or later, Identity is provided as a Razor Class Library. For more information, see <xref:security/authentication/scaffold-identity>. Consequently, the preceding code requires a call to <xref:Microsoft.AspNetCore.Identity.IdentityBuilderUIExtensions.AddDefaultUI%2A>. If the Identity scaffolder was used to add Identity files to the project, remove the call to `AddDefaultUI`.
->>>>>>> 91b8e0d0
 
 ### Add navigation properties
 
