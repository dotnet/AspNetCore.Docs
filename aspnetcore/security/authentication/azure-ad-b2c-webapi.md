---
title: Cloud authentication in web APIs with Azure Active Directory B2C in ASP.NET Core
author: camsoper
description: Discover how to set up Azure Active Directory B2C authentication with ASP.NET Core Web API. Test the authenticated web API with Postman.
ms.author: casoper
ms.date: 09/21/2018
ms.custom: mvc
uid: security/authentication/azure-ad-b2c-webapi
---
# Cloud authentication in web APIs with Azure Active Directory B2C in ASP.NET Core

By [Cam Soper](https://twitter.com/camsoper)

[Azure Active Directory B2C](/azure/active-directory-b2c/active-directory-b2c-overview) (Azure AD B2C) is a cloud identity management solution for web and mobile apps. The service provides authentication for apps hosted in the cloud and on-premises. Authentication types include individual accounts, social network accounts, and federated enterprise accounts. Azure AD B2C also provides multi-factor authentication with minimal configuration.

Azure Active Directory (Azure AD) and Azure AD B2C are separate product offerings. An Azure AD tenant represents an organization, while an Azure AD B2C tenant represents a collection of identities to be used with relying party applications. To learn more, see [Azure AD B2C: Frequently asked questions (FAQ)](/azure/active-directory-b2c/active-directory-b2c-faqs).

Since web APIs have no user interface, they're unable to redirect the user to a secure token service like Azure AD B2C. Instead, the API is passed a bearer token from the calling app, which has already authenticated the user with Azure AD B2C. The API then validates the token without direct user interaction.

In this tutorial, learn how to:

> [!div class="checklist"]
> * Create an Azure Active Directory B2C tenant.
> * Register a Web API in Azure AD B2C.
> * Use Visual Studio to create a Web API configured to use the Azure AD B2C tenant for authentication.
> * Configure policies controlling the behavior of the Azure AD B2C tenant.
> * Use Postman to simulate a web app which presents a login dialog, retrieves a token, and uses it to make a request against the web API.

## Prerequisites

The following are required for this walkthrough:

* [Microsoft Azure subscription](https://azure.microsoft.com/free/?ref=microsoft.com&utm_source=microsoft.com&utm_medium=docs&utm_campaign=visualstudio)
* [Visual Studio 2017](https://aka.ms/vsdownload?utm_source=mscom&utm_campaign=msdocs) (any edition)
* [Postman](https://www.getpostman.com/postman)

## Create the Azure Active Directory B2C tenant

Create an Azure AD B2C tenant [as described in the documentation](/azure/active-directory-b2c/active-directory-b2c-get-started). When prompted, associating the tenant with an Azure subscription is optional for this tutorial.

## Configure a sign-up or sign-in policy

Use the steps in the Azure AD B2C documentation to [create a sign-up or sign-in policy](/azure/active-directory-b2c/active-directory-b2c-reference-policies#create-a-sign-up-or-sign-in-policy). Name the policy **SiUpIn**.  Use the example values provided in the documentation for **Identity providers**, **Sign-up attributes**, and **Application claims**. Using the **Run now** button to test the policy as described in the documentation is optional.

## Register the API in Azure AD B2C

In the newly created Azure AD B2C tenant, register your API using [the steps in the documentation](/azure/active-directory-b2c/active-directory-b2c-app-registration#register-a-web-api) under the **Register a web API** section.

Use the following values:

| Setting                       | Value               | Notes                                                                                  |
|-------------------------------|---------------------|----------------------------------------------------------------------------------------|
| **Name**                      | *{API name}*        | Enter a **Name** for the app that describes your app to consumers.                     |
| **Include web app / web API** | Yes                 |                                                                                        |
| **Allow implicit flow**       | Yes                 |                                                                                        |
| **Reply URL**                 | `https://localhost` | Reply URLs are endpoints where Azure AD B2C returns any tokens that your app requests. |
| **App ID URI**                | *api*               | The URI doesn't need to resolve to a physical address. It only needs to be unique.     |
| **Include native client**     | No                  |                                                                                        |

After the API is registered, the list of apps and APIs in the tenant is displayed. Select the API that was previously registered. Select the **Copy** icon to the right of the **Application ID** field to copy it to the clipboard. Select **Published scopes** and verify the default *user_impersonation* scope is present.

## Create an ASP.NET Core app in Visual Studio 2017

The Visual Studio Web Application template can be configured to use the Azure AD B2C tenant for authentication.

In Visual Studio:

1. Create a new ASP.NET Core Web Application. 
2. Select **Web API** from the list of templates.
3. Select the **Change Authentication** button.

    ![Change Authentication Button](./azure-ad-b2c-webapi/change-auth-button.png)

4. In the **Change Authentication** dialog, select **Individual User Accounts** > **Connect to an existing user store in the cloud**.

    ![Change Authentication Dialog](./azure-ad-b2c-webapi/change-auth-dialog.png)

5. Complete the form with the following values:

    | Setting                       | Value                                                 |
    |-------------------------------|-------------------------------------------------------|
    | **Domain Name**               | *{the domain name of your B2C tenant}*                |
    | **Application ID**            | *{paste the Application ID from the clipboard}*       |
    | **Sign-up or sign-in policy** | B2C_1_SiUpIn                                          |

    Select **OK** to close the **Change Authentication** dialog. Select **OK** to create the web app.

Visual Studio creates the web API with a controller named *ValuesController.cs* that returns hard-coded values for GET requests. The class is decorated with the [Authorize attribute](xref:security/authorization/simple), so all requests require authentication.

## Run the web API

In Visual Studio, run the API. Visual Studio launches a browser pointed at the API's root URL. Note the URL in the address bar, and leave the API running in the background.

> [!NOTE]
> Since there is no controller defined for the root URL, the browser may display a 404 (page not found) error. This is expected behavior.

## Use Postman to get a token and test the API

[Postman](https://getpostman.com/postman) is a tool for testing web APIs. For this tutorial, Postman simulates a web app that accesses the web API on the user's behalf.

### Register Postman as a web app

Since Postman simulates a web app that obtains tokens from the Azure AD B2C tenant, it must be registered in the tenant as a web app. Register Postman using [the steps in the documentation](/azure/active-directory-b2c/active-directory-b2c-app-registration#register-a-web-app) under the **Register a web app** section. Stop at the **Create a web app client secret** section. A client secret isn't required for this tutorial. 

Use the following values:

| Setting                       | Value                            | Notes                           |
|-------------------------------|----------------------------------|---------------------------------|
| **Name**                      | Postman                          |                                 |
| **Include web app / web API** | Yes                              |                                 |
| **Allow implicit flow**       | Yes                              |                                 |
| **Reply URL**                 | `https://getpostman.com/postman` |                                 |
| **App ID URI**                | *{leave blank}*                  | Not required for this tutorial. |
| **Include native client**     | No                               |                                 |

The newly registered web app needs permission to access the web API on the user's behalf.  

1. Select **Postman** in the list of apps and then select **API access** from the menu on the left.
1. Select **+ Add**.
1. In the **Select API** dropdown, select the name of the web API.
1. In the **Select Scopes** dropdown, ensure all scopes are selected.
1. Select **Ok**.

Note the Postman app's Application ID, as it's required to obtain a bearer token.

### Create a Postman request

Launch Postman. By default, Postman displays the **Create New** dialog upon launching. If the dialog isn't displayed, select the **+ New** button in the upper left.

From the **Create New** dialog:

1. Select **Request**.

    ![Request button](./azure-ad-b2c-webapi/postman-create-new.png)

2. Enter *Get Values* in the **Request name** box.
3. Select **+ Create Collection** to create a new collection for storing the request. Name the collection *ASP.NET Core tutorials* and then select the checkmark.

    ![Create a new collection](./azure-ad-b2c-webapi/postman-create-collection.png)

4. Select the **Save to ASP.NET Core tutorials** button.

### Test the web API without authentication

To verify that the web API requires authentication, first make a request without authentication.

1. In the **Enter request URL** box, enter the URL for `ValuesController`. The URL is the same as displayed in the browser with **api/values** appended. For example, `https://localhost:44375/api/values`.
2. Select the **Send** button.
3. Note the status of the response is *401 Unauthorized*.

    ![401 unauthorized response](./azure-ad-b2c-webapi/postman-401-status.png)

> [!IMPORTANT]
> If you get a "Could not get any response" error, you may need to disable SSL certificate verification in the [Postman settings](https://learning.getpostman.com/docs/postman/launching_postman/settings). 
 
### Obtain a bearer token

To make an authenticated request to the web API, a bearer token is required. Postman makes it easy to sign in to the Azure AD B2C tenant and obtain a token.

1. On the **Authorization** tab, in the **TYPE** dropdown, select **OAuth 2.0**. In the **Add authorization data to** dropdown, select **Request Headers**. Select **Get New Access Token**.

    ![Authorization tab with settings](./azure-ad-b2c-webapi/postman-auth-tab.png)

2. Complete the **GET NEW ACCESS TOKEN** dialog as follows:


   |                Setting                 |                                             Value                                             |                                                                                                                                    Notes                                                                                                                                     |
   |----------------------------------------|-----------------------------------------------------------------------------------------------|------------------------------------------------------------------------------------------------------------------------------------------------------------------------------------------------------------------------------------------------------------------------------|
   |      <strong>Token Name</strong>       |                                          *{token name}*                                       |                                                                                                                   Enter a descriptive name for the token.                                                                                                                    |
   |      <strong>Grant Type</strong>       |                                           Implicit                                            |                                                                                                                                                                                                                                                                              |
   |     <strong>Callback URL</strong>      |                                 `https://getpostman.com/postman`                              |                                                                                                                                                                                                                                                                              |
   |       <strong>Auth URL</strong>        | `https://login.microsoftonline.com/{tenant domain name}/oauth2/v2.0/authorize?p=B2C_1_SiUpIn` |  Replace *{tenant domain name}* with the tenant's domain name. **IMPORTANT**: This URL must have the same domain name as what is found in `AzureAdB2C.Instance` in the web API's *appsettings.json* file. See NOTE&dagger;.                                                  |
   |       <strong>Client ID</strong>       |                *{enter the Postman app's <b>Application ID</b>}*                              |                                                                                                                                                                                                                                                                              |
   |         <strong>Scope</strong>         |         `https://{tenant domain name}/{api}/user_impersonation openid offline_access`       | Replace *{tenant domain name}* with the tenant's domain name. Replace *{api}* with the App ID URI you gave the web API when you first registered it (in this case, `api`). The pattern for the URL is: `https://{tenant}.onmicrosoft.com/{api-id-uri}/{scope name}`.         |
   |         <strong>State</strong>         |                                      *{leave blank}*                                          |                                                                                                                                                                                                                                                                              |
   | <strong>Client Authentication</strong> |                                Send client credentials in body                                |                                                                                                                                                                                                                                                                              |

    > [!NOTE]
<<<<<<< HEAD
    > &dagger;The **Auth URL** can be confusing. The policy settings dialog in the Azure Active Directory B2C portal displays two possible URLs: One in the format `https://login.microsoftonline.com/{tenant domain name}/{additional path information}`, and the other in the format `https://{tenant name}.b2clogin.com/{tenant domain name}/{additional path information}`. It's **critical** that the domain found in in `AzureAdB2C.Instance` in the web API's *appsettings.json* file matches the one used in the web app's *appsettings.json* file. This is the same domain used for the Auth URL field in Postman. Additionally, note that Visual Studio uses a slightly different URL format than what's displayed in the portal. As long as the domains match, the URL works.
=======
    > &dagger; The policy settings dialog in the Azure Active Directory B2C portal displays two possible URLs: One in the format `https://login.microsoftonline.com/`{tenant domain name}/{additional path information}, and the other in the format `https://{tenant name}.b2clogin.com/`{tenant domain name}/{additional path information}. It's **critical** that the domain found in in `AzureAdB2C.Instance` in the web API's *appsettings.json* file matches the one used in the web app's *appsettings.json* file. This is the same domain used for the Auth URL field in Postman. Note that Visual Studio uses a slightly different URL format than what's displayed in the portal. As long as the domains match, the URL works.
>>>>>>> 5faa50e2

3. Select the **Request Token** button.

4. Postman opens a new window containing the Azure AD B2C tenant's sign-in dialog. Sign in with an existing account (if one was created testing the policies) or select **Sign up now** to create a new account. The **Forgot your password?** link is used to reset a forgotten password.

5. After successfully signing in, the window closes and the **MANAGE ACCESS TOKENS** dialog appears. Scroll down to the bottom and select the **Use Token** button.

    ![Where to find the "Use Token" button](./azure-ad-b2c-webapi/postman-access-token.png)

### Test the web API with authentication

Select the **Send** button to send the request again. This time, the response status is *200 OK* and the JSON payload is visible on the response **Body** tab.

![Payload and success status](./azure-ad-b2c-webapi/postman-success.png)

## Next steps

In this tutorial, you learned how to:

> [!div class="checklist"]
> * Create an Azure Active Directory B2C tenant.
> * Register a Web API in Azure AD B2C.
> * Use Visual Studio to create a Web API configured to use the Azure AD B2C tenant for authentication.
> * Configure policies controlling the behavior of the Azure AD B2C tenant.
> * Use Postman to simulate a web app which presents a login dialog, retrieves a token, and uses it to make a request against the web API.

Continue developing your API by learning to:

* [Secure an ASP.NET Core web app using Azure AD B2C](xref:security/authentication/azure-ad-b2c).
* [Call a .NET web API from a .NET web app using Azure AD B2C](/azure/active-directory-b2c/active-directory-b2c-devquickstarts-web-api-dotnet).
* [Customize the Azure AD B2C user interface](/azure/active-directory-b2c/active-directory-b2c-reference-ui-customization).
* [Configure password complexity requirements](/azure/active-directory-b2c/active-directory-b2c-reference-password-complexity).
* [Enable multi-factor authentication](/azure/active-directory-b2c/active-directory-b2c-reference-mfa).
* Configure additional identity providers, such as [Microsoft](/azure/active-directory-b2c/active-directory-b2c-setup-msa-app), [Facebook](/azure/active-directory-b2c/active-directory-b2c-setup-fb-app), [Google](/azure/active-directory-b2c/active-directory-b2c-setup-goog-app), [Amazon](/azure/active-directory-b2c/active-directory-b2c-setup-amzn-app), [Twitter](/azure/active-directory-b2c/active-directory-b2c-setup-twitter-app), and others.
* [Use the Azure AD Graph API](/azure/active-directory-b2c/active-directory-b2c-devquickstarts-graph-dotnet) to retrieve additional user information, such as group membership, from the Azure AD B2C tenant.<|MERGE_RESOLUTION|>--- conflicted
+++ resolved
@@ -176,11 +176,7 @@
    | <strong>Client Authentication</strong> |                                Send client credentials in body                                |                                                                                                                                                                                                                                                                              |
 
     > [!NOTE]
-<<<<<<< HEAD
-    > &dagger;The **Auth URL** can be confusing. The policy settings dialog in the Azure Active Directory B2C portal displays two possible URLs: One in the format `https://login.microsoftonline.com/{tenant domain name}/{additional path information}`, and the other in the format `https://{tenant name}.b2clogin.com/{tenant domain name}/{additional path information}`. It's **critical** that the domain found in in `AzureAdB2C.Instance` in the web API's *appsettings.json* file matches the one used in the web app's *appsettings.json* file. This is the same domain used for the Auth URL field in Postman. Additionally, note that Visual Studio uses a slightly different URL format than what's displayed in the portal. As long as the domains match, the URL works.
-=======
     > &dagger; The policy settings dialog in the Azure Active Directory B2C portal displays two possible URLs: One in the format `https://login.microsoftonline.com/`{tenant domain name}/{additional path information}, and the other in the format `https://{tenant name}.b2clogin.com/`{tenant domain name}/{additional path information}. It's **critical** that the domain found in in `AzureAdB2C.Instance` in the web API's *appsettings.json* file matches the one used in the web app's *appsettings.json* file. This is the same domain used for the Auth URL field in Postman. Note that Visual Studio uses a slightly different URL format than what's displayed in the portal. As long as the domains match, the URL works.
->>>>>>> 5faa50e2
 
 3. Select the **Request Token** button.
 
