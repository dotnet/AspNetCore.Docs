--- conflicted
+++ resolved
@@ -4,7 +4,7 @@
 description: This tutorial demonstrates how to build an ASP.NET Core 2.x app using OAuth 2.0 with external authentication providers.
 ms.author: riande
 ms.custom: mvc
-ms.date: 04/11/2019
+ms.date: 05/10/2019
 uid: security/authentication/social/index
 ---
 # Facebook, Google, and external provider authentication in ASP.NET Core
@@ -56,28 +56,10 @@
 
 # [Visual Studio for Mac](#tab/visual-studio-mac)
 
-<<<<<<< HEAD
 * Select **File** > **New Solution**.
 * Select **.NET Core** > **App** in the sidebar. Select the **Web Application** template. Select **Next**.
 * Set the **Target Framework** drop down to **.NET Core 2.2**. Select **Next**.
 * Provide a **Project Name**. Confirm or change the **Location**. Select **Create**.
-=======
-From a terminal, run the following command:
-
-<!-- TODO: update these instruction once mac support 2.2 projects -->
-
-```console
-dotnet new webapp -o WebApp1 -au Individual
-```
-
-The preceding commands use the [.NET Core CLI](/dotnet/core/tools/dotnet) to create a Razor Pages project.
-
-## Open the project
-
-From Visual Studio, select **File > Open**, and then select the *WebApp1.csproj* file.
-
-<!-- End of VS tabs -->
->>>>>>> 91a4b25d
 
 ---
 
