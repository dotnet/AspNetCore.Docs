---
title: Configure Windows Authentication in ASP.NET Core
author: scottaddie
description: Learn how to configure Windows Authentication in ASP.NET Core for IIS and HTTP.sys.
monikerRange: '>= aspnetcore-2.1'
ms.author: riande
ms.custom: "mvc, seodec18"
<<<<<<< HEAD
ms.date: 08/19/2019
=======
ms.date: 09/03/2019
>>>>>>> 4bd7dc6c
uid: security/authentication/windowsauth
---
# Configure Windows Authentication in ASP.NET Core

By [Scott Addie](https://twitter.com/Scott_Addie) and [Luke Latham](https://github.com/guardrex)

::: moniker range=">= aspnetcore-3.0"

Windows Authentication (also known as Negotiate, Kerberos, or NTLM authentication) can be configured for ASP.NET Core apps hosted with [IIS](xref:host-and-deploy/iis/index), [Kestrel](xref:fundamentals/servers/kestrel), or [HTTP.sys](xref:fundamentals/servers/httpsys).

::: moniker-end

::: moniker range="< aspnetcore-3.0"

Windows Authentication (also known as Negotiate, Kerberos, or NTLM authentication) can be configured for ASP.NET Core apps hosted with [IIS](xref:host-and-deploy/iis/index) or [HTTP.sys](xref:fundamentals/servers/httpsys).

::: moniker-end

Windows Authentication relies on the operating system to authenticate users of ASP.NET Core apps. You can use Windows Authentication when your server runs on a corporate network using Active Directory domain identities or Windows accounts to identify users. Windows Authentication is best suited to intranet environments where users, client apps, and web servers belong to the same Windows domain.

> [!NOTE]
> Windows Authentication isn't supported with HTTP/2. Authentication challenges can be sent on HTTP/2 responses, but the client must downgrade to HTTP/1.1 before authenticating.

## Proxy and load balancer scenarios

Windows Authentication is a stateful scenario primarily used in an intranet, where a proxy or load balancer doesn't usually handle traffic between clients and servers. If a proxy or load balancer is used, Windows Authentication only works if the proxy or load balancer:

* Handles the authentication.
* Passes the user authentication information to the app (for example, in a request header), which acts on the authentication information.

An alternative to Windows Authentication in environments where proxies and load balancers are used is Active Directory Federated Services (ADFS) with OpenID Connect (OIDC).

## IIS/IIS Express

Add authentication services by invoking <xref:Microsoft.Extensions.DependencyInjection.AuthenticationServiceCollectionExtensions.AddAuthentication*> (<xref:Microsoft.AspNetCore.Server.IISIntegration?displayProperty=fullName> namespace) in `Startup.ConfigureServices`:

```csharp
services.AddAuthentication(IISDefaults.AuthenticationScheme);
```

### Launch settings (debugger)

Configuration for launch settings only affects the *Properties/launchSettings.json* file for IIS Express and doesn't configure IIS for Windows Authentication. Server configuration is explained in the [IIS](#iis) section.

The **Web Application** template available via Visual Studio or the .NET Core CLI can be configured to support Windows Authentication, which updates the *Properties/launchSettings.json* file automatically.

# [Visual Studio](#tab/visual-studio)

**New project**

1. Create a new project.
1. Select **ASP.NET Core Web Application**. Select **Next**.
1. Provide a name in the **Project name** field. Confirm the **Location** entry is correct or provide a location for the project. Select **Create**.
1. Select **Change** under **Authentication**.
1. In the **Change Authentication** window, select **Windows Authentication**. Select **OK**.
1. Select **Web Application**.
1. Select **Create**.

Run the app. The username appears in the rendered app's user interface.

**Existing project**

The project's properties enable Windows Authentication and disable Anonymous Authentication:

1. Right-click the project in **Solution Explorer** and select **Properties**.
1. Select the **Debug** tab.
1. Clear the check box for **Enable Anonymous Authentication**.
1. Select the check box for **Enable Windows Authentication**.
1. Save and close the property page.

Alternatively, the properties can be configured in the `iisSettings` node of the *launchSettings.json* file:

[!code-json[](windowsauth/sample_snapshot/launchSettings.json?highlight=2-3)]

# [.NET Core CLI](#tab/netcore-cli)

**New project**

Execute the [dotnet new](/dotnet/core/tools/dotnet-new) command with the `webapp` argument (ASP.NET Core Web App) and `--auth Windows` switch:

```console
dotnet new webapp --auth Windows
```

**Existing project**

Update the `iisSettings` node of the *launchSettings.json* file:

[!code-json[](windowsauth/sample_snapshot/launchSettings.json?highlight=2-3)]

---

When modifying an existing project, confirm that the project file includes a package reference for the [Microsoft.AspNetCore.App metapackage](xref:fundamentals/metapackage-app) **or** the [Microsoft.AspNetCore.Authentication](https://www.nuget.org/packages/Microsoft.AspNetCore.Authentication/) NuGet package.

### IIS

IIS uses the [ASP.NET Core Module](xref:host-and-deploy/aspnet-core-module) to host ASP.NET Core apps. Windows Authentication is configured for IIS via the *web.config* file. The following sections show how to:

* Provide a local *web.config* file that activates Windows Authentication on the server when the app is deployed.
* Use the IIS Manager to configure the *web.config* file of an ASP.NET Core app that has already been deployed to the server.

If you haven't already done so, enable IIS to host ASP.NET Core apps. For more information, see <xref:host-and-deploy/iis/index>.

Enable the IIS Role Service for Windows Authentication. For more information, see [Enable Windows Authentication in IIS Role Services (see Step 2)](xref:host-and-deploy/iis/index#iis-configuration).

[IIS Integration Middleware](xref:host-and-deploy/iis/index#enable-the-iisintegration-components) is configured to automatically authenticate requests by default. For more information, see [Host ASP.NET Core on Windows with IIS: IIS options (AutomaticAuthentication)](xref:host-and-deploy/iis/index#iis-options).

The ASP.NET Core Module is configured to forward the Windows Authentication token to the app by default. For more information, see [ASP.NET Core Module configuration reference: Attributes of the aspNetCore element](xref:host-and-deploy/aspnet-core-module#attributes-of-the-aspnetcore-element).

Use **either** of the following approaches:

* **Before publishing and deploying the project,** add the following *web.config* file to the project root:

  [!code-xml[](windowsauth/sample_snapshot/web_2.config)]

  When the project is published by the .NET Core SDK (without the `<IsTransformWebConfigDisabled>` property set to `true` in the project file), the published *web.config* file includes the `<location><system.webServer><security><authentication>` section. For more information on the `<IsTransformWebConfigDisabled>` property, see <xref:host-and-deploy/iis/index#webconfig-file>.

* **After publishing and deploying the project,** perform server-side configuration with the IIS Manager:

  1. In IIS Manager, select the IIS site under the **Sites** node of the **Connections** sidebar.
  1. Double-click **Authentication** in the **IIS** area.
  1. Select **Anonymous Authentication**. Select **Disable** in the **Actions** sidebar.
  1. Select **Windows Authentication**. Select **Enable** in the **Actions** sidebar.

  When these actions are taken, IIS Manager modifies the app's *web.config* file. A `<system.webServer><security><authentication>` node is added with updated settings for `anonymousAuthentication` and `windowsAuthentication`:

  [!code-xml[](windowsauth/sample_snapshot/web_1.config?highlight=4-5)]

  The `<system.webServer>` section added to the *web.config* file by IIS Manager is outside of the app's `<location>` section added by the .NET Core SDK when the app is published. Because the section is added outside of the `<location>` node, the settings are inherited by any [sub-apps](xref:host-and-deploy/iis/index#sub-applications) to the current app. To prevent inheritance, move the added `<security>` section inside of the `<location><system.webServer>` section that the .NET Core SDK provided.

  When IIS Manager is used to add the IIS configuration, it only affects the app's *web.config* file on the server. A subsequent deployment of the app may overwrite the settings on the server if the server's copy of *web.config* is replaced by the project's *web.config* file. Use **either** of the following approaches to manage the settings:

  * Use IIS Manager to reset the settings in the *web.config* file after the file is overwritten on deployment.
  * Add a *web.config file* to the app locally with the settings.

::: moniker range=">= aspnetcore-3.0"

## Kestrel

The [Microsoft.AspNetCore.Authentication.Negotiate](https://www.nuget.org/packages/Microsoft.AspNetCore.Authentication.Negotiate) NuGet package can be used with [Kestrel](xref:fundamentals/servers/kestrel) to support Windows Authentication using Negotiate, Kerberos, and NTLM on Windows, Linux, and macOS.

> [!WARNING]
> Credentials can be persisted across requests on a connection. *Negotiate authentication must not be used with proxies unless the proxy maintains a 1:1 connection affinity (a persistent connection) with Kestrel.*

> [!NOTE]
> The Negotiate handler detects if the underlying server supports Windows Authentication natively and if it's enabled. If the server supports Windows Authentication but it's disabled, an error is thrown asking you to enable the server implementation. When Windows Authentication is enabled in the server, the Negotiate handler transparently forwards to it.

Add authentication services by invoking <xref:Microsoft.Extensions.DependencyInjection.AuthenticationServiceCollectionExtensions.AddAuthentication*> (`Microsoft.AspNetCore.Authentication.Negotiate` namespace) and `AddNegotitate` (`Microsoft.AspNetCore.Authentication.Negotiate` namespace) in `Startup.ConfigureServices`:

 ```csharp
services.AddAuthentication(NegotiateDefaults.AuthenticationScheme)
    .AddNegotiate();
```

Add Authentication Middleware by calling <xref:Microsoft.AspNetCore.Builder.AuthAppBuilderExtensions.UseAuthentication*> in `Startup.Configure`:

 ```csharp
app.UseAuthentication();
```

For more information on middleware, see <xref:fundamentals/middleware/index>.

Anonymous requests are allowed. Use [ASP.NET Core Authorization](xref:security/authorization/introduction) to challenge anonymous requests for authentication.

### Windows environment configuration

The [Microsoft.AspNetCore.Authentication.Negotiate](https://www.nuget.org/packages/Microsoft.AspNetCore.Authentication.Negotiate) component performs User Mode authentication. Service Principal Names (SPNs) must be added to the user account running the service, not the machine account. Execute `setspn -S HTTP/mysrevername.mydomain.com myuser` in an administrative command shell.

### Linux and macOS environment configuration

Instructions for joining a Linux or macOS machine to a Windows domain are available in the [Connect Azure Data Studio to your SQL Server using Windows authentication - Kerberos](/sql/azure-data-studio/enable-kerberos?view=sql-server-2017#join-your-os-to-the-active-directory-domain-controller) article. The instructions create a machine account for the Linux machine on the domain. SPNs must be added to that machine account.

> [!NOTE]
> When following the guidance in the [Connect Azure Data Studio to your SQL Server using Windows authentication - Kerberos](/sql/azure-data-studio/enable-kerberos?view=sql-server-2017#join-your-os-to-the-active-directory-domain-controller) article, replace `python-software-properties` with `python3-software-properties` if needed.

Once the Linux or macOS machine is joined to the domain, additional steps are required to provide a [keytab file](https://blogs.technet.microsoft.com/pie/2018/01/03/all-you-need-to-know-about-keytab-files/) with the SPNs:

* On the domain controller, add new web service SPNs to the machine account:
  * `setspn -S HTTP/mywebservice.mydomain.com mymachine`
  * `setspn -S HTTP/mywebservice@MYDOMAIN.COM mymachine`
* Use [ktpass](/windows-server/administration/windows-commands/ktpass) to generate a keytab file:
  * `ktpass -princ HTTP/mywebservice.mydomain.com@MYDOMAIN.COM -pass myKeyTabFilePassword -mapuser MYDOMAIN\mymachine$ -pType KRB5_NT_PRINCIPAL -out c:\temp\mymachine.HTTP.keytab -crypto AES256-SHA1`
  * Some fields must be specified in uppercase as indicated.
* Copy the keytab file to the Linux or macOS machine.
* Select the keytab file via an environment variable: `export KRB5_KTNAME=/tmp/mymachine.HTTP.keytab`
* Invoke `klist` to show the SPNs currently available for use.

> [!NOTE]
> A keytab file contains domain access credentials and must be protected accordingly.

::: moniker-end

## HTTP.sys

[HTTP.sys](xref:fundamentals/servers/httpsys) supports Kernel Mode Windows Authentication using Negotiate, NTLM, or Basic authentication.

Add authentication services by invoking <xref:Microsoft.Extensions.DependencyInjection.AuthenticationServiceCollectionExtensions.AddAuthentication*> (<xref:Microsoft.AspNetCore.Server.HttpSys?displayProperty=fullName> namespace) in `Startup.ConfigureServices`:

```csharp
services.AddAuthentication(HttpSysDefaults.AuthenticationScheme);
```

Configure the app's web host to use HTTP.sys with Windows Authentication (*Program.cs*). <xref:Microsoft.AspNetCore.Hosting.WebHostBuilderHttpSysExtensions.UseHttpSys*> is in the <xref:Microsoft.AspNetCore.Server.HttpSys?displayProperty=fullName> namespace.

::: moniker range=">= aspnetcore-3.0"

[!code-csharp[](windowsauth/sample_snapshot/Program_GenericHost.cs?highlight=13-19)]

::: moniker-end

::: moniker range="< aspnetcore-3.0"

[!code-csharp[](windowsauth/sample_snapshot/Program_WebHost.cs?highlight=9-15)]

::: moniker-end

> [!NOTE]
> HTTP.sys delegates to kernel mode authentication with the Kerberos authentication protocol. User mode authentication isn't supported with Kerberos and HTTP.sys. The machine account must be used to decrypt the Kerberos token/ticket that's obtained from Active Directory and forwarded by the client to the server to authenticate the user. Register the Service Principal Name (SPN) for the host, not the user of the app.

> [!NOTE]
> HTTP.sys isn't supported on Nano Server version 1709 or later. To use Windows Authentication and HTTP.sys with Nano Server, use a [Server Core (microsoft/windowsservercore) container](https://hub.docker.com/r/microsoft/windowsservercore/). For more information on Server Core, see [What is the Server Core installation option in Windows Server?](/windows-server/administration/server-core/what-is-server-core).

## Authorize users

The configuration state of anonymous access determines the way in which the `[Authorize]` and `[AllowAnonymous]` attributes are used in the app. The following two sections explain how to handle the disallowed and allowed configuration states of anonymous access.

### Disallow anonymous access

When Windows Authentication is enabled and anonymous access is disabled, the `[Authorize]` and `[AllowAnonymous]` attributes have no effect. If an IIS site is configured to disallow anonymous access, the request never reaches the app. For this reason, the `[AllowAnonymous]` attribute isn't applicable.

### Allow anonymous access

When both Windows Authentication and anonymous access are enabled, use the `[Authorize]` and `[AllowAnonymous]` attributes. The `[Authorize]` attribute allows you to secure endpoints of the app which require authentication. The `[AllowAnonymous]` attribute overrides the `[Authorize]` attribute in apps that allow anonymous access. For attribute usage details, see <xref:security/authorization/simple>.

> [!NOTE]
> By default, users who lack authorization to access a page are presented with an empty HTTP 403 response. The [StatusCodePages Middleware](xref:fundamentals/error-handling#usestatuscodepages) can be configured to provide users with a better "Access Denied" experience.

## Impersonation

ASP.NET Core doesn't implement impersonation. Apps run with the app's identity for all requests, using app pool or process identity. If the app should perform an action on behalf of a user, use [WindowsIdentity.RunImpersonated](xref:System.Security.Principal.WindowsIdentity.RunImpersonated*) in a [terminal inline middleware](xref:fundamentals/middleware/index#create-a-middleware-pipeline-with-iapplicationbuilder) in `Startup.Configure`. Run a single action in this context and then close the context.

[!code-csharp[](windowsauth/sample_snapshot/Startup.cs?highlight=10-19)]

`RunImpersonated` doesn't support asynchronous operations and shouldn't be used for complex scenarios. For example, wrapping entire requests or middleware chains isn't supported or recommended.

::: moniker range=">= aspnetcore-3.0"

While the [Microsoft.AspNetCore.Authentication.Negotiate](https://www.nuget.org/packages/Microsoft.AspNetCore.Authentication.Negotiate) package enables authentication on Windows, Linux, and macOS, impersonation is only supported on Windows.

::: moniker-end

## Claims transformations

::: moniker range=">= aspnetcore-3.0"

When hosting with IIS, <xref:Microsoft.AspNetCore.Authentication.AuthenticationService.AuthenticateAsync*> isn't called internally to initialize a user. Therefore, an <xref:Microsoft.AspNetCore.Authentication.IClaimsTransformation> implementation used to transform claims after every authentication isn't activated by default. For more information and a code example that activates claims transformations, see <xref:host-and-deploy/aspnet-core-module#in-process-hosting-model>.

::: moniker-end

::: moniker range="< aspnetcore-3.0"

When hosting with IIS in-process mode, <xref:Microsoft.AspNetCore.Authentication.AuthenticationService.AuthenticateAsync*> isn't called internally to initialize a user. Therefore, an <xref:Microsoft.AspNetCore.Authentication.IClaimsTransformation> implementation used to transform claims after every authentication isn't activated by default. For more information and a code example that activates claims transformations when hosting in-process, see <xref:host-and-deploy/aspnet-core-module#in-process-hosting-model>.

::: moniker-end

## Additional resources

* [dotnet publish](/dotnet/core/tools/dotnet-publish)
* <xref:host-and-deploy/iis/index>
* <xref:host-and-deploy/aspnet-core-module>
* <xref:host-and-deploy/visual-studio-publish-profiles><|MERGE_RESOLUTION|>--- conflicted
+++ resolved
@@ -5,11 +5,7 @@
 monikerRange: '>= aspnetcore-2.1'
 ms.author: riande
 ms.custom: "mvc, seodec18"
-<<<<<<< HEAD
-ms.date: 08/19/2019
-=======
 ms.date: 09/03/2019
->>>>>>> 4bd7dc6c
 uid: security/authentication/windowsauth
 ---
 # Configure Windows Authentication in ASP.NET Core
