---
title: Configure Windows Authentication in ASP.NET Core
author: ardalis
description: How to configure Windows Authentication in ASP.NET Core
keywords: ASP.NET Core,
ms.author: riande
manager: wpickett
ms.date: 7/5/2017
ms.topic: article
ms.assetid: cf119f21-1a2b-49a2-b052-548ccb66ee83
ms.technology: aspnet
ms.prod: asp.net-core
uid: security/authentication/windowsauth
---
# Configure Windows Authentication in ASP.NET Core

By [Steve Smith](https://ardalis.com)

Windows authentication can be configured for ASP.NET Core apps hosted with IIS or WebListener.

## What is Windows authentication

Windows authentication relies on the operating system to authenticate users of ASP.NET Core apps. You can use Windows authentication when your server runs on a corporate network using Active Directory domain identities or other Windows accounts to identify users. Windows authentication is a secure form of authentication best suited to intranet environments where users, client applications, and web servers belong to the same Windows domain.

[Learn more about Windows Authentication and installing it for IIS](https://www.iis.net/configreference/system.webserver/security/authentication/windowsauthentication).

## Enabling Windows authentication in an ASP.NET Core application

<<<<<<< HEAD
The Visual Studio Web Application template can be configured to support Windows authentication.
=======
You can use Window authentication in your ASP.NET Core app hosted in IIS Express by choosing the appropriate template or configuring the app's properties.
>>>>>>> 43e2831f

### Using the Windows authentication app template

In Visual Studio:
* Create a new ASP.NET Core Web Application. 
* Select Web Application from the list of templates.
* Select the Change Authentication button and select **Windows Authentication**. 

<!-- delete this file, it will only get stale. This is not a beginning tutorial
![New Project Template - Choose Windows Authentication](windowsauth/_static/vs-windows-auth-template.png)
-->

Run the app. The username appears in the top right of the app.

![Windows Authentication Browser Screenshot](windowsauth/_static/browser-screenshot.png)

For development work using IIS Express, the template provides all the configuration necessary to use Windows authentication. The next section shows how to configure an ASP.NET Core app manually for Windows authentication.

### Visual Studio settings for Windows and anonymous authentication

The Visual Studio properties page, debug tab provides check boxes for Windows authentication and anonymous authentication.

![Windows Authentication Browser Screenshot](windowsauth/_static/vs-auth-property-menu.png)

You can also configure these properties in the `launchSettings.json` file:

```javascript
{
  "iisSettings": {
    "windowsAuthentication": true,
    "anonymousAuthentication": false,
    "iisExpress": {
      "applicationUrl": "http://localhost:52171/",
      "sslPort": 0
    }
  } // additional options trimmed
}
```

## Enabling Windows Authentication with IIS

IIS uses the [ASP.NET Core Module](https://docs.microsoft.com/en-us/aspnet/core/fundamentals/servers/aspnet-core-module) (ANCM) <!-- use xref link --> to host ASP.NET Core apps. The ANCM flows Windows authentication to IIS by default. Configuration of Windows authentication is done within IIS, not the application project. The following sections show how to use IIS Manager to configure an ASP.NET Core app to use Windows authentication:

### Create a new IIS site

Specify a name and folder and allow it to create a new application pool.

### Customize Authentication

Open the Authentication menu for the site.

![IIS Authentication Menu](windowsauth/_static/iis-authentication-menu.png)

Disable Anonymous Authentication and enable Windows Authentication.

![IIS Authentication Settings](windowsauth/_static/iis-auth-settings.png)

### Publish your project to the IIS site folder

Using Visual Studio or the dotnet CLI, *publish* your app to the destination folder.

![Visual Studio Publish Dialog](windowsauth/_static/vs-publish-app.png)

Learn more about [publishing to IIS](https://docs.microsoft.com/en-us/aspnet/core/publishing/iis).

Launch the app to verify Windows authentication is working.

## Enabling Windows authentication with WebListener

Although Kestrel doesn't support Windows authentication, you can use [WebListener](/fundamentals/servers/weblistener) <!-- BAD - xref only!!!! --> to support self-hosted scenarios on Windows. The following example configures the app's web host to use WebListener with Windows authentication:

```
public class Program
{
    public static void Main(string[] args)
    {
        var host = new WebHostBuilder()
            .UseWebListener(options =>
            {
                options.ListenerSettings.Authentication.Schemes = 
                    AuthenticationSchemes.Negotiate | AuthenticationSchemes.NTLM;
                options.ListenerSettings.Authentication.AllowAnonymous = false;
            })
            .UseContentRoot(Directory.GetCurrentDirectory())
            .UseStartup<Startup>()
            .Build();

        host.Run();
    }
}
```

## Working with Windows authentication

If your app mixes Windows authentication and anonymous access, you can still use the ``[Authorize]`` attribute. Apps that do not have anonymous enabled do not need to use the ``[Authorize]`` attribute at all. In this case, the whole app is treated as requiring authentication, and the server rejects anonymous requests.

<!-- what about  [AllowAnonymous] ?

Don't you want something like:

An app can allow anon access with Win auth using  [AllowAnonymous] and Authorize
-->

### Impersonation

ASP.NET Core does not implement impersonation. Apps run with the application identity for all requests, using app pool or process identity. If you need to explicitly perform an action on behalf of a user, use ``WindowsIdentity.RunImpersonated``. Run a single action in this context and then close the context. Note that ``RunImpersonated`` does not support async and should not be used for complex scenarios. For example, wrapping entire requests or middleware chains is not supported or recommended.<|MERGE_RESOLUTION|>--- conflicted
+++ resolved
@@ -26,11 +26,7 @@
 
 ## Enabling Windows authentication in an ASP.NET Core application
 
-<<<<<<< HEAD
 The Visual Studio Web Application template can be configured to support Windows authentication.
-=======
-You can use Window authentication in your ASP.NET Core app hosted in IIS Express by choosing the appropriate template or configuring the app's properties.
->>>>>>> 43e2831f
 
 ### Using the Windows authentication app template
 
