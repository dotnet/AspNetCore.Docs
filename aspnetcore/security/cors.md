---
title: Enable Cross-Origin Requests (CORS) in ASP.NET Core
author: rick-anderson
description: Learn how CORS as a standard for allowing or rejecting cross-origin requests in an ASP.NET Core app.
ms.author: riande
ms.custom: mvc
<<<<<<< HEAD
ms.date: 11/27/2018
=======
ms.date: 11/26/2018
>>>>>>> 590762e3
uid: security/cors
---
# Enable Cross-Origin Requests (CORS) in ASP.NET Core

By [Mike Wasson](https://github.com/mikewasson), [Shayne Boyer](https://twitter.com/spboyer), and [Tom Dykstra](https://github.com/tdykstra)

Browser security prevents a web page from making requests to a different domain than the one that served the web page. This restriction is called the *same-origin policy*. The same-origin policy prevents a malicious site from reading sensitive data from another site. Sometimes, you might want to allow other sites make cross-origin requests to your app.

[Cross Origin Resource Sharing](https://www.w3.org/TR/cors/) (CORS) is a W3C standard that allows a server to relax the same-origin policy. Using CORS, a server can explicitly allow some cross-origin requests while rejecting others. CORS is safer and more flexible than earlier techniques, such as [JSONP](https://wikipedia.org/wiki/JSONP). This topic shows how to enable CORS in an ASP.NET Core app.

## Same origin

Two URLs have the same origin if they have identical schemes, hosts, and ports ([RFC 6454](https://tools.ietf.org/html/rfc6454)).

These two URLs have the same origin:

* `https://example.com/foo.html`
* `https://example.com/bar.html`

These URLs have different origins than the previous two URLs:

* `https://example.net` &ndash; Different domain
* `https://www.example.com/foo.html` &ndash; Different subdomain
* `http://example.com/foo.html` &ndash; Different scheme
* `https://example.com:9000/foo.html` &ndash; Different port

> [!NOTE]
> Internet Explorer doesn't consider the port when comparing origins.

## Register CORS services

::: moniker range=">= aspnetcore-2.1"

Reference the [Microsoft.AspNetCore.App metapackage](xref:fundamentals/metapackage-app) or add a package reference to the [Microsoft.AspNetCore.Cors](https://www.nuget.org/packages/Microsoft.AspNetCore.Cors/) package.

::: moniker-end

::: moniker range="= aspnetcore-2.0"

Reference the [Microsoft.AspNetCore.All metapackage](xref:fundamentals/metapackage) or add a package reference to the [Microsoft.AspNetCore.Cors](https://www.nuget.org/packages/Microsoft.AspNetCore.Cors/) package.

::: moniker-end

::: moniker range="< aspnetcore-2.0"

Add a package reference to the [Microsoft.AspNetCore.Cors](https://www.nuget.org/packages/Microsoft.AspNetCore.Cors/) package.

::: moniker-end

Call <xref:Microsoft.Extensions.DependencyInjection.MvcCorsMvcCoreBuilderExtensions.AddCors*> in `Startup.ConfigureServices` to add CORS services to the app's service container:

[!code-csharp[](cors/sample/CorsExample1/Startup.cs?name=snippet_addcors&highlight=3)]

## Enable CORS

After registering CORS services, use either of the following approaches to enable CORS in an ASP.NET Core app:

* [CORS Middleware](#enable-cors-with-cors-middleware) &ndash; Apply CORS policies globally to the app via middleware.
* [CORS in MVC](#enable-cors-in-mvc) &ndash; Apply CORS policies per action or per controller. CORS Middleware isn't used.

### Enable CORS with CORS Middleware

CORS Middleware handles cross-origin requests to the app. To enable CORS Middleware in the request processing pipeline, call the <xref:Microsoft.AspNetCore.Builder.CorsMiddlewareExtensions.UseCors*> extension method in `Startup.Configure`.

CORS Middleware must precede any defined endpoints in your app where you want to support cross-origin requests (for example, before the call to `UseMvc` for MVC/Razor Pages Middleware).

A *cross-origin policy* can be specified when adding the CORS Middleware using the <xref:Microsoft.AspNetCore.Cors.Infrastructure.CorsPolicyBuilder> class. There are two approaches for defining a CORS policy:

* Call `UseCors` with a lambda:

  [!code-csharp[](cors/sample/CorsExample1/Startup.cs?highlight=11,12&range=22-38)]

  The lambda takes a <xref:Microsoft.AspNetCore.Cors.Infrastructure.CorsPolicyBuilder> object. [Configuration options](#cors-policy-options), such as `WithOrigins`, are described later in this topic. In the preceding example, the policy allows cross-origin requests from `https://example.com` and no other origins.

  The URL must be specified without a trailing slash (`/`). If the URL terminates with `/`, the comparison returns `false` and no header is returned.

  `CorsPolicyBuilder` has a fluent API, so you can chain method calls:

  [!code-csharp[](cors/sample/CorsExample3/Startup.cs?highlight=2-3&range=29-32)]

* Define one or more named CORS policies and select the policy by name at runtime. The following example adds a user-defined CORS policy named *AllowSpecificOrigin*. To select the policy, pass the name to `UseCors`:

  [!code-csharp[](cors/sample/CorsExample2/Startup.cs?name=snippet_begin&highlight=5-6,21)]

### Enable CORS in MVC

You can alternatively use MVC to apply specific CORS policies per action or per controller. When using MVC to enable CORS, the registered CORS services are used. The CORS Middleware isn't used.

### Per action

To specify a CORS policy for a specific action, add the [&lbrack;EnableCors&rbrack;](xref:Microsoft.AspNetCore.Cors.EnableCorsAttribute) attribute to the action. Specify the policy name.

[!code-csharp[](cors/sample/CorsMVC/Controllers/ValuesController.cs?name=EnableOnAction&highlight=2)]

### Per controller

To specify the CORS policy for a specific controller, add the [&lbrack;EnableCors&rbrack;](xref:Microsoft.AspNetCore.Cors.EnableCorsAttribute) attribute to the controller class. Specify the policy name.

[!code-csharp[](cors/sample/CorsMVC/Controllers/ValuesController.cs?name=EnableOnController&highlight=2)]

The precedence order is:

1. action
1. controller

### Disable CORS

To disable CORS for a controller or action, use the [&lbrack;DisableCors&rbrack;](xref:Microsoft.AspNetCore.Cors.DisableCorsAttribute) attribute:

[!code-csharp[](cors/sample/CorsMVC/Controllers/ValuesController.cs?name=DisableOnAction&highlight=2)]

## CORS policy options

This section describes the various options that you can set in a CORS policy. The <xref:Microsoft.AspNetCore.Cors.Infrastructure.CorsOptions.AddPolicy*> method is called in `Startup.ConfigureServices`.

* [Set the allowed origins](#set-the-allowed-origins)
* [Set the allowed HTTP methods](#set-the-allowed-http-methods)
* [Set the allowed request headers](#set-the-allowed-request-headers)
* [Set the exposed response headers](#set-the-exposed-response-headers)
* [Credentials in cross-origin requests](#credentials-in-cross-origin-requests)
* [Set the preflight expiration time](#set-the-preflight-expiration-time)

For some options, it may be helpful to read the [How CORS works](#how-cors-works) section first.

### Set the allowed origins

The CORS middleware in ASP.NET Core MVC has a few ways to specify allowed origins:

* <xref:Microsoft.AspNetCore.Cors.Infrastructure.CorsPolicyBuilder.WithOrigins*> &ndash; Allows specifying one or more URLs. The URL may include the scheme, host name, and port without any path information. For example, `https://example.com`. The URL must be specified without a trailing slash (`/`).

  [!code-csharp[](cors/sample/CorsExample4/Startup.cs?range=20-25&highlight=4-5)]

* <xref:Microsoft.AspNetCore.Cors.Infrastructure.CorsPolicyBuilder.AllowAnyOrigin*> &ndash; Allows CORS requests from all origins with any scheme (`http` or `https`).

  [!code-csharp[](cors/sample/CorsExample4/Startup.cs?range=29-33&highlight=4)]

  Consider carefully before allowing requests from any origin. Allowing requests from any origin means that *any website* can make cross-origin requests to your app.

  ::: moniker range=">= aspnetcore-2.2"

  > [!NOTE]
  > Specifying `AllowAnyOrigin` and `AllowCredentials` is an insecure configuration and can result in cross-site request forgery. The CORS service returns an invalid CORS response when an app is configured with both methods.

  ::: moniker-end

  ::: moniker range="< aspnetcore-2.2"

  > [!NOTE]
  > Specifying `AllowAnyOrigin` and `AllowCredentials` is an insecure configuration and can result in cross-site request forgery. Consider specifying an exact list of origins if the client must authorize itself to access server resources.

  ::: moniker-end

  This setting affects preflight requests and the `Access-Control-Allow-Origin` header. For more information, see the [Preflight requests](#preflight-requests) section.

::: moniker range=">= aspnetcore-2.0"

* <xref:Microsoft.AspNetCore.Cors.Infrastructure.CorsPolicyBuilder.SetIsOriginAllowedToAllowWildcardSubdomains*> &ndash; Sets the <xref:Microsoft.AspNetCore.Cors.Infrastructure.CorsPolicy.IsOriginAllowed*> property of the policy to be a function that allows origins to match a configured wildcarded domain when evaluating if the origin is allowed.

  [!code-csharp[](cors/sample/CorsExample4/Startup.cs?range=100-104&highlight=4)]

::: moniker-end

### Set the allowed HTTP methods

To allow all HTTP methods, call <xref:Microsoft.AspNetCore.Cors.Infrastructure.CorsPolicyBuilder.AllowAnyMethod*>:

[!code-csharp[](cors/sample/CorsExample4/Startup.cs?range=46-51&highlight=5)]

This setting affects preflight requests and the `Access-Control-Allow-Methods` header. For more information, see the [Preflight requests](#preflight-requests) section.

### Set the allowed request headers

To allow specific headers to be sent in a CORS request, called *author request headers*, call <xref:Microsoft.AspNetCore.Cors.Infrastructure.CorsPolicyBuilder.WithHeaders*> and specify the allowed headers:

[!code-csharp[](cors/sample/CorsExample4/Startup.cs?range=55-60&highlight=5)]

To allow all author request headers, call <xref:Microsoft.AspNetCore.Cors.Infrastructure.CorsPolicyBuilder.AllowAnyHeader*>:

[!code-csharp[](cors/sample/CorsExample4/Startup.cs?range=64-69&highlight=5)]

This setting affects preflight requests and the `Access-Control-Request-Headers` header. For more information, see the [Preflight requests](#preflight-requests) section.

::: moniker range=">= aspnetcore-2.2"

A CORS Middleware policy match to specific headers specified by `WithHeaders` is only possible when the headers sent in `Access-Control-Request-Headers` exactly match the headers stated in `WithHeaders`.

For instance, consider an app configured as follows:

```csharp
app.UseCors(policy => policy.WithHeaders(HeaderNames.CacheControl));
```

CORS Middleware declines a preflight request with the following request header because `Content-Language` ([HeaderNames.ContentLanguage](xref:Microsoft.Net.Http.Headers.HeaderNames.ContentLanguage)) isn't listed in `WithHeaders`:

```
Access-Control-Request-Headers: Cache-Control, Content-Language
```

The app returns a *200 OK* response but doesn't send the CORS headers back. Therefore, the browser doesn't attempt the cross-origin request.

::: moniker-end

::: moniker range="< aspnetcore-2.2"

CORS Middleware always allows four headers in the `Access-Control-Request-Headers` to be sent regardless of the values configured in CorsPolicy.Headers. This list of headers includes:

* `Accept`
* `Accept-Language`
* `Content-Language`
* `Origin`

For instance, consider an app configured as follows:

```csharp
app.UseCors(policy => policy.WithHeaders(HeaderNames.CacheControl));
```

CORS Middleware responds successfully to a preflight request with the following request header because `Content-Language` is always whitelisted:

```
Access-Control-Request-Headers: Cache-Control, Content-Language
```

::: moniker-end

### Set the exposed response headers

By default, the browser doesn't expose all of the response headers to the app. For more information, see [W3C Cross-Origin Resource Sharing (Terminology): Simple Response Header](https://www.w3.org/TR/cors/#simple-response-header).

The response headers that are available by default are:

* `Cache-Control`
* `Content-Language`
* `Content-Type`
* `Expires`
* `Last-Modified`
* `Pragma`

The CORS specification calls these headers *simple response headers*. To make other headers available to the app, call <xref:Microsoft.AspNetCore.Cors.Infrastructure.CorsPolicyBuilder.WithExposedHeaders*>:

[!code-csharp[](cors/sample/CorsExample4/Startup.cs?range=73-78&highlight=5)]

### Credentials in cross-origin requests

Credentials require special handling in a CORS request. By default, the browser doesn't send credentials with a cross-origin request. Credentials include cookies and HTTP authentication schemes. To send credentials with a cross-origin request, the client must set `XMLHttpRequest.withCredentials` to `true`.

Using `XMLHttpRequest` directly:

```javascript
var xhr = new XMLHttpRequest();
xhr.open('get', 'https://www.example.com/api/test');
xhr.withCredentials = true;
```

In jQuery:

```jQuery
$.ajax({
  type: 'get',
  url: 'https://www.example.com/home',
  xhrFields: {
    withCredentials: true
}
```

In addition, the server must allow the credentials. To allow cross-origin credentials, call <xref:Microsoft.AspNetCore.Cors.Infrastructure.CorsPolicyBuilder.AllowCredentials*>:

[!code-csharp[](cors/sample/CorsExample4/Startup.cs?range=82-87&highlight=5)]

The HTTP response includes an `Access-Control-Allow-Credentials` header, which tells the browser that the server allows credentials for a cross-origin request.

If the browser sends credentials but the response doesn't include a valid `Access-Control-Allow-Credentials` header, the browser doesn't expose the response to the app, and the cross-origin request fails.

Be careful when allowing cross-origin credentials. A website at another domain can send a signed-in user's credentials to the app on the user's behalf without the user's knowledge.

The CORS specification also states that setting origins to `"*"` (all origins) is invalid if the `Access-Control-Allow-Credentials` header is present.

### Preflight requests

For some CORS requests, the browser sends an additional request before making the actual request. This request is called a *preflight request*. The browser can skip the preflight request if the following conditions are true:

* The request method is GET, HEAD, or POST.
* The app doesn't set request headers other than `Accept`, `Accept-Language`, `Content-Language`, `Content-Type`, or `Last-Event-ID`.
* The `Content-Type` header, if set, has one of the following values:
  * `application/x-www-form-urlencoded`
  * `multipart/form-data`
  * `text/plain`

The rule on request headers set for the client request applies to headers that the app sets by calling `setRequestHeader` on the `XMLHttpRequest` object. The CORS specification calls these headers *author request headers*. The rule doesn't apply to headers the browser can set, such as `User-Agent`, `Host`, or `Content-Length`.

The following is an example of a preflight request:

```
OPTIONS https://myservice.azurewebsites.net/api/test HTTP/1.1
Accept: */*
Origin: https://myclient.azurewebsites.net
Access-Control-Request-Method: PUT
Access-Control-Request-Headers: accept, x-my-custom-header
Accept-Encoding: gzip, deflate
User-Agent: Mozilla/5.0 (compatible; MSIE 10.0; Windows NT 6.2; WOW64; Trident/6.0)
Host: myservice.azurewebsites.net
Content-Length: 0
```

The pre-flight request uses the HTTP OPTIONS method. It includes two special headers:

* `Access-Control-Request-Method`: The HTTP method that will be used for the actual request.
* `Access-Control-Request-Headers`: A list of request headers that the app sets on the actual request. As stated earlier, this doesn't include headers that the browser sets, such as `User-Agent`.

A CORS preflight request might include an `Access-Control-Request-Headers` header, which indicates to the server the headers that are sent with the actual request.

To allow specific headers, call <xref:Microsoft.AspNetCore.Cors.Infrastructure.CorsPolicyBuilder.WithHeaders*>:

[!code-csharp[](cors/sample/CorsExample4/Startup.cs?range=55-60&highlight=5)]

To allow all author request headers, call <xref:Microsoft.AspNetCore.Cors.Infrastructure.CorsPolicyBuilder.AllowAnyHeader*>:

[!code-csharp[](cors/sample/CorsExample4/Startup.cs?range=64-69&highlight=5)]

Browsers aren't entirely consistent in how they set `Access-Control-Request-Headers`. If you set headers to anything other than `"*"` (or use <xref:Microsoft.AspNetCore.Cors.Infrastructure.CorsPolicy.AllowAnyHeader*>), you should include at least `Accept`, `Content-Type`, and `Origin`, plus any custom headers that you want to support.

The following is an example response to the preflight request (assuming that the server allows the request):

```
HTTP/1.1 200 OK
Cache-Control: no-cache
Pragma: no-cache
Content-Length: 0
Access-Control-Allow-Origin: https://myclient.azurewebsites.net
Access-Control-Allow-Headers: x-my-custom-header
Access-Control-Allow-Methods: PUT
Date: Wed, 20 May 2015 06:33:22 GMT
```

The response includes an `Access-Control-Allow-Methods` header that lists the allowed methods and optionally an `Access-Control-Allow-Headers` header, which lists the allowed headers. If the preflight request succeeds, the browser sends the actual request.

If the preflight request is denied, the app returns a *200 OK* response but doesn't send the CORS headers back. Therefore, the browser doesn't attempt the cross-origin request.

### Set the preflight expiration time

The `Access-Control-Max-Age` header specifies how long the response to the preflight request can be cached. To set this header, call <xref:Microsoft.AspNetCore.Cors.Infrastructure.CorsPolicyBuilder.SetPreflightMaxAge*>:

[!code-csharp[](cors/sample/CorsExample4/Startup.cs?range=91-96&highlight=5)]

## How CORS works

This section describes what happens in a CORS request at the level of the HTTP messages. It's important to understand how CORS works so that the CORS policy can be configured correctly and debugged when unexpected behaviors occur.

The CORS specification introduces several new HTTP headers that enable cross-origin requests. If a browser supports CORS, it sets these headers automatically for cross-origin requests. Custom JavaScript code isn't required to enable CORS.

The following is an example of a cross-origin request. The `Origin` header provides the domain of the site that's making the request:

```
GET https://myservice.azurewebsites.net/api/test HTTP/1.1
Referer: https://myclient.azurewebsites.net/
Accept: */*
Accept-Language: en-US
Origin: https://myclient.azurewebsites.net
Accept-Encoding: gzip, deflate
User-Agent: Mozilla/5.0 (compatible; MSIE 10.0; Windows NT 6.2; WOW64; Trident/6.0)
Host: myservice.azurewebsites.net
```

If the server allows the request, it sets the `Access-Control-Allow-Origin` header in the response. The value of this header either matches the `Origin` header from the request or is the wildcard value `"*"`, meaning that any origin is allowed:

```
HTTP/1.1 200 OK
Cache-Control: no-cache
Pragma: no-cache
Content-Type: text/plain; charset=utf-8
Access-Control-Allow-Origin: https://myclient.azurewebsites.net
Date: Wed, 20 May 2015 06:27:30 GMT
Content-Length: 12

Test message
```

If the response doesn't include the `Access-Control-Allow-Origin` header, the cross-origin request fails. Specifically, the browser disallows the request. Even if the server returns a successful response, the browser doesn't make the response available to the client app.

## Additional resources

* [Cross-Origin Resource Sharing (CORS)](https://developer.mozilla.org/docs/Web/HTTP/CORS)<|MERGE_RESOLUTION|>--- conflicted
+++ resolved
@@ -4,11 +4,7 @@
 description: Learn how CORS as a standard for allowing or rejecting cross-origin requests in an ASP.NET Core app.
 ms.author: riande
 ms.custom: mvc
-<<<<<<< HEAD
 ms.date: 11/27/2018
-=======
-ms.date: 11/26/2018
->>>>>>> 590762e3
 uid: security/cors
 ---
 # Enable Cross-Origin Requests (CORS) in ASP.NET Core
