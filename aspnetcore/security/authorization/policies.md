---
title: Policy-based authorization in ASP.NET Core
author: rick-anderson
description: Learn how to create and use authorization policy handlers for enforcing authorization requirements in an ASP.NET Core app.
ms.author: riande
ms.custom: mvc
<<<<<<< HEAD
ms.date: 04/15/2020
no-loc: [Blazor, "Blazor Server", "Blazor WebAssembly", "Identity", "Let's Encrypt", Razor, SignalR]
=======
ms.date: 6/15/2020
no-loc: [Blazor, "Identity", "Let's Encrypt", Razor, SignalR]
>>>>>>> 71cafd26
uid: security/authorization/policies
---
# Policy-based authorization in ASP.NET Core

::: moniker range=">= aspnetcore-3.0"

Underneath the covers, [role-based authorization](xref:security/authorization/roles) and [claims-based authorization](xref:security/authorization/claims) use a requirement, a requirement handler, and a pre-configured policy. These building blocks support the expression of authorization evaluations in code. The result is a richer, reusable, testable authorization structure.

An authorization policy consists of one or more requirements. It's registered as part of the authorization service configuration, in the `Startup.ConfigureServices` method:

[!code-csharp[](policies/samples/3.0PoliciesAuthApp1/Startup.cs?range=31-32,39-40,42-45, 53, 58)]

In the preceding example, an "AtLeast21" policy is created. It has a single requirement&mdash;that of a minimum age, which is supplied as a parameter to the requirement.

## IAuthorizationService 

The primary service that determines if authorization is successful is <xref:Microsoft.AspNetCore.Authorization.IAuthorizationService>:

[!code-csharp[](policies/samples/stubs/copy_of_IAuthorizationService.cs?highlight=24-25,48-49&name=snippet)]

The preceding code highlights the two methods of the [IAuthorizationService](https://github.com/dotnet/AspNetCore/blob/v2.2.4/src/Security/Authorization/Core/src/IAuthorizationService.cs).

<xref:Microsoft.AspNetCore.Authorization.IAuthorizationRequirement> is a marker service with no methods, and the mechanism for tracking whether authorization is successful.

Each <xref:Microsoft.AspNetCore.Authorization.IAuthorizationHandler> is responsible for checking if requirements are met:
<!--The following code is a copy/paste from 
https://github.com/dotnet/AspNetCore/blob/v2.2.4/src/Security/Authorization/Core/src/IAuthorizationHandler.cs -->

```csharp
/// <summary>
/// Classes implementing this interface are able to make a decision if authorization
/// is allowed.
/// </summary>
public interface IAuthorizationHandler
{
    /// <summary>
    /// Makes a decision if authorization is allowed.
    /// </summary>
    /// <param name="context">The authorization information.</param>
    Task HandleAsync(AuthorizationHandlerContext context);
}
```

The <xref:Microsoft.AspNetCore.Authorization.AuthorizationHandlerContext> class is what the handler uses to mark whether requirements have been met:

```csharp
 context.Succeed(requirement)
```

The following code shows the simplified (and annotated with comments) default implementation of the authorization service:

```csharp
public async Task<AuthorizationResult> AuthorizeAsync(ClaimsPrincipal user, 
             object resource, IEnumerable<IAuthorizationRequirement> requirements)
{
    // Create a tracking context from the authorization inputs.
    var authContext = _contextFactory.CreateContext(requirements, user, resource);

    // By default this returns an IEnumerable<IAuthorizationHandlers> from DI.
    var handlers = await _handlers.GetHandlersAsync(authContext);

    // Invoke all handlers.
    foreach (var handler in handlers)
    {
        await handler.HandleAsync(authContext);
    }

    // Check the context, by default success is when all requirements have been met.
    return _evaluator.Evaluate(authContext);
}
```

The following code shows a typical `ConfigureServices`:

```csharp
public void ConfigureServices(IServiceCollection services)
{
    // Add all of your handlers to DI.
    services.AddSingleton<IAuthorizationHandler, MyHandler1>();
    // MyHandler2, ...

    services.AddSingleton<IAuthorizationHandler, MyHandlerN>();

    // Configure your policies
    services.AddAuthorization(options =>
          options.AddPolicy("Something",
          policy => policy.RequireClaim("Permission", "CanViewPage", "CanViewAnything")));


    services.AddControllersWithViews();
    services.AddRazorPages();
}
```

Use <xref:Microsoft.AspNetCore.Authorization.IAuthorizationService> or `[Authorize(Policy = "Something")]` for authorization.

## Apply policies to MVC controllers

If you're using Razor Pages, see [Apply policies to Razor Pages](#apply-policies-to-razor-pages) in this document.

Policies are applied to controllers by using the `[Authorize]` attribute with the policy name. For example:

[!code-csharp[](policies/samples/PoliciesAuthApp1/Controllers/AlcoholPurchaseController.cs?name=snippet_AlcoholPurchaseControllerClass&highlight=4)]

## Apply policies to Razor Pages

Policies are applied to Razor Pages by using the `[Authorize]` attribute with the policy name. For example:

[!code-csharp[](policies/samples/PoliciesAuthApp2/Pages/AlcoholPurchase.cshtml.cs?name=snippet_AlcoholPurchaseModelClass&highlight=4)]

Policies can ***not*** be applied at the Razor Page handler level, they must be applied to the Page.

Policies can be applied to Razor Pages by using an [authorization convention](xref:security/authorization/razor-pages-authorization).

## Requirements

An authorization requirement is a collection of data parameters that a policy can use to evaluate the current user principal. In our "AtLeast21" policy, the requirement is a single parameter&mdash;the minimum age. A requirement implements [IAuthorizationRequirement](/dotnet/api/microsoft.aspnetcore.authorization.iauthorizationrequirement), which is an empty marker interface. A parameterized minimum age requirement could be implemented as follows:

[!code-csharp[](policies/samples/PoliciesAuthApp1/Services/Requirements/MinimumAgeRequirement.cs?name=snippet_MinimumAgeRequirementClass)]

If an authorization policy contains multiple authorization requirements, all requirements must pass in order for the policy evaluation to succeed. In other words, multiple authorization requirements added to a single authorization policy are treated on an **AND** basis.

> [!NOTE]
> A requirement doesn't need to have data or properties.

<a name="security-authorization-policies-based-authorization-handler"></a>

## Authorization handlers

An authorization handler is responsible for the evaluation of a requirement's properties. The authorization handler evaluates the requirements against a provided [AuthorizationHandlerContext](/dotnet/api/microsoft.aspnetcore.authorization.authorizationhandlercontext) to determine if access is allowed.

A requirement can have [multiple handlers](#security-authorization-policies-based-multiple-handlers). A handler may inherit [AuthorizationHandler\<TRequirement>](/dotnet/api/microsoft.aspnetcore.authorization.authorizationhandler-1), where `TRequirement` is the requirement to be handled. Alternatively, a handler may implement [IAuthorizationHandler](/dotnet/api/microsoft.aspnetcore.authorization.iauthorizationhandler) to handle more than one type of requirement.

### Use a handler for one requirement

<a name="security-authorization-handler-example"></a>

The following is an example of a one-to-one relationship in which a minimum age handler utilizes a single requirement:

[!code-csharp[](policies/samples/PoliciesAuthApp1/Services/Handlers/MinimumAgeHandler.cs?name=snippet_MinimumAgeHandlerClass)]

The preceding code determines if the current user principal has a date of birth claim which has been issued by a known and trusted Issuer. Authorization can't occur when the claim is missing, in which case a completed task is returned. When a claim is present, the user's age is calculated. If the user meets the minimum age defined by the requirement, authorization is deemed successful. When authorization is successful, `context.Succeed` is invoked with the satisfied requirement as its sole parameter.

### Use a handler for multiple requirements

The following is an example of a one-to-many relationship in which a permission handler can handle three different types of requirements:

[!code-csharp[](policies/samples/PoliciesAuthApp1/Services/Handlers/PermissionHandler.cs?name=snippet_PermissionHandlerClass)]

The preceding code traverses [PendingRequirements](/dotnet/api/microsoft.aspnetcore.authorization.authorizationhandlercontext.pendingrequirements#Microsoft_AspNetCore_Authorization_AuthorizationHandlerContext_PendingRequirements)&mdash;a property containing requirements not marked as successful. For a `ReadPermission` requirement, the user must be either an owner or a sponsor to access the requested resource. In the case of an `EditPermission` or `DeletePermission` requirement, he or she must be an owner to access the requested resource.

<a name="security-authorization-policies-based-handler-registration"></a>

### Handler registration

Handlers are registered in the services collection during configuration. For example:

[!code-csharp[](policies/samples/3.0PoliciesAuthApp1/Startup.cs?range=31-32,39-40,42-45, 53-55, 58)]

The preceding code registers `MinimumAgeHandler` as a singleton by invoking `services.AddSingleton<IAuthorizationHandler, MinimumAgeHandler>();`. Handlers can be registered using any of the built-in [service lifetimes](xref:fundamentals/dependency-injection#service-lifetimes).

## What should a handler return?

Note that the `Handle` method in the [handler example](#security-authorization-handler-example) returns no value. How is a status of either success or failure indicated?

* A handler indicates success by calling `context.Succeed(IAuthorizationRequirement requirement)`, passing the requirement that has been successfully validated.

* A handler doesn't need to handle failures generally, as other handlers for the same requirement may succeed.

* To guarantee failure, even if other requirement handlers succeed, call `context.Fail`.

If a handler calls `context.Succeed` or `context.Fail`, all other handlers are still called. This allows requirements to produce side effects, such as logging, which takes place even if another handler has successfully validated or failed a requirement. When set to `false`, the [InvokeHandlersAfterFailure](/dotnet/api/microsoft.aspnetcore.authorization.authorizationoptions.invokehandlersafterfailure#Microsoft_AspNetCore_Authorization_AuthorizationOptions_InvokeHandlersAfterFailure) property (available in ASP.NET Core 1.1 and later) short-circuits the execution of handlers when `context.Fail` is called. `InvokeHandlersAfterFailure` defaults to `true`, in which case all handlers are called.

> [!NOTE]
> Authorization handlers are called even if authentication fails.

<a name="security-authorization-policies-based-multiple-handlers"></a>

## Why would I want multiple handlers for a requirement?

In cases where you want evaluation to be on an **OR** basis, implement multiple handlers for a single requirement. For example, Microsoft has doors which only open with key cards. If you leave your key card at home, the receptionist prints a temporary sticker and opens the door for you. In this scenario, you'd have a single requirement, *BuildingEntry*, but multiple handlers, each one examining a single requirement.

*BuildingEntryRequirement.cs*

[!code-csharp[](policies/samples/PoliciesAuthApp1/Services/Requirements/BuildingEntryRequirement.cs?name=snippet_BuildingEntryRequirementClass)]

*BadgeEntryHandler.cs*

[!code-csharp[](policies/samples/PoliciesAuthApp1/Services/Handlers/BadgeEntryHandler.cs?name=snippet_BadgeEntryHandlerClass)]

*TemporaryStickerHandler.cs*

[!code-csharp[](policies/samples/PoliciesAuthApp1/Services/Handlers/TemporaryStickerHandler.cs?name=snippet_TemporaryStickerHandlerClass)]

Ensure that both handlers are [registered](xref:security/authorization/policies#security-authorization-policies-based-handler-registration). If either handler succeeds when a policy evaluates the `BuildingEntryRequirement`, the policy evaluation succeeds.

## Use a func to fulfill a policy

There may be situations in which fulfilling a policy is simple to express in code. It's possible to supply a `Func<AuthorizationHandlerContext, bool>` when configuring your policy with the `RequireAssertion` policy builder.

For example, the previous `BadgeEntryHandler` could be rewritten as follows:

[!code-csharp[](policies/samples/3.0PoliciesAuthApp1/Startup.cs?range=42-43,47-53)]

## Access MVC request context in handlers

The `HandleRequirementAsync` method you implement in an authorization handler has two parameters: an `AuthorizationHandlerContext` and the `TRequirement` you are handling. Frameworks such as MVC or SignalR are free to add any object to the `Resource` property on the `AuthorizationHandlerContext` to pass extra information.

When using endpoint routing, authorization is typically handled by the Authorization Middleware. In this case, the `Resource` property is an instance of <xref:Microsoft.AspNetCore.Http.Endpoint>. The endpoint can be used to probe the underlying resource to which you're routing. For example:

```csharp
if (context.Resource is Endpoint endpoint)
{
   var actionDescriptor = endpoint.Metadata.GetMetadata<ControllerActionDescriptor>();
   ...
}
```

The endpoint doesn't provide access to the current `HttpContext`. When using endpoint routing, use `IHttpContextAcessor` to access `HttpContext` inside of an authorization handler. For more information, see [Use HttpContext from custom components](xref:fundamentals/httpcontext#use-httpcontext-from-custom-components).

With traditional routing, or when authorization happens as part of MVC's authorization filter, the value of `Resource` is an <xref:Microsoft.AspNetCore.Mvc.Filters.AuthorizationFilterContext> instance. This property provides access to `HttpContext`, `RouteData`, and everything else provided by MVC and Razor Pages.

The use of the `Resource` property is framework specific. Using information in the `Resource` property limits your authorization policies to particular frameworks. You should cast the `Resource` property using the `is` keyword, and then confirm the cast has succeeded to ensure your code doesn't crash with an `InvalidCastException` when run on other frameworks:

```csharp
// Requires the following import:
//     using Microsoft.AspNetCore.Mvc.Filters;
if (context.Resource is AuthorizationFilterContext mvcContext)
{
    // Examine MVC-specific things like routing data.
}
```

::: moniker-end


::: moniker range="< aspnetcore-3.0"

Underneath the covers, [role-based authorization](xref:security/authorization/roles) and [claims-based authorization](xref:security/authorization/claims) use a requirement, a requirement handler, and a pre-configured policy. These building blocks support the expression of authorization evaluations in code. The result is a richer, reusable, testable authorization structure.

An authorization policy consists of one or more requirements. It's registered as part of the authorization service configuration, in the `Startup.ConfigureServices` method:

[!code-csharp[](policies/samples/PoliciesAuthApp1/Startup.cs?range=32-33,48-53,61,66)]

In the preceding example, an "AtLeast21" policy is created. It has a single requirement&mdash;that of a minimum age, which is supplied as a parameter to the requirement.

## IAuthorizationService 

The primary service that determines if authorization is successful is <xref:Microsoft.AspNetCore.Authorization.IAuthorizationService>:

[!code-csharp[](policies/samples/stubs/copy_of_IAuthorizationService.cs?highlight=24-25,48-49&name=snippet)]

[!INCLUDE[request localized comments](~/includes/code-comments-loc.md)]

The preceding code highlights the two methods of the [IAuthorizationService](https://github.com/dotnet/AspNetCore/blob/v2.2.4/src/Security/Authorization/Core/src/IAuthorizationService.cs).

<xref:Microsoft.AspNetCore.Authorization.IAuthorizationRequirement> is a marker service with no methods, and the mechanism for tracking whether authorization is successful.

Each <xref:Microsoft.AspNetCore.Authorization.IAuthorizationHandler> is responsible for checking if requirements are met:
<!--The following code is a copy/paste from 
https://github.com/dotnet/AspNetCore/blob/v2.2.4/src/Security/Authorization/Core/src/IAuthorizationHandler.cs -->

```csharp
/// <summary>
/// Classes implementing this interface are able to make a decision if authorization
/// is allowed.
/// </summary>
public interface IAuthorizationHandler
{
    /// <summary>
    /// Makes a decision if authorization is allowed.
    /// </summary>
    /// <param name="context">The authorization information.</param>
    Task HandleAsync(AuthorizationHandlerContext context);
}
```

The <xref:Microsoft.AspNetCore.Authorization.AuthorizationHandlerContext> class is what the handler uses to mark whether requirements have been met:

```csharp
 context.Succeed(requirement)
```

The following code shows the simplified (and annotated with comments) default implementation of the authorization service:

```csharp
public async Task<AuthorizationResult> AuthorizeAsync(ClaimsPrincipal user, 
             object resource, IEnumerable<IAuthorizationRequirement> requirements)
{
    // Create a tracking context from the authorization inputs.
    var authContext = _contextFactory.CreateContext(requirements, user, resource);

    // By default this returns an IEnumerable<IAuthorizationHandlers> from DI.
    var handlers = await _handlers.GetHandlersAsync(authContext);

    // Invoke all handlers.
    foreach (var handler in handlers)
    {
        await handler.HandleAsync(authContext);
    }

    // Check the context, by default success is when all requirements have been met.
    return _evaluator.Evaluate(authContext);
}
```

The following code shows a typical `ConfigureServices`:

```csharp
public void ConfigureServices(IServiceCollection services)
{
    // Add all of your handlers to DI.
    services.AddSingleton<IAuthorizationHandler, MyHandler1>();
    // MyHandler2, ...

    services.AddSingleton<IAuthorizationHandler, MyHandlerN>();

    // Configure your policies
    services.AddAuthorization(options =>
          options.AddPolicy("Something",
          policy => policy.RequireClaim("Permission", "CanViewPage", "CanViewAnything")));


    services.AddMvc().SetCompatibilityVersion(CompatibilityVersion.Version_2_2);
}
```

Use <xref:Microsoft.AspNetCore.Authorization.IAuthorizationService> or `[Authorize(Policy = "Something")]` for authorization.

## Apply policies to MVC controllers

If you're using Razor Pages, see [Apply policies to Razor Pages](#apply-policies-to-razor-pages) in this document.

Policies are applied to controllers by using the `[Authorize]` attribute with the policy name. For example:

[!code-csharp[](policies/samples/PoliciesAuthApp1/Controllers/AlcoholPurchaseController.cs?name=snippet_AlcoholPurchaseControllerClass&highlight=4)]

## Apply policies to Razor Pages

Policies are applied to Razor Pages by using the `[Authorize]` attribute with the policy name. For example:

[!code-csharp[](policies/samples/PoliciesAuthApp2/Pages/AlcoholPurchase.cshtml.cs?name=snippet_AlcoholPurchaseModelClass&highlight=4)]

Policies can also be applied to Razor Pages by using an [authorization convention](xref:security/authorization/razor-pages-authorization).

## Requirements

An authorization requirement is a collection of data parameters that a policy can use to evaluate the current user principal. In our "AtLeast21" policy, the requirement is a single parameter&mdash;the minimum age. A requirement implements [IAuthorizationRequirement](/dotnet/api/microsoft.aspnetcore.authorization.iauthorizationrequirement), which is an empty marker interface. A parameterized minimum age requirement could be implemented as follows:

[!code-csharp[](policies/samples/PoliciesAuthApp1/Services/Requirements/MinimumAgeRequirement.cs?name=snippet_MinimumAgeRequirementClass)]

If an authorization policy contains multiple authorization requirements, all requirements must pass in order for the policy evaluation to succeed. In other words, multiple authorization requirements added to a single authorization policy are treated on an **AND** basis.

> [!NOTE]
> A requirement doesn't need to have data or properties.

<a name="security-authorization-policies-based-authorization-handler"></a>

## Authorization handlers

An authorization handler is responsible for the evaluation of a requirement's properties. The authorization handler evaluates the requirements against a provided [AuthorizationHandlerContext](/dotnet/api/microsoft.aspnetcore.authorization.authorizationhandlercontext) to determine if access is allowed.

A requirement can have [multiple handlers](#security-authorization-policies-based-multiple-handlers). A handler may inherit [AuthorizationHandler\<TRequirement>](/dotnet/api/microsoft.aspnetcore.authorization.authorizationhandler-1), where `TRequirement` is the requirement to be handled. Alternatively, a handler may implement [IAuthorizationHandler](/dotnet/api/microsoft.aspnetcore.authorization.iauthorizationhandler) to handle more than one type of requirement.

### Use a handler for one requirement

<a name="security-authorization-handler-example"></a>

The following is an example of a one-to-one relationship in which a minimum age handler utilizes a single requirement:

[!code-csharp[](policies/samples/PoliciesAuthApp1/Services/Handlers/MinimumAgeHandler.cs?name=snippet_MinimumAgeHandlerClass)]

The preceding code determines if the current user principal has a date of birth claim which has been issued by a known and trusted Issuer. Authorization can't occur when the claim is missing, in which case a completed task is returned. When a claim is present, the user's age is calculated. If the user meets the minimum age defined by the requirement, authorization is deemed successful. When authorization is successful, `context.Succeed` is invoked with the satisfied requirement as its sole parameter.

### Use a handler for multiple requirements

The following is an example of a one-to-many relationship in which a permission handler can handle three different types of requirements:

[!code-csharp[](policies/samples/PoliciesAuthApp1/Services/Handlers/PermissionHandler.cs?name=snippet_PermissionHandlerClass)]

The preceding code traverses [PendingRequirements](/dotnet/api/microsoft.aspnetcore.authorization.authorizationhandlercontext.pendingrequirements#Microsoft_AspNetCore_Authorization_AuthorizationHandlerContext_PendingRequirements)&mdash;a property containing requirements not marked as successful. For a `ReadPermission` requirement, the user must be either an owner or a sponsor to access the requested resource. In the case of an `EditPermission` or `DeletePermission` requirement, he or she must be an owner to access the requested resource.

<a name="security-authorization-policies-based-handler-registration"></a>

### Handler registration

Handlers are registered in the services collection during configuration. For example:

[!code-csharp[](policies/samples/PoliciesAuthApp1/Startup.cs?range=32-33,48-53,61,62-63,66)]

The preceding code registers `MinimumAgeHandler` as a singleton by invoking `services.AddSingleton<IAuthorizationHandler, MinimumAgeHandler>();`. Handlers can be registered using any of the built-in [service lifetimes](xref:fundamentals/dependency-injection#service-lifetimes).

## What should a handler return?

Note that the `Handle` method in the [handler example](#security-authorization-handler-example) returns no value. How is a status of either success or failure indicated?

* A handler indicates success by calling `context.Succeed(IAuthorizationRequirement requirement)`, passing the requirement that has been successfully validated.

* A handler doesn't need to handle failures generally, as other handlers for the same requirement may succeed.

* To guarantee failure, even if other requirement handlers succeed, call `context.Fail`.

If a handler calls `context.Succeed` or `context.Fail`, all other handlers are still called. This allows requirements to produce side effects, such as logging, which takes place even if another handler has successfully validated or failed a requirement. When set to `false`, the [InvokeHandlersAfterFailure](/dotnet/api/microsoft.aspnetcore.authorization.authorizationoptions.invokehandlersafterfailure#Microsoft_AspNetCore_Authorization_AuthorizationOptions_InvokeHandlersAfterFailure) property (available in ASP.NET Core 1.1 and later) short-circuits the execution of handlers when `context.Fail` is called. `InvokeHandlersAfterFailure` defaults to `true`, in which case all handlers are called.

> [!NOTE]
> Authorization handlers are called even if authentication fails.

<a name="security-authorization-policies-based-multiple-handlers"></a>

## Why would I want multiple handlers for a requirement?

In cases where you want evaluation to be on an **OR** basis, implement multiple handlers for a single requirement. For example, Microsoft has doors which only open with key cards. If you leave your key card at home, the receptionist prints a temporary sticker and opens the door for you. In this scenario, you'd have a single requirement, *BuildingEntry*, but multiple handlers, each one examining a single requirement.

*BuildingEntryRequirement.cs*

[!code-csharp[](policies/samples/PoliciesAuthApp1/Services/Requirements/BuildingEntryRequirement.cs?name=snippet_BuildingEntryRequirementClass)]

*BadgeEntryHandler.cs*

[!code-csharp[](policies/samples/PoliciesAuthApp1/Services/Handlers/BadgeEntryHandler.cs?name=snippet_BadgeEntryHandlerClass)]

*TemporaryStickerHandler.cs*

[!code-csharp[](policies/samples/PoliciesAuthApp1/Services/Handlers/TemporaryStickerHandler.cs?name=snippet_TemporaryStickerHandlerClass)]

Ensure that both handlers are [registered](xref:security/authorization/policies#security-authorization-policies-based-handler-registration). If either handler succeeds when a policy evaluates the `BuildingEntryRequirement`, the policy evaluation succeeds.

## Use a func to fulfill a policy

There may be situations in which fulfilling a policy is simple to express in code. It's possible to supply a `Func<AuthorizationHandlerContext, bool>` when configuring your policy with the `RequireAssertion` policy builder.

For example, the previous `BadgeEntryHandler` could be rewritten as follows:

[!code-csharp[](policies/samples/PoliciesAuthApp1/Startup.cs?range=50-51,55-61)]

## Access MVC request context in handlers

The `HandleRequirementAsync` method you implement in an authorization handler has two parameters: an `AuthorizationHandlerContext` and the `TRequirement` you are handling. Frameworks such as MVC or SignalR are free to add any object to the `Resource` property on the `AuthorizationHandlerContext` to pass extra information.

For example, MVC passes an instance of [AuthorizationFilterContext](/dotnet/api/?term=AuthorizationFilterContext) in the `Resource` property. This property provides access to `HttpContext`, `RouteData`, and everything else provided by MVC and Razor Pages.

The use of the `Resource` property is framework specific. Using information in the `Resource` property limits your authorization policies to particular frameworks. You should cast the `Resource` property using the `is` keyword, and then confirm the cast has succeeded to ensure your code doesn't crash with an `InvalidCastException` when run on other frameworks:

```csharp
// Requires the following import:
//     using Microsoft.AspNetCore.Mvc.Filters;
if (context.Resource is AuthorizationFilterContext mvcContext)
{
    // Examine MVC-specific things like routing data.
}
```

::: moniker-end<|MERGE_RESOLUTION|>--- conflicted
+++ resolved
@@ -4,13 +4,8 @@
 description: Learn how to create and use authorization policy handlers for enforcing authorization requirements in an ASP.NET Core app.
 ms.author: riande
 ms.custom: mvc
-<<<<<<< HEAD
 ms.date: 04/15/2020
 no-loc: [Blazor, "Blazor Server", "Blazor WebAssembly", "Identity", "Let's Encrypt", Razor, SignalR]
-=======
-ms.date: 6/15/2020
-no-loc: [Blazor, "Identity", "Let's Encrypt", Razor, SignalR]
->>>>>>> 71cafd26
 uid: security/authorization/policies
 ---
 # Policy-based authorization in ASP.NET Core
