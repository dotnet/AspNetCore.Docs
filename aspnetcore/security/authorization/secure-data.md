---
title: Create an ASP.NET Core app with user data protected by authorization
description: Shows how to create a Razor Pages app user data protected by authorization. Includes SSL, authentication, security, ASP.NET Core Identity.
author: rick-anderson
ms.author: riande
manager: wpickett
ms.date: 02/29/2018
ms.topic: article
ms.technology: aspnet
ms.prod: aspnet-core
uid: security/authorization/secure-data
---

# Create an ASP.NET Core app with user data protected by authorization

By [Rick Anderson](https://twitter.com/RickAndMSFT) and [Joe Audette](https://twitter.com/joeaudette)

This tutorial shows how to create an ASP.NET Core web app with user data protected by authorization. It displays a list of contacts that authenticated (registered) users have created. There are three security groups:

* Registered users can view all the approved data.
* Registered users can edit/delete their own data.
* Managers can approve or reject contact data. Only approved contacts are visible to users.
* Administrators can approve/reject and edit/delete any data.

In the following image, user Rick (`rick@example.com`) is signed in. User Rick can only view approved contacts and edit/delete/create his contacts. Only the last record, created by Rick, displays edit and delete links. Other users will not see the last record until a manager or administrator changes the status to `Approved`.

![image described preceding](secure-data/_static/rick.png)

In the following image, `manager@contoso.com` is signed in and in the managers role.

![image described preceding](secure-data/_static/manager1.png)

The following image shows the managers details view of a contact.

![image described preceding](secure-data/_static/manager.png)

The approve and reject buttons are only displayed for managers and administrators.

In the following image, `admin@contoso.com` is signed in and in the administrator’s role.

![image described preceding](secure-data/_static/admin.png)

The administrator has all privileges. She can read/edit/delete any contact and change the status of contacts.

The app was created by [scaffolding](xref:tutorials/first-mvc-app-xplat/adding-model#scaffold-the-moviecontroller) the following `Contact` model:

[!code-csharp[Main](secure-data/samples/starter2/Models/Contact.cs?name=snippet1)]

The sample contains the following authorization handlers:

* `ContactIsOwnerAuthorizationHandler`: Ensures that a user can only edit their data.
* `ContactManagerAuthorizationHandler`: Allows managers to approve or reject contacts.
* `ContactAdministratorsAuthorizationHandler`: Allows administrators to approve or reject contacts and to edit/delete contacts.

## Prerequisites

<<<<<<< HEAD
This tutorial is advanced. You should be familiar with:
=======
This isn't a beginning tutorial. You should be familiar with:
>>>>>>> 313486d7

* [ASP.NET Core](xref:tutorials/first-mvc-app/start-mvc)
* [Authentication](xref:security/authentication/index)
* [Account Confirmation and Password Recovery](xref:security/authentication/accconfirm)
* [Authorization ](xref:security/authorization/index)
* [Entity Framework Core](xref:data/ef-mvc/intro)

The ASP.NET Core 1.1 version of this tutorial is in [this](https://github.com/aspnet/Docs/tree/master/aspnetcore/security/authorization/secure-data) folder. The 1.1 ASP.NET Core sample is in the [samples](https://github.com/aspnet/Docs/tree/master/aspnetcore/security/authorization/secure-data/samples/final2)

## The starter and completed app

[Download](xref:tutorials/index#how-to-download-a-sample) the [completed](https://github.com/aspnet/Docs/tree/master/aspnetcore/security/authorization/secure-data/samples/final2) app. [Test](#test-the-completed-app) the completed app so you become familiar with its security features.

### The starter app

[Download](xref:tutorials/index#how-to-download-a-sample) the [starter](https://github.com/aspnet/Docs/tree/master/aspnetcore/security/authorization/secure-data/samples/starter2) app.

Run the app, tap the **ContactManager** link, and verify you can create, edit, and delete a contact.

## Secure user data

The following sections have all the major steps to create the secure user data app. You may find it helpful to refer to the completed project.

### Tie the contact data to the user

Use the ASP.NET [Identity](xref:security/authentication/identity) user ID to ensure users can edit their data, but not other users data. Add `OwnerID` and `ContactStatus` to the `Contact` model:

[!code-csharp[Main](secure-data/samples/final2/Models/Contact.cs?name=snippet1&highlight=5-6,16-)]

`OwnerID` is the user's ID from the `AspNetUser` table in the [Identity](xref:security/authentication/identity) database. The `Status` field determines if a contact is viewable by general users.

Create a new migration and update the database:

```console
dotnet ef migrations add userID_Status
dotnet ef database update
 ```

### Require SSL and authenticated users

Add [IHostingEnvironment](https://docs.microsoft.com/dotnet/api/microsoft.aspnetcore.hosting.ihostingenvironment) to `Startup`:

[!code-csharp[Main](secure-data/samples/final2/Startup.cs?name=snippet_env)]

In the `ConfigureServices` method of the *Startup.cs* file, add the [RequireHttpsAttribute](/aspnet/core/api/microsoft.aspnetcore.mvc.requirehttpsattribute) authorization filter:

[!code-csharp[Main](secure-data/samples/final2/Startup.cs?name=snippet_SSL&highlight=19-)]

If you're using Visual Studio, enable SSL.

To redirect HTTP requests to HTTPS, see [URL Rewriting Middleware](xref:fundamentals/url-rewriting). If you are using Visual Studio Code or testing on local platform that doesn't include a test certificate for SSL:

  Set `"LocalTest:skipSSL": true` in the *appsettings.Developement.json* file.

### Require authenticated users

Set the default authentication policy to require users to be authenticated. You can opt out of authentication at the Razor Page, controller, or action method level with the `[AllowAnonymous]` attribute. Setting the default authentication policy to require users to be authenticated protects newly added Razor Pages and controllers. Having authentication required by default is safer than relying on new controllers and Razor Pages to include the `[Authorize]` attribute. Add the following to the `ConfigureServices` method of the *Startup.cs* file:

[!code-csharp[Main](secure-data/samples/final2/Startup.cs?name=snippet_defaultPolicy&highlight=31-)]

Add [AllowAnonymous](https://docs.microsoft.com/dotnet/api/microsoft.aspnetcore.authorization.allowanonymousattribute) to the Index, About, and Contact pages so anonymous users can get information about the site before they register. 

[!code-csharp[Main](secure-data/samples/final2/Pages/Index.cshtml.cs?name=snippet&highlight=2)]

Add `[AllowAnonymous]` to the [LoginModel and RegisterModel](https://github.com/aspnet/templating/issues/238).

### Configure the test account

The `SeedData` class creates two accounts, administrator and manager. Use the [Secret Manager tool](xref:security/app-secrets) to set a password for these accounts. Set the password from the project directory (the directory containing *Program.cs*).

```console
dotnet user-secrets set SeedUserPW <PW>
```

Update `Main` to use the test password:

[!code-csharp[Main](secure-data/samples/final2/Program.cs?name=snippet)]

### Create the test accounts and update the contacts

Update the `Initialize` method in the `SeedData` class to create the test accounts:

[!code-csharp[Main](secure-data/samples/final2/Data/SeedData.cs?name=snippet_Initialize)]

Add the administrator user ID and `ContactStatus` to the contacts. Make one of the contacts `Submitted` and one `Rejected`. Add the user ID and status to all the contacts. Only one contact is shown:

[!code-csharp[Main](secure-data/samples/final2/Data/SeedData.cs?name=snippet1&highlight=17,18)]

## Create owner, manager, and administrator authorization handlers

Create a `ContactIsOwnerAuthorizationHandler` class in the *Authorization* folder. The `ContactIsOwnerAuthorizationHandler` verifies the user acting on a resource, owns the resource.

[!code-csharp[Main](secure-data/samples/final2/Authorization/ContactIsOwnerAuthorizationHandler.cs)]

The `ContactIsOwnerAuthorizationHandler` calls [context.Succeed](https://docs.microsoft.com/dotnet/api/microsoft.aspnetcore.authorization.authorizationhandlercontext.succeed#Microsoft_AspNetCore_Authorization_AuthorizationHandlerContext_Succeed_Microsoft_AspNetCore_Authorization_IAuthorizationRequirement_) if the current authenticated user is the contact owner. Authorization handlers generally:

* Return `context.Succeed` when the requirements are met.
* Return `Task.FromResult(0)` when requirements are not met. `Task.FromResult(0)` is neither success or failure, it allows other authorization handler to run.

If you need to explicitly fail, return [context.Fail](https://docs.microsoft.com/dotnet/api/microsoft.aspnetcore.authorization.authorizationhandlercontext.fail).

The app allows contact owners to edit/delete/create their own data, so `ContactIsOwnerAuthorizationHandler` doesn't need to check the operation passed in the requirement parameter.

### Create a manager authorization handler

Create a `ContactManagerAuthorizationHandler` class in the *Authorization* folder. The `ContactManagerAuthorizationHandler` verifies the user acting on the resource is a manager. Only managers can approve or reject content changes (new or changed).

[!code-csharp[Main](secure-data/samples/final2/Authorization/ContactManagerAuthorizationHandler.cs)]

### Create an administrator authorization handler

Create a `ContactAdministratorsAuthorizationHandler` class in the *Authorization* folder. The `ContactAdministratorsAuthorizationHandler` verifies the user acting on the resource is an administrator. Administrator can do all operations.

[!code-csharp[Main](secure-data/samples/final2/Authorization/ContactAdministratorsAuthorizationHandler.cs)]

## Register the authorization handlers

Services using Entity Framework Core must be registered for [dependency injection](xref:fundamentals/dependency-injection) using [AddScoped](/aspnet/core/api/microsoft.extensions.dependencyinjection.servicecollectionserviceextensions). The `ContactIsOwnerAuthorizationHandler` uses ASP.NET Core [Identity](xref:security/authentication/identity), which is built on Entity Framework Core. Register the handlers with the service collection so they are available to the `ContactsController` through [dependency injection](xref:fundamentals/dependency-injection). Add the following code to the end of `ConfigureServices`:

[!code-csharp[Main](secure-data/samples/final2/Startup.cs?name=ConfigureServices&highlight=41-)]

`ContactAdministratorsAuthorizationHandler` and `ContactManagerAuthorizationHandler` are added as singletons. They're singletons because they don't use EF and all the information needed is in the `Context` parameter of the `HandleRequirementAsync` method.

## Support authorization

In this section, you update the Razor Pages and add an operations requirements class.

### Review the contact operations requirements class

Review the `ContactOperations` class. This class contains the requirements the app supports:

[!code-csharp[Main](secure-data/samples/final2/Authorization/ContactOperations.cs)]

### Create a base class for the Razor Pages

Create a base class that contains the services used in the contacts Razor Pages. The base class puts that initialization code in one location:

[!code-csharp[Main](secure-data/samples/final2/Pages/Contacts/DI_BasePageModel.cs)]

The preceding code:

* Adds the `IAuthorizationService` service to access to the authorization handlers.
* Adds the `Identity` `UserManager` service.
* Add the `ApplicationDbContext`.

### Update Create

Update the create `PageModel` constructor to use the `DI_BasePageModel` base class:

[!code-csharp[Main](secure-data/samples/final2/Pages/Contacts/Create.cshtml.cs?name=snippetCtor)]

Update the `CreateModel OnPostAsync` method to:

* Add the user ID to the `Contact` model.
* Call the authorization handler to verify the user has permission to create contacts.

[!code-csharp[Main](secure-data/samples/final2/Pages/Contacts/Create.cshtml.cs?name=snippet_Create)]

### Update the IndexModel

Update the `OnGetAsync` method so only approved contacts are shown to general users:

[!code-csharp[Main](secure-data/samples/final2/Pages/Contacts/Index.cshtml.cs?name=snippet)]

### Update the Edit PageModel

Add an authorization handler to verify the user owns the contact. Because resource authorization is being validated, the `[Authorize]` attribute is not enough. The app doesn't have access to the resource when attributes are evaluated. Resource-based authorization must be imperative. Checks must be performed once the app has access to the resource, either by loading it in the `PageModel`, or by loading it within the handler itself. Frequently you access the resource by passing in the resource key.

[!code-csharp[Main](secure-data/samples/final2/Pages/Contacts/Edit.cshtml.cs?name=snippet)]

### Update Delete

Update the Delete `PageModel` to use the authorization handler to verify the user has delete permission on the contact.

[!code-csharp[Main](secure-data/samples/final2/Pages/Contacts/Delete.cshtml.cs?name=snippet)]

## Inject the authorization service into the views

Currently the UI shows edit and delete links for data the user cannot modify. The UI is fixed by applying the authorization handler to the views.

Inject the authorization service in the *Views/_ViewImports.cshtml* file so it is available to all views:

[!code-html[Main](secure-data/samples/final2/Pages/_ViewImports.cshtml?highlight=6-9)]

The preceding markup adds several `using` statements.

<<<<<<< HEAD
Update the `Edit` and `Delete` links in *Pages/Contacts/Index.cshtml* so they are only rendered for users with the appropriate permissions:
=======
Update the `Edit` and `Delete` links so they're only rendered for users with permission to edit and delete the contact.
>>>>>>> 313486d7

[!code-html[Main](secure-data/samples/final2/Pages/Contacts/Index.cshtml?highlight=34-36,64-)]

<<<<<<< HEAD
Warning: Hiding links from users that do not have permission to change data does not secure the app. Hiding links makes the app more user-friendly by displaying only valid links. Users can hack the generated URLs to invoke edit and delete operations on data they don't own. The Razor Page or controller must enforce access checks to secure the data.
=======
Warning: Hiding links from users that don't have permission to edit or delete data doesn't secure the app. Hiding links makes the app more user friendly by displaying only valid links. Users can hack the generated URLs to invoke edit and delete operations on data they don't own.  The controller must repeat the access checks to be secure.
>>>>>>> 313486d7

### Update Details

Update the details view so managers can approve or reject contacts:

[!code-html[Main](secure-data/samples/final2/Pages/Contacts/Details.cshtml?range=48-)]

Update the Details `PageModel`:

[!code-csharp[Main](secure-data/samples/final2/Pages/Contacts/Details.cshtml.cs?name=snippet)]

## Test the completed app

If you are using Visual Studio Code or testing on local platform that doesn't include a test certificate for SSL:

- Set `"LocalTest:skipSSL": true` in the *appsettings.Developement.json* file to skip the SSL requirement. Skip SSL only on a development machine.

If the app has contacts:

* Delete all the records in the `Contact` table.
* Restart the app to seed the database.

Register a user for browsing the contacts.

An easy way to test the completed app is to launch three different browsers (or incognito/InPrivate versions). In one browser, register a new user, for example, `test@example.com`. Sign in to each browser with a different user. Verify the following operations:

* Registered users can view all the approved contact data.
* Registered users can edit/delete their own data.
* Managers can approve or reject contact data. The `Details` view shows **Approve** and **Reject** buttons.
* Administrators can approve/reject and edit/delete any data.

| User| Options |
| ------------ | ---------|
| test@example.com | Can edit/delete own data |
| manager@contoso.com | Can approve/reject and edit/delete own data |
| admin@contoso.com | Can edit/delete and approve/reject all data|

Create a contact in the administrators browser. Copy the URL for delete and edit from the administrator contact. Paste these links into the test user's browser to verify the test user cannot perform these operations.

## Create the starter app

* Create a Razor Pages app named "ContactManager"

  * Create the app with **Individual User Accounts**.
  * Name it "ContactManager" so your namespace matches the namespace use in the sample.

  ```console
  dotnet new razor -o ContactManager -au Individual -uld
  ```

  * `-uld` specifies LocalDB instead of SQLite

* Add the following `Contact` model:

  [!code-csharp[Main](secure-data/samples/starter2/Models/Contact.cs?name=snippet1)]

* Scaffold the `Contact` model:

    `dotnet aspnet-codegenerator razorpage -m Contact -udl -dc ApplicationDbContext -outDir Pages\Contacts --referenceScriptLibraries`

* Update the **ContactManager** anchor in the *Pages/_Layout.cshtml* file:

```html
 <a asp-page="/Contacts/Index" class="navbar-brand">ContactManager</a>
   ```

* Scaffold the initial migration and update the database

```none
   dotnet ef migrations add initial
   dotnet ef database update
   ```

* Test the app by creating, editing, and deleting a contact

### Seed the database

Add the `SeedData` class to the *Data* folder. If you've downloaded the sample, you can copy the *SeedData.cs* file to the *Data* folder of the starter project.

<<<<<<< HEAD
Call `SeedData.Initialize` from `Main`:
=======
[!code-csharp[Main](secure-data/samples/starter/Data/SeedData.cs)]

Add the highlighted code to the end of the `Configure` method in the *Startup.cs* file:

[!code-csharp[Main](secure-data/samples/starter/Startup.cs?name=Configure&highlight=28-)]

Test that the app seeded the database. The seed method doesn't run if there are any rows in the contact DB.

### Create a class used in the tutorial
>>>>>>> 313486d7

[!code-csharp[Main](secure-data/samples/starter2/Program.cs?name=snippet)]

Test that the app seeded the database. If there are any rows in the contact DB, the seed method does not run.

<a name="secure-data-add-resources-label"></a>

### Additional resources

* [ASP.NET Core Authorization Lab](https://github.com/blowdart/AspNetAuthorizationWorkshop). This lab goes into more detail on the security features introduced in this tutorial.
* [Authorization in ASP.NET Core: Simple, role, claims-based, and custom](index.md)
* [Custom policy-based authorization](policies.md)<|MERGE_RESOLUTION|>--- conflicted
+++ resolved
@@ -54,11 +54,7 @@
 
 ## Prerequisites
 
-<<<<<<< HEAD
 This tutorial is advanced. You should be familiar with:
-=======
-This isn't a beginning tutorial. You should be familiar with:
->>>>>>> 313486d7
 
 * [ASP.NET Core](xref:tutorials/first-mvc-app/start-mvc)
 * [Authentication](xref:security/authentication/index)
@@ -245,19 +241,11 @@
 
 The preceding markup adds several `using` statements.
 
-<<<<<<< HEAD
 Update the `Edit` and `Delete` links in *Pages/Contacts/Index.cshtml* so they are only rendered for users with the appropriate permissions:
-=======
-Update the `Edit` and `Delete` links so they're only rendered for users with permission to edit and delete the contact.
->>>>>>> 313486d7
 
 [!code-html[Main](secure-data/samples/final2/Pages/Contacts/Index.cshtml?highlight=34-36,64-)]
 
-<<<<<<< HEAD
 Warning: Hiding links from users that do not have permission to change data does not secure the app. Hiding links makes the app more user-friendly by displaying only valid links. Users can hack the generated URLs to invoke edit and delete operations on data they don't own. The Razor Page or controller must enforce access checks to secure the data.
-=======
-Warning: Hiding links from users that don't have permission to edit or delete data doesn't secure the app. Hiding links makes the app more user friendly by displaying only valid links. Users can hack the generated URLs to invoke edit and delete operations on data they don't own.  The controller must repeat the access checks to be secure.
->>>>>>> 313486d7
 
 ### Update Details
 
@@ -337,19 +325,7 @@
 
 Add the `SeedData` class to the *Data* folder. If you've downloaded the sample, you can copy the *SeedData.cs* file to the *Data* folder of the starter project.
 
-<<<<<<< HEAD
 Call `SeedData.Initialize` from `Main`:
-=======
-[!code-csharp[Main](secure-data/samples/starter/Data/SeedData.cs)]
-
-Add the highlighted code to the end of the `Configure` method in the *Startup.cs* file:
-
-[!code-csharp[Main](secure-data/samples/starter/Startup.cs?name=Configure&highlight=28-)]
-
-Test that the app seeded the database. The seed method doesn't run if there are any rows in the contact DB.
-
-### Create a class used in the tutorial
->>>>>>> 313486d7
 
 [!code-csharp[Main](secure-data/samples/starter2/Program.cs?name=snippet)]
 
