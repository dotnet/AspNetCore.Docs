---
title: Publishing to IIS | Microsoft Docs
author: guardrex
description:  Windows Server Internet Information Services (IIS) configuration and deployment of ASP.NET Core applications.
keywords: ASP.NET Core, internet information services, iis, windows server, hosting bundle, asp.net core module, web deploy
ms.author: riande
manager: wpickett
ms.date: 01/18/2017
ms.topic: article
ms.assetid: a4449ad3-5bad-410c-afa7-dc32d832b552
ms.technology: aspnet
ms.prod: aspnet-core
uid: publishing/iis
---
# Publishing to IIS

By [Luke Latham](https://github.com/GuardRex) and [Rick Anderson](https://twitter.com/RickAndMSFT)

## Supported operating systems

The following operating systems are supported:

* Windows 7 and newer

* Windows Server 2008 R2 and newer*

*Conceptually, the IIS configuration described in this document also applies to hosting ASP.NET Core applications on Nano Server IIS, but refer to [ASP.NET Core on Nano Server](../tutorials/nano-server.md) for specific instructions.

## IIS configuration

Enable the **Web Server (IIS)** server role and establish role services.

### Windows desktop operating systems

Navigate to **Control Panel > Programs > Programs and Features > Turn Windows features on or off** (left side of the screen). Open the group for **Internet Information Services** and **Web Management Tools**. Check the box for **IIS Management Console**. Check the box for **World Wide Web Services**. Accept the default features for **World Wide Web Services** or customize the IIS features to suit your needs.

![IIS Management Console and World Wide Web Services are selected in Windows Features.](iis/_static/windows-features-win10.png)

### Windows Server operating systems

For server operating systems, use the **Add Roles and Features** wizard via the **Manage** menu or the link in **Server Manager**. On the **Server Roles** step, check the box for **Web Server (IIS)**.

![The Web Server IIS role is selected in the Select server roles step.](iis/_static/server-roles-ws2016.png)

On the **Role services** step, select the IIS role services you desire or accept the default role services provided.

![The default role services are selected in the Select role services step.](iis/_static/role-services-ws2016.png)

Proceed through the **Confirmation** step to install the web server role and services. A server/IIS restart is not required after installing the Web Server (IIS) role.

## Install the .NET Core Windows Server Hosting bundle

1. Install the [.NET Core Windows Server Hosting](https://aka.ms/dotnetcore_windowshosting_1_1_0) bundle on the server. The bundle will install the .NET Core Runtime, .NET Core Library, and the [ASP.NET Core Module](../fundamentals/servers/aspnet-core-module.md). The module creates the reverse-proxy between IIS and the Kestrel server.

2. Restart the server or execute **net stop was /y** followed by **net start w3svc** from a command prompt to pick up a change to the system PATH.

> [!NOTE]
> If you only plan to host self-contained deployments and thus don't require the .NET Core runtime on the server, you have the option of only installing the ASP.NET Core Module by running the installer from an Administrator command prompt: **DotNetCore.1.1.0-WindowsHosting.exe OPT_INSTALL_LTS_REDIST=0 OPT_INSTALL_FTS_REDIST=0**

> [!NOTE]
<<<<<<< HEAD
> If you use an IIS Shared Configuration, see [ASP.NET Core Module with IIS Shared Configuration](../hosting/aspnet-core-module.md#aspnet-core-module-with-an-iis-shared-configuration).
=======
> If you use an IIS Shared Configuration, see [ASP.NET Core Module with IIS Shared Configuration](xref:hosting/aspnet-core-module#aspnet-core-module-with-an-iis-shared-configuration).
>>>>>>> 5bf976f7

For more information, see [ASP.NET Core Module overview](../fundamentals/servers/aspnet-core-module.md) and [ASP.NET Core Module Configuration Reference](../hosting/aspnet-core-module.md).

## Install Web Deploy when publishing with Visual Studio

If you intend to deploy your applications with Web Deploy in Visual Studio, install the latest version of Web Deploy on the server. To install Web Deploy, you can use the [Web Platform Installer (WebPI)](https://www.microsoft.com/web/downloads/platform.aspx) or obtain an installer directly from the [Microsoft Download Center](https://www.microsoft.com/en-us/search/result.aspx?q=webdeploy&form=dlc). The preferred method is to use WebPI. WebPI offers a standalone setup and a configuration for hosting providers.

## Application configuration

### Enabling the IISIntegration components

Include a dependency on the *Microsoft.AspNetCore.Server.IISIntegration* package in the application dependencies. Incorporate IIS Integration middleware into the application by adding the *.UseIISIntegration()* extension method to *WebHostBuilder()*.

```csharp
var host = new WebHostBuilder()
    .UseKestrel()
    .UseContentRoot(Directory.GetCurrentDirectory())
    .UseIISIntegration()
    .UseStartup<Startup>()
    .Build();
```

Note that code calling *.UseIISIntegration()* does not affect code portability.

### Setting IISOptions for the IISIntegration service

To configure *IISIntegration* service options, include a service configuration for *IISOptions* in *ConfigureServices*.

```csharp
services.Configure<IISOptions>(options => {
  ...
});
```

| Option | Setting|
| --- | --- | 
| AutomaticAuthentication | If true, the authentication middleware will alter the request user arriving and respond to generic challenges. If false,the authentication middleware will only provide identity and respond to challenges when explicitly indicated by theAuthenticationScheme |
| ForwardClientCertificate | If true and the `MS-ASPNETCORE-CLIENTCERT` request header is present, the `ITLSConnectionFeature` will be populated. |
| ForwardWindowsAuthentication | If true, authentication middleware will attempt to authenticate using platform handler windows authentication. If false, authentication middleware won’t be added. |

### *publish-iis* tool

The *publish-iis* tool can be added to any .NET Core application and will configure the ASP.NET Core Module by creating or modifying the *web.config* file. The tool runs after publishing with the *dotnet publish* command or publishing with Visual Studio and will configure the *processPath* and *arguments* for you. If you're publishing a *web.config* file by including the file in your project and listing the file in the *publishOptions* section of *project.json*, the tool will not modify other IIS settings you have included in the file.

To include the *publish-iis* tool in your application, add entries to the *tools* and *scripts* sections of *project.json*.

```json
"tools": {
  "Microsoft.AspNetCore.Server.IISIntegration.Tools": "1.1.0-preview4-final"
},
"scripts": {
  "postpublish": "dotnet publish-iis --publish-folder %publish:OutputPath% --framework %publish:FullTargetFramework%"
}
```

## Configure the website in IIS

1. On the target IIS server, create a folder to contain the application's published folders and files, which are described in [Directory Structure](../hosting/directory-structure.md).

2. Within the folder you created, create a *logs* folder to hold application logs (if you plan to enable logging). If you plan to deploy your application with a *logs* folder in the payload, you may skip this step.

3. In **IIS Manager**, create a new website. Provide a **Site name** and set the **Physical path** to the application's deployment folder that you created. Provide the **Binding** configuration and create the website.

4. Set the application pool to **No Managed Code**. ASP.NET Core runs in a separate process and manages the runtime.

5. Open the **Add Website** window.

   ![Click Add Website from the Sites contextual menu.](iis/_static/add-website-context-menu-ws2016.png)

6. Configure the website.

   ![Supply the Site name, physical path, and Host name in the Add Website step.](iis/_static/add-website-ws2016.png)

7. In the **Application Pools** panel, open the **Edit Application Pool** window by right-clicking on the website's application pool and selecting **Basic Settings...** from the popup menu.

   ![Select Basic Settings from the contextual menu of the Application Pool.](iis/_static/apppools-basic-settings-ws2016.png)

8. Set the **.NET CLR version** to **No Managed Code**.

   ![Set No Managed Code for the .NET CLR Version.](iis/_static/edit-apppool-ws2016.png)
   
> [!NOTE]
> If you change the default identity of the application pool from **ApplicationPoolIdentity**, verify the new identity has the required permissions to access the application's folder and database.

## Deploy the application
Deploy the application to the folder you created on the target IIS server. Web Deploy is the recommended mechanism for deployment. Alternatives to Web Deploy are listed below.

### Web Deploy with Visual Studio
Create a [Publish Profile in Visual Studio](https://msdn.microsoft.com/en-us/library/dd465337(v=vs.110).aspx#Anchor_0) and click the **Publish** button to deploy your application. If your hosting provider supplies a Publish Profile or support for creating one, download their profile and import it using the Visual Studio **Publish Web** dialog.

![Publish dialog page](iis/_static/pub-dialog.png)

### Web Deploy outside of Visual Studio
You can also use Web Deploy outside of Visual Studio from the command line. For more information, see [Web Deployment Tool](https://technet.microsoft.com/en-us/library/dd568996(WS.10).aspx).

### Alternatives to Web Deploy
If you don't wish to use Web Deploy or are not using Visual Studio, you may use any of several methods to move the application to the server, such as Xcopy, Robocopy, or PowerShell. Visual Studio users may use the [Publish Samples](https://github.com/aspnet/vsweb-publish/blob/master/samples/samples.md).

## Browse the website
![The Microsoft Edge browser has loaded the IIS startup page.](iis/_static/browsewebsite.png)
   
>[!WARNING]
> .NET Core applications are hosted via a reverse-proxy between IIS and the Kestrel server. In order to create the reverse-proxy, the *web.config* file must be present at the content root path (typically the app base path) of the deployed application, which is the website physical path provided to IIS. Sensitive files exist on the app's physical path, including subfolders, such as *my_application.runtimeconfig.json*, *my_application.xml* (XML Documentation comments), and *my_application.deps.json*. The *web.config* file is required to create the reverse proxy to Kestrel, which prevents IIS from serving these and other sensitive files. **Therefore, it is important that the *web.config* file is never accidently renamed or removed from the deployment.**

## Create a Data Protection Registry Hive

Data Protection keys used by ASP.NET applications are stored in registry hives external to the applications. To persist the keys for a given application, you must create a registry hive for the application's application pool.

For standalone IIS installations, you may use the [Data Protection Provision-AutoGenKeys.ps1 PowerShell script](https://github.com/aspnet/DataProtection/blob/dev/Provision-AutoGenKeys.ps1) for each application pool used with an ASP.NET Core application. The keys will be persisted in the registry.

In web farm scenarios, an application can be configured to use a UNC path to store its data protection key ring. By default, the data protection keys are not encrypted. You can deploy an x509 certificate to each machine to encrypt the key ring. See [Configuring Data Protection](../security/data-protection/configuration/overview.md#data-protection-configuring) for details.

> [!WARNING]
> Data Protection is used by various ASP.NET middlewares, including those used in authentication. Even if you do not specifically call any Data Protection APIs from your own code you should configure Data Protection with the deployment script or in your own code. If you do not configure data protection when using IIS by default the keys will be held in memory and discarded when your application closes or restarts. This will then, for example, invalidate any cookies written by the cookie authentication and users will have to login again.

## Configuration of sub-applications

When adding applications to an IIS Site's root application, the root application *web.config* file should include the `<handlers>` section, which adds the ASP.NET Core Module as a handler for the app. Applications added to the root application shouldn't include the `<handlers>` section. If you repeat the `<handlers>` section in a sub-application's *web.config* file, you will receive a 500.19 (Internal Server Error) referencing the faulty config file when you attempt to browse the sub-application.

## Configuration of IIS with web.config

IIS configuration is still influenced by the `<system.webServer>` section of *web.config* for those IIS features that apply to a reverse proxy configuration. For example, you may have IIS configured at the server level to use dynamic compression, but you could disable that setting for an app with the `<urlCompression>` element in the app's *web.config* file. For more information, see the [configuration reference for `<system.webServer>`](https://www.iis.net/configreference/system.webserver) and the [ASP.NET Core Module Configuration Reference](../hosting/aspnet-core-module.md).

## Configuration sections of web.config

Unlike .NET Framework applications that are configured with the `<system.web>`, `<appSettings>`, `<connectionStrings>`, and `<location>` elements in *web.config*, ASP.NET Core apps are configured using other configuration providers. For more information, see [Configuration](xref:fundamentals/configuration).

## Application Pools

When hosting multiple websites on a single server, you should isolate the applications from each other by running each app in its own application pool. The IIS **Add Website** dialog defaults to this behavior. When you provide a **Site name**, the text is automatically transferred to the **Application pool** textbox. A new application pool will be created using the site name when you add the website.

## Application Pool Identity

An application pool identity account allows you to run an application under a unique account without having to create and manage domains or local accounts. On IIS 8.0+, the IIS Admin Worker Process (WAS) will create a virtual account with the name of the new application pool and run the application pool's worker processes under this account by default. In the IIS Management Console, under Advanced Settings for your application pool, ensure that the Identity is set to use **ApplicationPoolIdentity** as shown in the image below.

![Application pool advanced settings dialog](iis/_static/apppool-identity.png)

The IIS management process creates a secure identifier with the name of the application pool in the Windows Security System. Resources can be secured by using this identity; however, this identity is not a real user account and won't show up in the Windows User Management Console.

If you need to grant the IIS worker process elevated access to your application, you will need to modify the Access Control List (ACL) for the directory containing your application.

1. Open Windows Explorer and navigate to the directory.

2. Right click on the directory and click **Properties**.

3. Under the **Security** tab, click the **Edit** button and then the **Add** button.

4. Click the **Locations** button and make sure you select your server.

5. Enter **IIS AppPool\DefaultAppPool** in **Enter the object names to select** textbox.

  ![Select users or groups dialog for the application folder](iis/_static/select-users-or-groups-1.png)

6. Click the **Check Names** button and then click **OK**.

  ![Select users or groups dialog for the application folder](iis/_static/select-users-or-groups-2.png)

You can also do this via a command prompt using **ICACLS** tool:

```console
ICACLS C:\sites\MyWebApp /grant "IIS AppPool\DefaultAppPool" :F
```

## Troubleshooting tips

To diagnose problems with IIS deployments, study browser output, examine the server's **Application** log through **Event Viewer**, and enable `stdout` logging. The **ASP.NET Core Module** log will be found on the path provided in the *stdoutLogFile* attribute of the `<aspNetCore>` element in *web.config*. Any folders on the path provided in the attribute value must exist in the deployment. You must also set *stdoutLogEnabled="true"*. Applications that use the *publish-iis* tooling to create the *web.config* file will default the *stdoutLogEnabled* setting to *false*, so you must manually provide the file or modify the file in order to enable `stdout` logging.

Several of the common errors do not appear in the browser, Application Log, and ASP.NET Core Module Log until the module *startupTimeLimit* (default: 120 seconds) and *startupRetryCount* (default: 2) have passed. Therefore, wait a full six minutes before deducing that the module has failed to start a process for the application.

One quick way to determine if the application is working properly is to run the application directly on Kestrel. If the application was published as a framework-dependent deployment, execute **dotnet my_application.dll** in the deployment folder. If the application was published as a self-contained deployment, run the application's executable directly from a command prompt, **my_application.exe**, in the deployment folder. If Kestrel is listening on default port 5000, you should be able to browse the application at `http://localhost:5000/`. If the application responds normally at the Kestrel endpoint address, the problem is more likely related to the IIS-ASP.NET Core Module-Kestrel configuration and less likely within the application itself.

One way to determine if the IIS reverse proxy to the Kestrel server is working properly is to perform a simple static file request for a stylesheet, script, or image from the application's static files in *wwwroot* using [Static File middleware](../fundamentals/static-files.md). If the application can serve static files but MVC Views and other endpoints are failing, the problem is less likely related to the IIS-ASP.NET Core Module-Kestrel configuration and more likely within the application itself (for example, MVC routing or 500 Internal Server Error).

<<<<<<< HEAD
When Kestrel starts normally behind IIS but the app won't run on the server after successfully running locally, you can temporarily add an environment variable to *web.config* to set the `ASPNETCORE_ENVIRONMENT` to `Development`. As long as you don't override the environment in app startup, this will allow the [developer exception page](../fundamentals/error-handling.md) to appear when the app is run on the server. Setting the environment variable for `ASPNETCORE_ENVIRONMENT` in this way is only recommended for staging/testing servers that are not exposed to the Internet. Be sure you remove the environment variable from the *web.config* file when finished. For information on setting environment variables via *web.config* for the reverse proxy, see [Setting environment variables](../hosting/aspnet-core-module.md#setting-environment-variables).
=======
When Kestrel starts normally behind IIS but the app won't run on the server after successfully running locally, you can temporarily add an environment variable to *web.config* to set the `ASPNETCORE_ENVIRONMENT` to `Development`. As long as you don't override the environment in app startup, this will allow the [developer exception page](../fundamentals/error-handling.md) to appear when the app is run on the server. Setting the environment variable for `ASPNETCORE_ENVIRONMENT` in this way is only recommended for staging/testing servers that are not exposed to the Internet. Be sure you remove the environment variable from the *web.config* file when finished. For information on setting environment variables via *web.config* for the reverse proxy, see [environmentVariables child element of aspNetCore](xref:hosting/aspnet-core-module#setting-environment-variables).
>>>>>>> 5bf976f7

In most cases, enabling application logging will assist in troubleshooting problems with application or the reverse proxy. See [Logging](../fundamentals/logging.md) for more information.

Our last troubleshooting tip pertains to apps that fail to run after upgrading either the .NET Core SDK on the development machine or package versions within the app. In some cases, incoherent packages may break an app when performing major upgrades. You can fix most of these issues by deleting the `bin` and `obj` folders in the project, clearing package caches at `%UserProfile%\.nuget\packages\` and `%LocalAppData%\Nuget\v3-cache`, restoring the project, and confirming that your prior deployment on the server has been completely deleted prior to re-deploying the app.

>[!TIP]
> A convenient way to clear package caches is to obtain the `NuGet.exe` tool from [NuGet.org](https://www.nuget.org/), add it to your system PATH, and execute `nuget locals all -clear` from a command prompt.

## Common errors

The following is not a complete list of errors. Should you encounter an error not listed here, please leave a detailed error message in the comments section below.

### Installer unable to obtain VC++ Redistributable

* **Installer Exception:** 0x80072efd or 0x80072f76 - Unspecified error

* **Installer Log Exception\*:** Error 0x80072efd or 0x80072f76: Failed to execute EXE package

  \*The log is located at C:\Users\\{USER}\AppData\Local\Temp\dd_DotNetCoreWinSvrHosting__{timestamp}.log.

Troubleshooting:

* If the server does not have Internet access while installing the server hosting bundle, this exception will occur when the installer is prevented from obtaining the *Microsoft Visual C++ 2015 Redistributable (x64)*. You may obtain an installer from the [Microsoft Download Center](https://www.microsoft.com/en-us/download/details.aspx?id=53840). If the installer fails, you may not receive the .NET Core runtime required to host framework-dependent deployments. If you plan to host framework-dependent deployments, confirm that the runtime is installed in Programs &amp; Features. You may obtain a runtime installer from [.NET Downloads](https://www.microsoft.com/net/download/core). After installing the runtime, restart the server or restart IIS by executing **net stop was /y** followed by **net start w3svc** from a command prompt.

### OS upgrade removed the 32-bit ASP.NET Core Module

* **Application Log:** The Module DLL **C:\WINDOWS\system32\inetsrv\aspnetcore.dll** failed to load. The data is the error.

Troubleshooting:

* Non-OS files in the **C:\Windows\SysWOW64\inetsrv** directory are not preserved during an OS upgrade. If you have the ASP.NET Core Module installed prior to an OS upgrade and then try to run any AppPool in 32-bit mode after an OS upgrade, you will encounter this issue. After an OS upgrade, repair the ASP.NET Core Module. See [Install the .NET Core Windows Server Hosting bundle](#install-the-net-core-windows-server-hosting-bundle). Select **Repair** when you run the installer.

### Platform conflicts with RID

* **Browser:** HTTP Error 502.5 - Process Failure

* **Application Log:** Application 'MACHINE/WEBROOT/APPHOST/MY_APPLICATION' with physical root 'C:\{PATH}\' failed to start process with commandline '"C:\\{PATH}\my_application.{exe|dll}" ', ErrorCode = '0x80004005 : ff.

* **ASP.NET Core Module Log:** Unhandled Exception: System.BadImageFormatException: Could not load file or assembly 'my_application.dll'. An attempt was made to load a program with an incorrect format.

Troubleshooting:

* Confirm that you didn't set a **platform** in **buildOptions** of *project.json* that conflicts with the publishing RID. For example, do not specify a **platform** of **x86** and publish with an RID of **win10-x64** (**dotnet publish -c Release -r win10-x64**). The project will publish without warning or error but fail with the above logged exceptions on the server.

### URI endpoint wrong or stopped website

* **Browser:** ERR_CONNECTION_REFUSED

* **Application Log:** No entry

* **ASP.NET Core Module Log:** Log file not created

Troubleshooting:

* Confirm you are using the correct URI endpoint for the application. Check your bindings.

* Confirm that the IIS website is not in the *Stopped* state.

### CoreWebEngine or W3SVC server features disabled

* **OS Exception:** The IIS 7.0 CoreWebEngine and W3SVC features must be installed to use the ASP.NET Core Module.

Troubleshooting:

* Confirm that you have enabled the proper server role and features. See [IIS Configuration](#iis-configuration).

### Incorrect website physical path or application missing

* **Browser:** 403 Forbidden - Access is denied **--OR--** 403.14 Forbidden - The Web server is configured to not list the contents of this directory.

* **Application Log:** No entry

* **ASP.NET Core Module Log:** Log file not created

Troubleshooting:

* Check the IIS website **Basic Settings** and the physical application folder. Confirm that the application is in the folder at the IIS website **Physical path**.

### Incorrect server role, module not installed, or incorrect permissions

* **Browser:** 500.19 Internal Server Error - The requested page cannot be accessed because the related configuration data for the page is invalid.

* **Application Log:** No entry

* **ASP.NET Core Module Log:** Log file not created

Troubleshooting:

* Confirm that you have enabled the proper server role. See [IIS Configuration](#iis-configuration).

* Check **Programs &amp; Features** and confirm that the **Microsoft ASP.NET Core Module** has been installed. If the **Microsoft ASP.NET Core Module** is not present in the list of installed programs, install the module. See [Install the .NET Core Windows Server Hosting bundle](#install-the-net-core-windows-server-hosting-bundle).

* Make sure that the **Application Pool > Process Model > Identity** is set to **ApplicationPoolIdentity** or your custom identity has the correct permissions to access the application's deployment folder.

### Incorrect *processPath*, missing PATH variable, hosting bundle not installed, server/IIS not restarted, VC++ Redistributable not installed, or *dotnet.exe* access violation

* **Browser:** HTTP Error 502.5 - Process Failure

* **Application Log:** Application 'MACHINE/WEBROOT/APPHOST/MY_APPLICATION' with physical root 'C:\\{PATH}\' failed to start process with commandline '".\my_application.exe" ', ErrorCode = '0x80070002 : 0.

* **ASP.NET Core Module Log:** Log file created but empty

Troubleshooting:

* Check the *processPath* attribute on the `<aspNetCore>` element in *web.config* to confirm that it is *dotnet* for a framework-dependent deployment or *.\my_application.exe* for a self-contained deployment.

* For a framework-dependent deployment, *dotnet.exe* might not be accessible via the PATH settings. Confirm that *C:\Program Files\dotnet\* exists in the System PATH settings.

* For a framework-dependent deployment, *dotnet.exe* might not be accessible for the user identity of the Application Pool. Confirm that the AppPool user identity has access to the *C:\Program Files\dotnet* directory. Confirm that there are no deny rules configured for the AppPool user identity on the *C:\Program Files\dotnet* and application directories.

* You may have deployed a framework-dependent deployment and installed .NET Core without restarting IIS. Either restart the server or restart IIS by executing **net stop was /y** followed by **net start w3svc** from a command prompt.

* You may have deployed a framework-dependent deployment without installing the .NET Core runtime on the server. If you are attempting to deploy a framework-dependent deployment and have not installed the .NET Core runtime, run the **.NET Core Windows Server Hosting bundle installer** on the server. See [Install the .NET Core Windows Server Hosting bundle](#install-the-net-core-windows-server-hosting-bundle). If you are attempting to install the .NET Core runtime on a server without an Internet connection, obtain the runtime from [.NET Downloads](https://www.microsoft.com/net/download/core) and run the hosting bundle installer from an administrator command prompt to only install the module using **DotNetCore.1.1.0-WindowsHosting.exe OPT_INSTALL_LTS_REDIST=0 OPT_INSTALL_FTS_REDIST=0**. Complete the installation by restarting the server or restarting IIS by executing **net stop was /y** followed by **net start w3svc** from a command prompt.

* You may have deployed a framework-dependent deployment and installed .NET Core without restarting the server/IIS. Either restart the server or restart IIS by executing **net stop was /y** followed by **net start w3svc** from a command prompt.

* You may have deployed a framework-dependent deployment and the *Microsoft Visual C++ 2015 Redistributable (x64)* is not installed on the server. You may obtain an installer from the [Microsoft Download Center](https://www.microsoft.com/en-us/download/details.aspx?id=53840).

### Incorrect *arguments* of *<aspNetCore>* element

* **Browser:** HTTP Error 502.5 - Process Failure

* **Application Log:** Application 'MACHINE/WEBROOT/APPHOST/MY_APPLICATION' with physical root 'C:\\{PATH}\' failed to start process with commandline '"dotnet" .\my_application.dll', ErrorCode = '0x80004005 : 80008081.

* **ASP.NET Core Module Log:** The application to execute does not exist: 'PATH\my_application.dll'

Troubleshooting:

* Examine the *arguments* attribute on the *<aspNetCore>* element in *web.config* to confirm that it is either (a) *.\my_applciation.dll* for a framework-dependent deployment; or (b) not present, an empty string (*arguments=""*), or a list of your application's arguments (*arguments="arg1, arg2, ..."*) for a self-contained deployment.

### Missing .NET Framework version

* **Browser:** 502.3 Bad Gateway - There was a connection error while trying to route the request.

* **Application Log:** ErrorCode = Application 'MACHINE/WEBROOT/APPHOST/MY_APPLICATION' with physical root 'C:\\{PATH}\' failed to start process with commandline '"dotnet" .\my_application.dll', ErrorCode = '0x80004005 : 80008081.

* **ASP.NET Core Module Log:** Missing method, file, or assembly exception. The method, file, or assembly specified in the exception is a .NET Framework method, file, or assembly.

Troubleshooting:

* Install the .NET Framework version missing from the server.

### Stopped Application Pool

* **Browser:** 503 Service Unavailable

* **Application Log:** No entry

* **ASP.NET Core Module Log:** Log file not created

Troubleshooting

* Confirm that the Application Pool is not in the *Stopped* state.

### IIS Integration middleware not implemented

* **Browser:** HTTP Error 502.5 - Process Failure

* **Application Log:** Application 'MACHINE/WEBROOT/APPHOST/MY_APPLICATION' with physical root 'C:\\{PATH}\' created process with commandline '"C:\\{PATH}\my_application.{exe|dll}" ' but either crashed or did not reponse or did not listen on the given port '{PORT}', ErrorCode = '0x800705b4'

* **ASP.NET Core Module Log:** Log file created and shows normal operation.

Troubleshooting

* Confirm that you have correctly referenced the IIS Integration middleware by calling the *.UseIISIntegration()* method on the application's *WebHostBuilder()*.

### Sub-application includes a `<handlers>` section

* **Browser:** HTTP Error 500.19 - Internal Server Error

* **Application Log:** No entry

* **ASP.NET Core Module Log:** Log file created and shows normal operation for the root application. Log file not created for the sub-application.

Troubleshooting

* Confirm that the sub-application's *web.config* file doesn't include a `<handlers>` section.

### Application configuration general issue

* **Browser:** HTTP Error 502.5 - Process Failure

* **Application Log:** Application 'MACHINE/WEBROOT/APPHOST/MY_APPLICATION' with physical root 'C:\\{PATH}\' created process with commandline '"C:\\{PATH}\my_application.{exe|dll}" ' but either crashed or did not reponse or did not listen on the given port '{PORT}', ErrorCode = '0x800705b4'

* **ASP.NET Core Module Log:** Log file created but empty

Troubleshooting

* This general exception indicates that the process failed to start, most likely due to an application configuration issue. Referring to [Directory Structure](../hosting/directory-structure.md), confirm that your application's deployed files and folders are appropriate and that your application's configuration files are present and contain the correct settings for your app and environment.

## Resources

* [Introduction to ASP.NET Core](../index.md)

* [The Official Microsoft IIS Site](http://www.iis.net/)

* [Microsoft TechNet Library: Windows Server](https://technet.microsoft.com/en-us/library/bb625087.aspx)<|MERGE_RESOLUTION|>--- conflicted
+++ resolved
@@ -58,11 +58,7 @@
 > If you only plan to host self-contained deployments and thus don't require the .NET Core runtime on the server, you have the option of only installing the ASP.NET Core Module by running the installer from an Administrator command prompt: **DotNetCore.1.1.0-WindowsHosting.exe OPT_INSTALL_LTS_REDIST=0 OPT_INSTALL_FTS_REDIST=0**
 
 > [!NOTE]
-<<<<<<< HEAD
-> If you use an IIS Shared Configuration, see [ASP.NET Core Module with IIS Shared Configuration](../hosting/aspnet-core-module.md#aspnet-core-module-with-an-iis-shared-configuration).
-=======
 > If you use an IIS Shared Configuration, see [ASP.NET Core Module with IIS Shared Configuration](xref:hosting/aspnet-core-module#aspnet-core-module-with-an-iis-shared-configuration).
->>>>>>> 5bf976f7
 
 For more information, see [ASP.NET Core Module overview](../fundamentals/servers/aspnet-core-module.md) and [ASP.NET Core Module Configuration Reference](../hosting/aspnet-core-module.md).
 
@@ -236,11 +232,7 @@
 
 One way to determine if the IIS reverse proxy to the Kestrel server is working properly is to perform a simple static file request for a stylesheet, script, or image from the application's static files in *wwwroot* using [Static File middleware](../fundamentals/static-files.md). If the application can serve static files but MVC Views and other endpoints are failing, the problem is less likely related to the IIS-ASP.NET Core Module-Kestrel configuration and more likely within the application itself (for example, MVC routing or 500 Internal Server Error).
 
-<<<<<<< HEAD
-When Kestrel starts normally behind IIS but the app won't run on the server after successfully running locally, you can temporarily add an environment variable to *web.config* to set the `ASPNETCORE_ENVIRONMENT` to `Development`. As long as you don't override the environment in app startup, this will allow the [developer exception page](../fundamentals/error-handling.md) to appear when the app is run on the server. Setting the environment variable for `ASPNETCORE_ENVIRONMENT` in this way is only recommended for staging/testing servers that are not exposed to the Internet. Be sure you remove the environment variable from the *web.config* file when finished. For information on setting environment variables via *web.config* for the reverse proxy, see [Setting environment variables](../hosting/aspnet-core-module.md#setting-environment-variables).
-=======
 When Kestrel starts normally behind IIS but the app won't run on the server after successfully running locally, you can temporarily add an environment variable to *web.config* to set the `ASPNETCORE_ENVIRONMENT` to `Development`. As long as you don't override the environment in app startup, this will allow the [developer exception page](../fundamentals/error-handling.md) to appear when the app is run on the server. Setting the environment variable for `ASPNETCORE_ENVIRONMENT` in this way is only recommended for staging/testing servers that are not exposed to the Internet. Be sure you remove the environment variable from the *web.config* file when finished. For information on setting environment variables via *web.config* for the reverse proxy, see [environmentVariables child element of aspNetCore](xref:hosting/aspnet-core-module#setting-environment-variables).
->>>>>>> 5bf976f7
 
 In most cases, enabling application logging will assist in troubleshooting problems with application or the reverse proxy. See [Logging](../fundamentals/logging.md) for more information.
 
