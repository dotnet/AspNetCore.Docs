--- conflicted
+++ resolved
@@ -50,11 +50,7 @@
 
 ## Install the .NET Core Windows Server Hosting bundle
 
-<<<<<<< HEAD
 1. Install the [.NET Core Windows Server Hosting](https://go.microsoft.com/fwlink/?linkid=837808) bundle on the server. The bundle will install the .NET Core Runtime, .NET Core Library, and the [ASP.NET Core Module](xref:fundamentals/servers/aspnet-core-module). The module creates the reverse-proxy between IIS and the Kestrel server. Note: If the server doesn't have an Internet connection, obtain and install the *[Microsoft Visual C++ 2015 Redistributable](https://www.microsoft.com/en-us/download/details.aspx?id=53840)* before installing the .NET Core Windows Server Hosting bundle.
-=======
-1. Install the [.NET Core Windows Server Hosting](https://go.microsoft.com/fwlink/?linkid=837808) bundle on the server. The bundle will install the .NET Core Runtime, .NET Core Library, and the [ASP.NET Core Module](../fundamentals/servers/aspnet-core-module.md). The module creates the reverse-proxy between IIS and the Kestrel server. Note: If the server doesn't have an Internet connection, obtain and install the *[Microsoft Visual C++ 2015 Redistributable](https://www.microsoft.com/en-us/download/details.aspx?id=53840)* before installing the .NET Core Windows Server Hosting bundle.
->>>>>>> 76cd8cdf
 
 2. Restart the server or execute **net stop was /y** followed by **net start w3svc** from a command prompt to pick up a change to the system PATH.
 
