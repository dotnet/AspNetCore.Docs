--- conflicted
+++ resolved
@@ -209,12 +209,8 @@
 
 When using a serializer/de-serializer that only supports synchronous reads and writes (for example,  [JSON.NET](https://www.newtonsoft.com/json/help/html/Introduction.htm)):
 
-<<<<<<< HEAD
-* Choose to buffer the data into memory before passing data into the serializer/de-serializer.
-=======
 * Buffer the data into memory asynchronously before passing it into the serializer/de-serializer.
 * [JSON.NET](https://www.newtonsoft.com/json/help/html/Introduction.htm) is only synchronous.
->>>>>>> 95b55d9d
 
 > [!WARNING]
 > If the request is large, it could lead to an out of memory (OOM) condition. OOM can result in a Denial Of Service.  For more information, see [Avoid reading large request bodies or response bodies into memory](#arlb) in this document.
