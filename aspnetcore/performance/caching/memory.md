--- conflicted
+++ resolved
@@ -4,11 +4,8 @@
 description: Learn how to cache data in memory in ASP.NET Core.
 ms.author: riande
 ms.custom: mvc
-<<<<<<< HEAD
-ms.date: 04/2/2019
-=======
 ms.date: 04/11/2019
->>>>>>> f677b312
+
 uid: performance/caching/memory
 ---
 # Cache in-memory in ASP.NET Core
@@ -19,11 +16,7 @@
 
 ## Caching basics
 
-<<<<<<< HEAD
 Caching can significantly improve the performance and scalability of an app by reducing the work required to generate content. Caching works best with data that changes infrequently. Caching makes a copy of data that can be returned much faster than from the original source. Code should be written and tested to never depend on cached data.
-=======
-Caching can significantly improve the performance and scalability of an app by reducing the work required to generate content. Caching works best with data that changes infrequently. Caching makes a copy of data that can be returned much faster than from the original source. Apps should be written and tested to **never** depend on cached data.
->>>>>>> f677b312
 
 ASP.NET Core supports several different caches. The simplest cache is based on the [IMemoryCache](/dotnet/api/microsoft.extensions.caching.memory.imemorycache), which represents a cache stored in the memory of the web server. Apps that run on a server farm of multiple servers should ensure that sessions are sticky when using the in-memory cache. Sticky sessions ensure that subsequent requests from a client all go to the same server. For example, Azure Web apps use [Application Request Routing](https://www.iis.net/learn/extensions/planning-for-arr) (ARR) to route all subsequent requests to the same server.
 
