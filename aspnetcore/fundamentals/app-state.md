--- conflicted
+++ resolved
@@ -113,11 +113,8 @@
 
 You can reference Session from `HttpContext` once it is installed and configured.
 
-<<<<<<< HEAD
 Note: If you attempt to access `Session` before `UseSession` has been called, you will get an `InvalidOperationException` exception stating that "Session has not been configured for this application or request."
-=======
-![Command window: The web server log is open showing the Invalid Operation Exception.](app-state/_static/session-after-response-error.png)
->>>>>>> db28bc24
+
 
 Warning: If you attempt to create a new `Session` (i.e. no session cookie has been created yet) after you have already begun writing to the `Response` stream, you will get an `InvalidOperationException` as well, stating that "The session cannot be established after the response has started". This exception may not be displayed in the browser; you may need to view the web server log  to discover it, as shown below:
 
@@ -166,11 +163,8 @@
 
 Because `Session` is built on top of `IDistributedCache`, you must always serialize the object instances being stored. Thus, the interface works with `byte[]` not simply `object`. However, there are extension methods that make working with simple types such as `String` and `Int32` easier, as well as making it easier to get a byte[] value from session.
 
-<<<<<<< HEAD
-<!-- literal_block {"xml:space": "preserve", "language": "c#", "dupnames": [], "linenos": false, "classes": [], "ids": [], "backrefs": [], "highlight_args": {}, "names": []} -->
-=======
 ![Web application open in Microsoft Edge stating: Your session has not been established.](app-state/_static/no-session-established.png)
->>>>>>> db28bc24
+
 
 ````c#
 
@@ -202,19 +196,14 @@
    });
    ````
 
-<<<<<<< HEAD
-and later in the pipeline, another piece of middleware could access it:
-=======
+
 ![Web application stating: Counting: You have made 1 requests to this application.](app-state/_static/session-established.png)
->>>>>>> db28bc24
-
-<!-- literal_block {"xml:space": "preserve", "language": "c#", "dupnames": [], "linenos": false, "classes": [], "ids": [], "backrefs": [], "highlight_args": {}, "names": []} -->
-
-<<<<<<< HEAD
-````c#
-=======
 ![Web application after making several requests stating that session path was requested four times, the index path was requested four times, and the site has been visited eight times.](app-state/_static/session-established-with-request-counts.png)
->>>>>>> db28bc24
+
+<!-- literal_block {"xml:space": "preserve", "language": "c#", "dupnames": [], "linenos": false, "classes": [], "ids": [], "backrefs": [], "highlight_args": {}, "names": []} -->
+
+
+````c#
 
    app.Run(async (context) =>
    {
