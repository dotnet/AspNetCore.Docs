--- conflicted
+++ resolved
@@ -639,7 +639,6 @@
 
 This example demonstrates an example of a URL generation scheme that's not supported by routing.
 
-<<<<<<< HEAD
 ```csharp
 app.UseEndpoints(endpoints =>
 {
@@ -650,13 +649,6 @@
 In this example, the `culture` route parameter is used for localization. The desire is to have the `culture` parameter always accepted as an ambient value. However this doesn't work because of the way *required values* work.
 * In the first route template, the `culture` route parameter is *to the left* of `controller`, so changes to `controller` won't invalidate `culture`.
 * In the second route template, the `culture` route parameter is considered to be *to the right* of `controller`, which appears in the required values.
-=======
-## Complex segments
-
-Complex segments (for example `[Route("/x{token}y")]`) are processed by matching up literals from right to left in a non-greedy way. See [this code](https://github.com/dotnet/AspNetCore/blob/release/2.2/src/Http/Routing/src/Patterns/RoutePatternMatcher.cs#L293) for a detailed explanation of how complex segments are matched. The [code sample](https://github.com/dotnet/AspNetCore/blob/release/2.2/src/Http/Routing/src/Patterns/RoutePatternMatcher.cs#L293) is not used by ASP.NET Core, but it provides a good explanation of complex segments.
-<!-- While that code is no longer used by ASP.NET Core for complex segment matching, it provides a good match to the current algorithm. The [current code](https://github.com/dotnet/AspNetCore/blob/91514c9af7e0f4c44029b51f05a01c6fe4c96e4c/src/Http/Routing/src/Matching/DfaMatcherBuilder.cs#L227-L244) is too abstracted from matching to be useful for understanding complex segment matching.
--->
->>>>>>> d1e86d26
 
 ## Configuring endpoint metadata
 
