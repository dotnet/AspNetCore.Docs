--- conflicted
+++ resolved
@@ -5,12 +5,7 @@
 monikerRange: '>= aspnetcore-3.1'
 ms.author: riande
 ms.custom: mvc
-<<<<<<< HEAD
-ms.date: 4/21/2022
-no-loc: [".NET MAUI", "Mac Catalyst", "Blazor Hybrid", Home, Privacy, Kestrel, appsettings.json, "ASP.NET Core Identity", cookie, Cookie, Blazor, "Blazor Server", "Blazor WebAssembly", "Identity", "Let's Encrypt", Razor, SignalR]
-=======
 ms.date: 01/31/2022
->>>>>>> 33223eb9
 uid: fundamentals/httpcontext
 ---
 # Access HttpContext in ASP.NET Core
