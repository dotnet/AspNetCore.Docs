---
title: ASP.NET Core Middleware
author: rick-anderson
description: Learn about ASP.NET Core middleware and the request pipeline.
monikerRange: '>= aspnetcore-2.1'
ms.author: riande
ms.custom: mvc
<<<<<<< HEAD
ms.date: 05/03/2020
=======
ms.date: 04/06/2020
no-loc: [Blazor, "Identity", "Let's Encrypt", Razor, SignalR]
>>>>>>> e36e684b
uid: fundamentals/middleware/index
---
# ASP.NET Core Middleware

::: moniker range=">= aspnetcore-3.0"

By [Rick Anderson](https://twitter.com/RickAndMSFT) and [Steve Smith](https://ardalis.com/)

Middleware is software that's assembled into an app pipeline to handle requests and responses. Each component:

* Chooses whether to pass the request to the next component in the pipeline.
* Can perform work before and after the next component in the pipeline.

Request delegates are used to build the request pipeline. The request delegates handle each HTTP request.

Request delegates are configured using <xref:Microsoft.AspNetCore.Builder.RunExtensions.Run*>, <xref:Microsoft.AspNetCore.Builder.MapExtensions.Map*>, and <xref:Microsoft.AspNetCore.Builder.UseExtensions.Use*> extension methods. An individual request delegate can be specified in-line as an anonymous method (called in-line middleware), or it can be defined in a reusable class. These reusable classes and in-line anonymous methods are *middleware*, also called *middleware components*. Each middleware component in the request pipeline is responsible for invoking the next component in the pipeline or short-circuiting the pipeline. When a middleware short-circuits, it's called a *terminal middleware* because it prevents further middleware from processing the request.

<xref:migration/http-modules> explains the difference between request pipelines in ASP.NET Core and ASP.NET 4.x and provides additional middleware samples.

## Create a middleware pipeline with IApplicationBuilder

The ASP.NET Core request pipeline consists of a sequence of request delegates, called one after the other. The following diagram demonstrates the concept. The thread of execution follows the black arrows.

![Request processing pattern showing a request arriving, processing through three middlewares, and the response leaving the app. Each middleware runs its logic and hands off the request to the next middleware at the next() statement. After the third middleware processes the request, the request passes back through the prior two middlewares in reverse order for additional processing after their next() statements before leaving the app as a response to the client.](index/_static/request-delegate-pipeline.png)

Each delegate can perform operations before and after the next delegate. Exception-handling delegates should be called early in the pipeline, so they can catch exceptions that occur in later stages of the pipeline.

The simplest possible ASP.NET Core app sets up a single request delegate that handles all requests. This case doesn't include an actual request pipeline. Instead, a single anonymous function is called in response to every HTTP request.

[!code-csharp[](index/snapshot/Middleware/Startup.cs)]

Chain multiple request delegates together with <xref:Microsoft.AspNetCore.Builder.UseExtensions.Use*>. The `next` parameter represents the next delegate in the pipeline. You can short-circuit the pipeline by *not* calling the *next* parameter. You can typically perform actions both before and after the next delegate, as the following example demonstrates:

[!code-csharp[](index/snapshot/Chain/Startup.cs?highlight=5-10)]

When a delegate doesn't pass a request to the next delegate, it's called *short-circuiting the request pipeline*. Short-circuiting is often desirable because it avoids unnecessary work. For example, [Static File Middleware](xref:fundamentals/static-files) can act as a *terminal middleware* by processing a request for a static file and short-circuiting the rest of the pipeline. Middleware added to the pipeline before the middleware that terminates further processing still processes code after their `next.Invoke` statements. However, see the following warning about attempting to write to a response that has already been sent.

> [!WARNING]
> Don't call `next.Invoke` after the response has been sent to the client. Changes to <xref:Microsoft.AspNetCore.Http.HttpResponse> after the response has started throw an exception. For example, changes such as setting headers and a status code throw an exception. Writing to the response body after calling `next`:
>
> * May cause a protocol violation. For example, writing more than the stated `Content-Length`.
> * May corrupt the body format. For example, writing an HTML footer to a CSS file.
>
> <xref:Microsoft.AspNetCore.Http.HttpResponse.HasStarted*> is a useful hint to indicate if headers have been sent or the body has been written to.

<xref:Microsoft.AspNetCore.Builder.RunExtensions.Run*> delegates don't receive a `next` parameter. The first `Run` delegate is always terminal and terminates the pipeline. `Run` is a convention. Some middleware components may expose `Run[Middleware]` methods that run at the end of the pipeline:

[!code-csharp[](index/snapshot/Chain/Startup.cs?highlight=12-15)]
[!INCLUDE[about the series](~/includes/code-comments-loc.md)]

In the preceding example, the `Run` delegate writes `"Hello from 2nd delegate."` to the response and then terminates the pipeline. If another `Use` or `Run` delegate is added after the `Run` delegate, it's not called.

<a name="order"></a>

## Middleware order

The following diagram shows the complete request processing pipeline for ASP.NET Core MVC and Razor Pages apps. You can see how, in a typical app, existing middlewares are ordered and where custom middlewares are added. You have full control over how to reorder existing middlewares or inject new custom middlewares as necessary for your scenarios.

![ASP.NET Core middleware pipeline](index/_static/middleware-pipeline.svg)

The **Endpoint** middleware in the preceding diagram executes the filter pipeline for the corresponding app type&mdash;MVC or Razor Pages.

![ASP.NET Core filter pipeline](index/_static/mvc-endpoint.svg)

The order that middleware components are added in the `Startup.Configure` method defines the order in which the middleware components are invoked on requests and the reverse order for the response. The order is **critical** for security, performance, and functionality.

The following `Startup.Configure` method adds security-related middleware components in the recommended order:

[!code-csharp[](index/snapshot/StartupAll3.cs?name=snippet)]

In the preceding code:

* Middleware that is not added when creating a new web app with [individual users accounts](xref:security/authentication/identity) is commented out.
* Not every middleware needs to go in this exact order, but many do. For example, `UseCors`, `UseAuthentication`, and `UseAuthorization` must go in the order shown.

The following `Startup.Configure` method adds middleware components for common app scenarios:

1. Exception/error handling
   * When the app runs in the Development environment:
     * Developer Exception Page Middleware (<xref:Microsoft.AspNetCore.Builder.DeveloperExceptionPageExtensions.UseDeveloperExceptionPage*>) reports app runtime errors.
     * Database Error Page Middleware reports database runtime errors.
   * When the app runs in the Production environment:
     * Exception Handler Middleware (<xref:Microsoft.AspNetCore.Builder.ExceptionHandlerExtensions.UseExceptionHandler*>) catches exceptions thrown in the following middlewares.
     * HTTP Strict Transport Security Protocol (HSTS) Middleware (<xref:Microsoft.AspNetCore.Builder.HstsBuilderExtensions.UseHsts*>) adds the `Strict-Transport-Security` header.
1. HTTPS Redirection Middleware (<xref:Microsoft.AspNetCore.Builder.HttpsPolicyBuilderExtensions.UseHttpsRedirection*>) redirects HTTP requests to HTTPS.
1. Static File Middleware (<xref:Microsoft.AspNetCore.Builder.StaticFileExtensions.UseStaticFiles*>) returns static files and short-circuits further request processing.
1. Cookie Policy Middleware (<xref:Microsoft.AspNetCore.Builder.CookiePolicyAppBuilderExtensions.UseCookiePolicy*>) conforms the app to the EU General Data Protection Regulation (GDPR) regulations.
1. Routing Middleware (`UseRouting`) to route requests.
1. Authentication Middleware (<xref:Microsoft.AspNetCore.Builder.AuthAppBuilderExtensions.UseAuthentication*>) attempts to authenticate the user before they're allowed access to secure resources.
1. Authorization Middleware (`UseAuthorization`) authorizes a user to access secure resources.
1. Session Middleware (<xref:Microsoft.AspNetCore.Builder.SessionMiddlewareExtensions.UseSession*>) establishes and maintains session state. If the app uses session state, call Session Middleware after Cookie Policy Middleware and before MVC Middleware.
1. Endpoint Routing Middleware (`UseEndpoints` with `MapRazorPages`) to add Razor Pages endpoints to the request pipeline.

<!--

FUTURE UPDATE

On the next topic overhaul/release update, add API crosslink to "Database Error Page Middleware" in Item 1 of the list ...

Microsoft.AspNetCore.Builder.DatabaseErrorPageExtensions.UseDatabaseErrorPage*

... when available via the API docs.

-->

```csharp
public void Configure(IApplicationBuilder app, IWebHostEnvironment env)
{
    if (env.IsDevelopment())
    {
        app.UseDeveloperExceptionPage();
        app.UseDatabaseErrorPage();
    }
    else
    {
        app.UseExceptionHandler("/Error");
        app.UseHsts();
    }

    app.UseHttpsRedirection();
    app.UseStaticFiles();
    app.UseCookiePolicy();
    app.UseRouting();
    app.UseAuthentication();
    app.UseAuthorization();
    app.UseSession();

    app.UseEndpoints(endpoints =>
    {
        endpoints.MapRazorPages();
    });
}
```

In the preceding example code, each middleware extension method is exposed on <xref:Microsoft.AspNetCore.Builder.IApplicationBuilder> through the <xref:Microsoft.AspNetCore.Builder?displayProperty=fullName> namespace.

<xref:Microsoft.AspNetCore.Builder.ExceptionHandlerExtensions.UseExceptionHandler*> is the first middleware component added to the pipeline. Therefore, the Exception Handler Middleware catches any exceptions that occur in later calls.

Static File Middleware is called early in the pipeline so that it can handle requests and short-circuit without going through the remaining components. The Static File Middleware provides **no** authorization checks. Any files served by Static File Middleware, including those under *wwwroot*, are publicly available. For an approach to secure static files, see <xref:fundamentals/static-files>.

If the request isn't handled by the Static File Middleware, it's passed on to the Authentication Middleware (<xref:Microsoft.AspNetCore.Builder.AuthAppBuilderExtensions.UseAuthentication*>), which performs authentication. Authentication doesn't short-circuit unauthenticated requests. Although Authentication Middleware authenticates requests, authorization (and rejection) occurs only after MVC selects a specific Razor Page or MVC controller and action.

The following example demonstrates a middleware order where requests for static files are handled by Static File Middleware before Response Compression Middleware. Static files aren't compressed with this middleware order. The Razor Pages responses can be compressed.

```csharp
public void Configure(IApplicationBuilder app)
{
    // Static files aren't compressed by Static File Middleware.
    app.UseStaticFiles();

    app.UseResponseCompression();

    app.UseEndpoints(endpoints =>
    {
        endpoints.MapRazorPages();
    });
}
```

For Single Page Applications (SPAs), the SPA middleware <xref:Microsoft.Extensions.DependencyInjection.SpaStaticFilesExtensions.UseSpaStaticFiles*> usually comes last in the middleware pipeline. The SPA middleware comes last:

* To allow all other middlewares to respond to matching requests first.
* To allow SPAs with client-side routing to run for all routes that are unrecognized by the server app.

For more details on SPAs, see the guides for the [React](xref:spa/react) and [Angular](xref:spa/angular) project templates.

## Branch the middleware pipeline

<xref:Microsoft.AspNetCore.Builder.MapExtensions.Map*> extensions are used as a convention for branching the pipeline. `Map` branches the request pipeline based on matches of the given request path. If the request path starts with the given path, the branch is executed.

[!code-csharp[](index/snapshot/Chain/StartupMap.cs)]

The following table shows the requests and responses from `http://localhost:1234` using the previous code.

| Request             | Response                     |
| ------------------- | ---------------------------- |
| localhost:1234      | Hello from non-Map delegate. |
| localhost:1234/map1 | Map Test 1                   |
| localhost:1234/map2 | Map Test 2                   |
| localhost:1234/map3 | Hello from non-Map delegate. |

When `Map` is used, the matched path segments are removed from `HttpRequest.Path` and appended to `HttpRequest.PathBase` for each request.

`Map` supports nesting, for example:

```csharp
app.Map("/level1", level1App => {
    level1App.Map("/level2a", level2AApp => {
        // "/level1/level2a" processing
    });
    level1App.Map("/level2b", level2BApp => {
        // "/level1/level2b" processing
    });
});
```

`Map` can also match multiple segments at once:

[!code-csharp[](index/snapshot/Chain/StartupMultiSeg.cs?highlight=13)]

<xref:Microsoft.AspNetCore.Builder.MapWhenExtensions.MapWhen*> branches the request pipeline based on the result of the given predicate. Any predicate of type `Func<HttpContext, bool>` can be used to map requests to a new branch of the pipeline. In the following example, a predicate is used to detect the presence of a query string variable `branch`:

[!code-csharp[](index/snapshot/Chain/StartupMapWhen.cs?highlight=14-15)]

The following table shows the requests and responses from `http://localhost:1234` using the previous code:

| Request                       | Response                     |
| ----------------------------- | ---------------------------- |
| localhost:1234                | Hello from non-Map delegate. |
| localhost:1234/?branch=master | Branch used = master         |

<xref:Microsoft.AspNetCore.Builder.UseWhenExtensions.UseWhen*> also branches the request pipeline based on the result of the given predicate. Unlike with `MapWhen`, this branch is rejoined to the main pipeline if it doesn't short-circuit or contain a terminal middleware:

[!code-csharp[](index/snapshot/Chain/StartupUseWhen.cs?highlight=25-26)]

In the preceding example, a response of "Hello from main pipeline." is written for all requests. If the request includes a query string variable `branch`, its value is logged before the main pipeline is rejoined.

## Built-in middleware

ASP.NET Core ships with the following middleware components. The *Order* column provides notes on middleware placement in the request processing pipeline and under what conditions the middleware may terminate request processing. When a middleware short-circuits the request processing pipeline and prevents further downstream middleware from processing a request, it's called a *terminal middleware*. For more information on short-circuiting, see the [Create a middleware pipeline with IApplicationBuilder](#create-a-middleware-pipeline-with-iapplicationbuilder) section.

| Middleware | Description | Order |
| ---------- | ----------- | ----- |
| [Authentication](xref:security/authentication/identity) | Provides authentication support. | Before `HttpContext.User` is needed. Terminal for OAuth callbacks. |
| [Authorization](xref:Microsoft.AspNetCore.Builder.AuthorizationAppBuilderExtensions.UseAuthorization*) | Provides authorization support. | Immediately after the Authentication Middleware. |
| [Cookie Policy](xref:security/gdpr) | Tracks consent from users for storing personal information and enforces minimum standards for cookie fields, such as `secure` and `SameSite`. | Before middleware that issues cookies. Examples: Authentication, Session, MVC (TempData). |
| [CORS](xref:security/cors) | Configures Cross-Origin Resource Sharing. | Before components that use CORS. |
| [Diagnostics](xref:fundamentals/error-handling) | Several separate middlewares that provide a developer exception page, exception handling, status code pages, and the default web page for new apps. | Before components that generate errors. Terminal for exceptions or serving the default web page for new apps. |
| [Forwarded Headers](xref:host-and-deploy/proxy-load-balancer) | Forwards proxied headers onto the current request. | Before components that consume the updated fields. Examples: scheme, host, client IP, method. |
| [Health Check](xref:host-and-deploy/health-checks) | Checks the health of an ASP.NET Core app and its dependencies, such as checking database availability. | Terminal if a request matches a health check endpoint. |
| [Header Propagation](xref:fundamentals/http-requests#header-propagation-middleware) | Propagates HTTP headers from the incoming request to the outgoing HTTP Client requests. |
| [HTTP Method Override](xref:Microsoft.AspNetCore.Builder.HttpMethodOverrideExtensions) | Allows an incoming POST request to override the method. | Before components that consume the updated method. |
| [HTTPS Redirection](xref:security/enforcing-ssl#require-https) | Redirect all HTTP requests to HTTPS. | Before components that consume the URL. |
| [HTTP Strict Transport Security (HSTS)](xref:security/enforcing-ssl#http-strict-transport-security-protocol-hsts) | Security enhancement middleware that adds a special response header. | Before responses are sent and after components that modify requests. Examples: Forwarded Headers, URL Rewriting. |
| [MVC](xref:mvc/overview) | Processes requests with MVC/Razor Pages. | Terminal if a request matches a route. |
| [OWIN](xref:fundamentals/owin) | Interop with OWIN-based apps, servers, and middleware. | Terminal if the OWIN Middleware fully processes the request. |
| [Response Caching](xref:performance/caching/middleware) | Provides support for caching responses. | Before components that require caching. |
| [Response Compression](xref:performance/response-compression) | Provides support for compressing responses. | Before components that require compression. |
| [Request Localization](xref:fundamentals/localization) | Provides localization support. | Before localization sensitive components. |
| [Endpoint Routing](xref:fundamentals/routing) | Defines and constrains request routes. | Terminal for matching routes. |
| [SPA](xref:Microsoft.AspNetCore.Builder.SpaApplicationBuilderExtensions.UseSpa*) | Handles all requests from this point in the middleware chain by returning the default page for the Single Page Application (SPA) | Late in the chain, so that other middleware for serving static files, MVC actions, etc., takes precedence.|
| [Session](xref:fundamentals/app-state) | Provides support for managing user sessions. | Before components that require Session. | 
| [Static Files](xref:fundamentals/static-files) | Provides support for serving static files and directory browsing. | Terminal if a request matches a file. |
| [URL Rewrite](xref:fundamentals/url-rewriting) | Provides support for rewriting URLs and redirecting requests. | Before components that consume the URL. |
| [WebSockets](xref:fundamentals/websockets) | Enables the WebSockets protocol. | Before components that are required to accept WebSocket requests. |

## Additional resources

* <xref:fundamentals/middleware/write>
* <xref:test/middleware>
* <xref:migration/http-modules>
* <xref:fundamentals/startup>
* <xref:fundamentals/request-features>
* <xref:fundamentals/middleware/extensibility>
* <xref:fundamentals/middleware/extensibility-third-party-container>

::: moniker-end

::: moniker range="< aspnetcore-3.0"

By [Rick Anderson](https://twitter.com/RickAndMSFT) and [Steve Smith](https://ardalis.com/)

Middleware is software that's assembled into an app pipeline to handle requests and responses. Each component:

* Chooses whether to pass the request to the next component in the pipeline.
* Can perform work before and after the next component in the pipeline.

Request delegates are used to build the request pipeline. The request delegates handle each HTTP request.

Request delegates are configured using <xref:Microsoft.AspNetCore.Builder.RunExtensions.Run*>, <xref:Microsoft.AspNetCore.Builder.MapExtensions.Map*>, and <xref:Microsoft.AspNetCore.Builder.UseExtensions.Use*> extension methods. An individual request delegate can be specified in-line as an anonymous method (called in-line middleware), or it can be defined in a reusable class. These reusable classes and in-line anonymous methods are *middleware*, also called *middleware components*. Each middleware component in the request pipeline is responsible for invoking the next component in the pipeline or short-circuiting the pipeline. When a middleware short-circuits, it's called a *terminal middleware* because it prevents further middleware from processing the request.

<xref:migration/http-modules> explains the difference between request pipelines in ASP.NET Core and ASP.NET 4.x and provides additional middleware samples.

## Create a middleware pipeline with IApplicationBuilder

The ASP.NET Core request pipeline consists of a sequence of request delegates, called one after the other. The following diagram demonstrates the concept. The thread of execution follows the black arrows.

![Request processing pattern showing a request arriving, processing through three middlewares, and the response leaving the app. Each middleware runs its logic and hands off the request to the next middleware at the next() statement. After the third middleware processes the request, the request passes back through the prior two middlewares in reverse order for additional processing after their next() statements before leaving the app as a response to the client.](index/_static/request-delegate-pipeline.png)

Each delegate can perform operations before and after the next delegate. Exception-handling delegates should be called early in the pipeline, so they can catch exceptions that occur in later stages of the pipeline.

The simplest possible ASP.NET Core app sets up a single request delegate that handles all requests. This case doesn't include an actual request pipeline. Instead, a single anonymous function is called in response to every HTTP request.

[!code-csharp[](index/snapshot/Middleware/Startup.cs)]

The first <xref:Microsoft.AspNetCore.Builder.RunExtensions.Run*> delegate terminates the pipeline.

Chain multiple request delegates together with <xref:Microsoft.AspNetCore.Builder.UseExtensions.Use*>. The `next` parameter represents the next delegate in the pipeline. You can short-circuit the pipeline by *not* calling the *next* parameter. You can typically perform actions both before and after the next delegate, as the following example demonstrates:

[!code-csharp[](index/snapshot/Chain/Startup.cs)]

When a delegate doesn't pass a request to the next delegate, it's called *short-circuiting the request pipeline*. Short-circuiting is often desirable because it avoids unnecessary work. For example, [Static File Middleware](xref:fundamentals/static-files) can act as a *terminal middleware* by processing a request for a static file and short-circuiting the rest of the pipeline. Middleware added to the pipeline before the middleware that terminates further processing still processes code after their `next.Invoke` statements. However, see the following warning about attempting to write to a response that has already been sent.

> [!WARNING]
> Don't call `next.Invoke` after the response has been sent to the client. Changes to <xref:Microsoft.AspNetCore.Http.HttpResponse> after the response has started throw an exception. For example, changes such as setting headers and a status code throw an exception. Writing to the response body after calling `next`:
>
> * May cause a protocol violation. For example, writing more than the stated `Content-Length`.
> * May corrupt the body format. For example, writing an HTML footer to a CSS file.
>
> <xref:Microsoft.AspNetCore.Http.HttpResponse.HasStarted*> is a useful hint to indicate if headers have been sent or the body has been written to.

<a name="order"></a>

## Middleware order

The order that middleware components are added in the `Startup.Configure` method defines the order in which the middleware components are invoked on requests and the reverse order for the response. The order is **critical** for security, performance, and functionality.

The following `Startup.Configure` method adds security related middleware components in the recommended order:

[!code-csharp[](index/snapshot/Startup22.cs?name=snippet)]

In the preceding code:

* Middleware that is not added when creating a new web app with [individual users accounts](xref:security/authentication/identity) is commented out.
* Not every middleware needs to go in this exact order, but many do. For example, `UseCors` and `UseAuthentication` must go in the order shown.

The following `Startup.Configure` method adds middleware components for common app scenarios:

1. Exception/error handling
   * When the app runs in the Development environment:
     * Developer Exception Page Middleware (<xref:Microsoft.AspNetCore.Builder.DeveloperExceptionPageExtensions.UseDeveloperExceptionPage*>) reports app runtime errors.
     * Database Error Page Middleware (`Microsoft.AspNetCore.Builder.DatabaseErrorPageExtensions.UseDatabaseErrorPage`) reports database runtime errors.
   * When the app runs in the Production environment:
     * Exception Handler Middleware (<xref:Microsoft.AspNetCore.Builder.ExceptionHandlerExtensions.UseExceptionHandler*>) catches exceptions thrown in the following middlewares.
     * HTTP Strict Transport Security Protocol (HSTS) Middleware (<xref:Microsoft.AspNetCore.Builder.HstsBuilderExtensions.UseHsts*>) adds the `Strict-Transport-Security` header.
1. HTTPS Redirection Middleware (<xref:Microsoft.AspNetCore.Builder.HttpsPolicyBuilderExtensions.UseHttpsRedirection*>) redirects HTTP requests to HTTPS.
1. Static File Middleware (<xref:Microsoft.AspNetCore.Builder.StaticFileExtensions.UseStaticFiles*>) returns static files and short-circuits further request processing.
1. Cookie Policy Middleware (<xref:Microsoft.AspNetCore.Builder.CookiePolicyAppBuilderExtensions.UseCookiePolicy*>) conforms the app to the EU General Data Protection Regulation (GDPR) regulations.
1. Authentication Middleware (<xref:Microsoft.AspNetCore.Builder.AuthAppBuilderExtensions.UseAuthentication*>) attempts to authenticate the user before they're allowed access to secure resources.
1. Session Middleware (<xref:Microsoft.AspNetCore.Builder.SessionMiddlewareExtensions.UseSession*>) establishes and maintains session state. If the app uses session state, call Session Middleware after Cookie Policy Middleware and before MVC Middleware.
1. MVC (<xref:Microsoft.AspNetCore.Builder.MvcApplicationBuilderExtensions.UseMvc*>) to add MVC to the request pipeline.

```csharp
public void Configure(IApplicationBuilder app, IHostingEnvironment env)
{
    if (env.IsDevelopment())
    {
        app.UseDeveloperExceptionPage();
        app.UseDatabaseErrorPage();
    }
    else
    {
        app.UseExceptionHandler("/Error");
        app.UseHsts();
    }

    app.UseHttpsRedirection();
    app.UseStaticFiles();
    app.UseCookiePolicy();
    app.UseAuthentication();
    app.UseSession();
    app.UseMvc();
}
```

In the preceding example code, each middleware extension method is exposed on <xref:Microsoft.AspNetCore.Builder.IApplicationBuilder> through the <xref:Microsoft.AspNetCore.Builder?displayProperty=fullName> namespace.

<xref:Microsoft.AspNetCore.Builder.ExceptionHandlerExtensions.UseExceptionHandler*> is the first middleware component added to the pipeline. Therefore, the Exception Handler Middleware catches any exceptions that occur in later calls.

Static File Middleware is called early in the pipeline so that it can handle requests and short-circuit without going through the remaining components. The Static File Middleware provides **no** authorization checks. Any files served by Static File Middleware, including those under *wwwroot*, are publicly available. For an approach to secure static files, see <xref:fundamentals/static-files>.

If the request isn't handled by the Static File Middleware, it's passed on to the Authentication Middleware (<xref:Microsoft.AspNetCore.Builder.AuthAppBuilderExtensions.UseAuthentication*>), which performs authentication. Authentication doesn't short-circuit unauthenticated requests. Although Authentication Middleware authenticates requests, authorization (and rejection) occurs only after MVC selects a specific Razor Page or MVC controller and action.

The following example demonstrates a middleware order where requests for static files are handled by Static File Middleware before Response Compression Middleware. Static files aren't compressed with this middleware order. The MVC responses from <xref:Microsoft.AspNetCore.Builder.MvcApplicationBuilderExtensions.UseMvcWithDefaultRoute*> can be compressed.

```csharp
public void Configure(IApplicationBuilder app)
{
    // Static files aren't compressed by Static File Middleware.
    app.UseStaticFiles();

    app.UseResponseCompression();

    app.UseMvcWithDefaultRoute();
}
```

## Use, Run, and Map

Configure the HTTP pipeline using <xref:Microsoft.AspNetCore.Builder.UseExtensions.Use*>, <xref:Microsoft.AspNetCore.Builder.RunExtensions.Run*>, and <xref:Microsoft.AspNetCore.Builder.MapExtensions.Map*>. The `Use` method can short-circuit the pipeline (that is, if it doesn't call a `next` request delegate). `Run` is a convention, and some middleware components may expose `Run[Middleware]` methods that run at the end of the pipeline.

<xref:Microsoft.AspNetCore.Builder.MapExtensions.Map*> extensions are used as a convention for branching the pipeline. `Map` branches the request pipeline based on matches of the given request path. If the request path starts with the given path, the branch is executed.

[!code-csharp[](index/snapshot/Chain/StartupMap.cs)]

The following table shows the requests and responses from `http://localhost:1234` using the previous code.

| Request             | Response                     |
| ------------------- | ---------------------------- |
| localhost:1234      | Hello from non-Map delegate. |
| localhost:1234/map1 | Map Test 1                   |
| localhost:1234/map2 | Map Test 2                   |
| localhost:1234/map3 | Hello from non-Map delegate. |

When `Map` is used, the matched path segments are removed from `HttpRequest.Path` and appended to `HttpRequest.PathBase` for each request.

<xref:Microsoft.AspNetCore.Builder.MapWhenExtensions.MapWhen*> branches the request pipeline based on the result of the given predicate. Any predicate of type `Func<HttpContext, bool>` can be used to map requests to a new branch of the pipeline. In the following example, a predicate is used to detect the presence of a query string variable `branch`:

[!code-csharp[](index/snapshot/Chain/StartupMapWhen.cs)]

The following table shows the requests and responses from `http://localhost:1234` using the previous code.

| Request                       | Response                     |
| ----------------------------- | ---------------------------- |
| localhost:1234                | Hello from non-Map delegate. |
| localhost:1234/?branch=master | Branch used = master         |

`Map` supports nesting, for example:

```csharp
app.Map("/level1", level1App => {
    level1App.Map("/level2a", level2AApp => {
        // "/level1/level2a" processing
    });
    level1App.Map("/level2b", level2BApp => {
        // "/level1/level2b" processing
    });
});
```

`Map` can also match multiple segments at once:

[!code-csharp[](index/snapshot/Chain/StartupMultiSeg.cs?highlight=13)]

## Built-in middleware

ASP.NET Core ships with the following middleware components. The *Order* column provides notes on middleware placement in the request processing pipeline and under what conditions the middleware may terminate request processing. When a middleware short-circuits the request processing pipeline and prevents further downstream middleware from processing a request, it's called a *terminal middleware*. For more information on short-circuiting, see the [Create a middleware pipeline with IApplicationBuilder](#create-a-middleware-pipeline-with-iapplicationbuilder) section.

| Middleware | Description | Order |
| ---------- | ----------- | ----- |
| [Authentication](xref:security/authentication/identity) | Provides authentication support. | Before `HttpContext.User` is needed. Terminal for OAuth callbacks. |
| [Cookie Policy](xref:security/gdpr) | Tracks consent from users for storing personal information and enforces minimum standards for cookie fields, such as `secure` and `SameSite`. | Before middleware that issues cookies. Examples: Authentication, Session, MVC (TempData). |
| [CORS](xref:security/cors) | Configures Cross-Origin Resource Sharing. | Before components that use CORS. |
| [Diagnostics](xref:fundamentals/error-handling) | Several separate middlewares that provide a developer exception page, exception handling, status code pages, and the default web page for new apps. | Before components that generate errors. Terminal for exceptions or serving the default web page for new apps. |
| [Forwarded Headers](xref:host-and-deploy/proxy-load-balancer) | Forwards proxied headers onto the current request. | Before components that consume the updated fields. Examples: scheme, host, client IP, method. |
| [Health Check](xref:host-and-deploy/health-checks) | Checks the health of an ASP.NET Core app and its dependencies, such as checking database availability. | Terminal if a request matches a health check endpoint. |
| [HTTP Method Override](xref:Microsoft.AspNetCore.Builder.HttpMethodOverrideExtensions) | Allows an incoming POST request to override the method. | Before components that consume the updated method. |
| [HTTPS Redirection](xref:security/enforcing-ssl#require-https) | Redirect all HTTP requests to HTTPS. | Before components that consume the URL. |
| [HTTP Strict Transport Security (HSTS)](xref:security/enforcing-ssl#http-strict-transport-security-protocol-hsts) | Security enhancement middleware that adds a special response header. | Before responses are sent and after components that modify requests. Examples: Forwarded Headers, URL Rewriting. |
| [MVC](xref:mvc/overview) | Processes requests with MVC/Razor Pages. | Terminal if a request matches a route. |
| [OWIN](xref:fundamentals/owin) | Interop with OWIN-based apps, servers, and middleware. | Terminal if the OWIN Middleware fully processes the request. |
| [Response Caching](xref:performance/caching/middleware) | Provides support for caching responses. | Before components that require caching. |
| [Response Compression](xref:performance/response-compression) | Provides support for compressing responses. | Before components that require compression. |
| [Request Localization](xref:fundamentals/localization) | Provides localization support. | Before localization sensitive components. |
| [Endpoint Routing](xref:fundamentals/routing) | Defines and constrains request routes. | Terminal for matching routes. |
| [Session](xref:fundamentals/app-state) | Provides support for managing user sessions. | Before components that require Session. |
| [Static Files](xref:fundamentals/static-files) | Provides support for serving static files and directory browsing. | Terminal if a request matches a file. |
| [URL Rewrite](xref:fundamentals/url-rewriting) | Provides support for rewriting URLs and redirecting requests. | Before components that consume the URL. |
| [WebSockets](xref:fundamentals/websockets) | Enables the WebSockets protocol. | Before components that are required to accept WebSocket requests. |

## Additional resources

* <xref:fundamentals/middleware/write>
* <xref:test/middleware>
* <xref:migration/http-modules>
* <xref:fundamentals/startup>
* <xref:fundamentals/request-features>
* <xref:fundamentals/middleware/extensibility>
* <xref:fundamentals/middleware/extensibility-third-party-container>

::: moniker-end<|MERGE_RESOLUTION|>--- conflicted
+++ resolved
@@ -5,12 +5,8 @@
 monikerRange: '>= aspnetcore-2.1'
 ms.author: riande
 ms.custom: mvc
-<<<<<<< HEAD
-ms.date: 05/03/2020
-=======
-ms.date: 04/06/2020
+ms.date: 5/6/2020
 no-loc: [Blazor, "Identity", "Let's Encrypt", Razor, SignalR]
->>>>>>> e36e684b
 uid: fundamentals/middleware/index
 ---
 # ASP.NET Core Middleware
