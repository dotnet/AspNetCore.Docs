--- conflicted
+++ resolved
@@ -176,16 +176,10 @@
 
 In apps that process requests, scoped services are disposed at the end of the request.
 
-<<<<<<< HEAD
-Use scoped services in a middleware with one of the following approaches:
+Use scoped services in middleware with one of the following approaches:
 
 * Inject the service into the `Invoke` or `InvokeAsync` method. Injecting by [constructor injection](xref:mvc/controllers/dependency-injection#constructor-injection) throws an exception at run time because it forces the service to behave like a singleton. The sample in the [Lifetime and registration options](#lifetime-and-registration-options) uses the `InvokeAsync` approach.
 * [Factory-based middleware](<xref:fundamentals/middleware/extensibility>). <xref:Microsoft.AspNetCore.Builder.UseMiddlewareExtensions.UseMiddleware*> extension methods check if a middleware's registered type implements <xref:Microsoft.AspNetCore.Http.IMiddleware>. If it does, the <xref:Microsoft.AspNetCore.Http.IMiddlewareFactory> instance registered in the container is used to resolve the <xref:Microsoft.AspNetCore.Http.IMiddleware> implementation instead of using the convention-based middleware activation logic. The middleware is registered as a scoped or transient service in the app's service container.
-=======
-Use scoped services in middleware with one of the following approaches:
-
-* Inject the service into the `Invoke` or `InvokeAsync` method. Injecting via [constructor injection](xref:mvc/controllers/dependency-injection#constructor-injection) throws an exception at run time. The sample in the [Lifetime and registration options](#lifetime-and-registration-options) section uses the `InvokeAsync` approach.
-* Use [factory-based middleware](xref:fundamentals/middleware/extensibility). The <xref:Microsoft.AspNetCore.Builder.UseMiddlewareExtensions.UseMiddleware%2A> extension methods check if a middleware's registered type implements <xref:Microsoft.AspNetCore.Http.IMiddleware>. If it does, the <xref:Microsoft.AspNetCore.Http.IMiddlewareFactory> instance registered in the container is used to resolve the <xref:Microsoft.AspNetCore.Http.IMiddleware> implementation instead of using the convention-based middleware activation logic. Register the middleware as a scoped or transient service in the app's service container.
 
 For more information, see <xref:fundamentals/middleware/write#per-request-middleware-dependencies>.
 
@@ -195,7 +189,6 @@
 * Resolve a scoped service from another scoped or transient service.
 
 By default, in the development environment, resolving a service from another service with longer lifetime throws an exception. For more information, see [Scope validation](#sv).
->>>>>>> 37660a2e
 
 ### Singleton
 
