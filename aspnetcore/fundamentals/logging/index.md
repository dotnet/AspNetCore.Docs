---
title: Logging in .NET Core and ASP.NET Core
author: rick-anderson
description: Learn how to use the logging framework provided by the Microsoft.Extensions.Logging NuGet package.
monikerRange: '>= aspnetcore-2.1'
ms.author: riande
ms.custom: mvc
<<<<<<< HEAD
ms.date: 11/18/2019
=======
ms.date: 11/19/2019
>>>>>>> baa2b7f1
uid: fundamentals/logging/index
---
# Logging in .NET Core and ASP.NET Core

By [Tom Dykstra](https://github.com/tdykstra) and [Steve Smith](https://ardalis.com/)

.NET Core supports a logging API that works with a variety of built-in and third-party logging providers. This article shows how to use the logging API with built-in providers.

::: moniker range=">= aspnetcore-3.0"

Most of the code examples shown in this article are from ASP.NET Core apps. The logging-specific parts of these code snippets apply to any .NET Core app that uses the [Generic Host](xref:fundamentals/host/generic-host). For information about how to use the Generic Host in non-web console apps, see [Hosted services](xref:fundamentals/host/hosted-services).

Logging code for apps without Generic Host differs in the way [providers are added](#add-providers) and [loggers are created](#create-logs). Non-host code examples are shown in those sections of the article.

::: moniker-end

[View or download sample code](https://github.com/aspnet/AspNetCore.Docs/tree/master/aspnetcore/fundamentals/logging/index/samples) ([how to download](xref:index#how-to-download-a-sample))

## Add providers

A logging provider displays or stores logs. For example, the Console provider displays logs on the console, and the Azure Application Insights provider stores them in Azure Application Insights. Logs can be sent to multiple destinations by adding multiple providers.

::: moniker range=">= aspnetcore-3.0"

To add a provider in an app that uses Generic Host, call the provider's `Add{provider name}` extension method in *Program.cs*:

[!code-csharp[](index/samples/3.x/TodoApiSample/Program.cs?name=snippet_AddProvider&highlight=6)]

In a non-host console app, call the provider's `Add{provider name}` extension method while creating a `LoggerFactory`:

[!code-csharp[](index/samples/3.x/LoggingConsoleApp/Program.cs?name=snippet_LoggerFactory&highlight=1,7)]

`LoggerFactory` and `AddConsole` require a `using` statement for `Microsoft.Extensions.Logging`.

The default ASP.NET Core project templates call <xref:Microsoft.Extensions.Hosting.Host.CreateDefaultBuilder%2A>, which adds the following logging providers:

* Console
* Debug
* EventSource
* EventLog (only when running on Windows)

You can replace the default providers with your own choices. Call <xref:Microsoft.Extensions.Logging.LoggingBuilderExtensions.ClearProviders%2A>, and add the providers you want.

[!code-csharp[](index/samples/3.x/TodoApiSample/Program.cs?name=snippet_AddProvider&highlight=5)]

::: moniker-end

::: moniker range="< aspnetcore-3.0 "

To add a provider, call the provider's `Add{provider name}` extension method in *Program.cs*:

[!code-csharp[](index/samples/2.x/TodoApiSample/Program.cs?name=snippet_ExpandDefault&highlight=18-20)]

The preceding code requires references to `Microsoft.Extensions.Logging` and `Microsoft.Extensions.Configuration`.

The default project template calls <xref:Microsoft.AspNetCore.WebHost.CreateDefaultBuilder%2A>, which adds the following logging providers:

* Console
* Debug
* EventSource (starting in ASP.NET Core 2.2)

[!code-csharp[](index/samples/2.x/TodoApiSample/Program.cs?name=snippet_TemplateCode&highlight=7)]

If you use `CreateDefaultBuilder`, you can replace the default providers with your own choices. Call <xref:Microsoft.Extensions.Logging.LoggingBuilderExtensions.ClearProviders%2A>, and add the providers you want.

[!code-csharp[](index/samples/2.x/TodoApiSample/Program.cs?name=snippet_LogFromMain&highlight=18-22)]

::: moniker-end

Learn more about [built-in logging providers](#built-in-logging-providers) and [third-party logging providers](#third-party-logging-providers) later in the article.

## Create logs

To create logs, use an <xref:Microsoft.Extensions.Logging.ILogger%601> object. In a web app or hosted service, get an `ILogger` from dependency injection (DI). In non-host console apps, use the `LoggerFactory` to create an `ILogger`.

The following ASP.NET Core example creates a logger with `TodoApiSample.Pages.AboutModel` as the category. The log *category* is a string that is associated with each log. The `ILogger<T>` instance provided by DI creates logs that have the fully qualified name of type `T` as the category. 

::: moniker range=">= aspnetcore-3.0"

[!code-csharp[](index/samples/3.x/TodoApiSample/Pages/About.cshtml.cs?name=snippet_LoggerDI&highlight=3,5,7)]

The following non-host console app example creates a logger with `LoggingConsoleApp.Program` as the category.

[!code-csharp[](index/samples/3.x/LoggingConsoleApp/Program.cs?name=snippet_LoggerFactory&highlight=10)]

::: moniker-end

::: moniker range="< aspnetcore-3.0"

[!code-csharp[](index/samples/2.x/TodoApiSample/Pages/About.cshtml.cs?name=snippet_LoggerDI&highlight=3,5,7)]

::: moniker-end

In the following ASP.NET Core and console app examples, the logger is used to create logs with `Information` as the level. The Log *level* indicates the severity of the logged event. 

::: moniker range=">= aspnetcore-3.0"

[!code-csharp[](index/samples/3.x/TodoApiSample/Pages/About.cshtml.cs?name=snippet_CallLogMethods&highlight=4)]

[!code-csharp[](index/samples/3.x/LoggingConsoleApp/Program.cs?name=snippet_LoggerFactory&highlight=11)]

::: moniker-end

::: moniker range="< aspnetcore-3.0"

[!code-csharp[](index/samples/2.x/TodoApiSample/Pages/About.cshtml.cs?name=snippet_CallLogMethods&highlight=4)]

::: moniker-end

[Levels](#log-level) and [categories](#log-category) are explained in more detail later in this article. 

::: moniker range=">= aspnetcore-3.0"

### Create logs in the Program class

To write logs in the `Program` class of an ASP.NET Core app, get an `ILogger` instance from DI after building the host:

[!code-csharp[](index/samples/3.x/TodoApiSample/Program.cs?name=snippet_LogFromMain&highlight=9,10)]

Logging during host construction isn't directly supported. However, a separate logger can be used. In the following example, a [Serilog](https://serilog.net/) logger is used to log in `CreateHostBuilder`. `AddSerilog` uses the static configuration specified in `Log.Logger`:

```csharp
using System;
using Microsoft.AspNetCore.Hosting;
using Microsoft.Extensions.DependencyInjection;
using Microsoft.Extensions.Configuration;
using Microsoft.Extensions.Hosting;
using Microsoft.Extensions.Logging;

public class Program
{
    public static void Main(string[] args)
    {
        CreateHostBuilder(args).Build().Run();
    }

    public static IHostBuilder CreateHostBuilder(string[] args)
    {
        var builtConfig = new ConfigurationBuilder()
            .AddJsonFile("appsettings.json")
            .AddCommandLine(args)
            .Build();

        Log.Logger = new LoggerConfiguration()
            .WriteTo.Console()
            .WriteTo.File(builtConfig["Logging:FilePath"])
            .CreateLogger();

        try
        {
            return Host.CreateDefaultBuilder(args)
                .ConfigureServices((context, services) =>
                {
                    services.AddRazorPages();
                })
                .ConfigureAppConfiguration((hostingContext, config) =>
                {
                    config.AddConfiguration(builtConfig);
                })
                .ConfigureLogging(logging =>
                {   
                    logging.AddSerilog();
                })
                .ConfigureWebHostDefaults(webBuilder =>
                {
                    webBuilder.UseStartup<Startup>();
                });
        }
        catch (Exception ex)
        {
            Log.Fatal(ex, "Host builder error");

            throw;
        }
        finally
        {
            Log.CloseAndFlush();
        }
    }
}
```

### Create logs in the Startup class

To write logs in the `Startup.Configure` method of an ASP.NET Core app, include an `ILogger` parameter in the method signature:

[!code-csharp[](index/samples/3.x/TodoApiSample/Startup.cs?name=snippet_Configure&highlight=1,5)]

Writing logs before completion of the DI container setup in the `Startup.ConfigureServices` method is not supported:

* Logger injection into the `Startup` constructor is not supported.
* Logger injection into the `Startup.ConfigureServices` method signature is not supported

The reason for this restriction is that logging depends on DI and on configuration, which in turns depends on DI. The DI container isn't set up until `ConfigureServices` finishes.

Constructor injection of a logger into `Startup` works in earlier versions of ASP.NET Core because a separate DI container is created for the Web Host. For information about why only one container is created for the Generic Host, see the [breaking change announcement](https://github.com/aspnet/Announcements/issues/353).

If you need to configure a service that depends on `ILogger<T>`, you can still do that by using constructor injection or by providing a factory method. The factory method approach is recommended only if there is no other option. For example, suppose you need to fill a property with a service from DI:

[!code-csharp[](index/samples/3.x/TodoApiSample/Startup.cs?name=snippet_ConfigureServices&highlight=6-10)]

The preceding highlighted code is a `Func` that runs the first time the DI container needs to construct an instance of `MyService`. You can access any of the registered services in this way.

::: moniker-end

::: moniker range="< aspnetcore-3.0"

### Create logs in Startup

To write logs in the `Startup` class, include an `ILogger` parameter in the constructor signature:

[!code-csharp[](index/samples/2.x/TodoApiSample/Startup.cs?name=snippet_Startup&highlight=3,5,8,20,27)]

### Create logs in the Program class

To write logs in the `Program` class, get an `ILogger` instance from DI:

[!code-csharp[](index/samples/2.x/TodoApiSample/Program.cs?name=snippet_LogFromMain&highlight=9,10)]

Logging during host construction isn't directly supported. However, a separate logger can be used. In the following example, a [Serilog](https://serilog.net/) logger is used to log in `CreateWebHostBuilder`. `AddSerilog` uses the static configuration specified in `Log.Logger`:

```csharp
using System;
using Microsoft.AspNetCore;
using Microsoft.AspNetCore.Hosting;
using Microsoft.Extensions.DependencyInjection;
using Microsoft.Extensions.Configuration;
using Microsoft.Extensions.Logging;

public class Program
{
    public static void Main(string[] args)
    {
        CreateWebHostBuilder(args).Build().Run();
    }

    public static IWebHostBuilder CreateWebHostBuilder(string[] args)
    {
        var builtConfig = new ConfigurationBuilder()
            .AddJsonFile("appsettings.json")
            .AddCommandLine(args)
            .Build();

        Log.Logger = new LoggerConfiguration()
            .WriteTo.Console()
            .WriteTo.File(builtConfig["Logging:FilePath"])
            .CreateLogger();

        try
        {
            return WebHost.CreateDefaultBuilder(args)
                .ConfigureServices((context, services) =>
                {
                    services.AddMvc();
                })
                .ConfigureAppConfiguration((hostingContext, config) =>
                {
                    config.AddConfiguration(builtConfig);
                })
                .ConfigureLogging(logging =>
                {
                    logging.AddSerilog();
                })
                .UseStartup<Startup>();
        }
        catch (Exception ex)
        {
            Log.Fatal(ex, "Host builder error");

            throw;
        }
        finally
        {
            Log.CloseAndFlush();
        }
    }
}
```

::: moniker-end

### No asynchronous logger methods

Logging should be so fast that it isn't worth the performance cost of asynchronous code. If your logging data store is slow, don't write to it directly. Consider writing the log messages to a fast store initially, then move them to the slow store later. For example, if you're logging to SQL Server, you don't want to do that directly in a `Log` method, since the `Log` methods are synchronous. Instead, synchronously add log messages to an in-memory queue and have a background worker pull the messages out of the queue to do the asynchronous work of pushing data to SQL Server.

## Configuration

Logging provider configuration is provided by one or more configuration providers:

* File formats (INI, JSON, and XML).
* Command-line arguments.
* Environment variables.
* In-memory .NET objects.
* The unencrypted [Secret Manager](xref:security/app-secrets) storage.
* An encrypted user store, such as [Azure Key Vault](xref:security/key-vault-configuration).
* Custom providers (installed or created).

For example, logging configuration is commonly provided by the `Logging` section of app settings files. The following example shows the contents of a typical *appsettings.Development.json* file:

```json
{
  "Logging": {
    "LogLevel": {
      "Default": "Debug",
      "System": "Information",
      "Microsoft": "Information"
    },
    "Console":
    {
      "IncludeScopes": true
    }
  }
}
```

The `Logging` property can have `LogLevel` and log provider properties (Console is shown).

The `LogLevel` property under `Logging` specifies the minimum [level](#log-level) to log for selected categories. In the example, `System` and `Microsoft` categories log at `Information` level, and all others log at `Debug` level.

Other properties under `Logging` specify logging providers. The example is for the Console provider. If a provider supports [log scopes](#log-scopes), `IncludeScopes` indicates whether they're enabled. A provider property (such as `Console` in the example) may also specify a `LogLevel` property. `LogLevel` under a provider specifies levels to log for that provider.

If levels are specified in `Logging.{providername}.LogLevel`, they override anything set in `Logging.LogLevel`.

The Logging API doesn't include a scenario to change log levels while an app is running. However, some configuration providers are capable of reloading configuration, which takes immediate effect on logging configuration. For example, the [File Configuration Provider](xref:fundamentals/configuration/index#file-configuration-provider), which is added by `CreateDefaultBuilder` to read settings files, reloads logging configuration by default. If configuration is changed in code while an app is running, the app can call [IConfigurationRoot.Reload](xref:Microsoft.Extensions.Configuration.IConfigurationRoot.Reload*) to update the app's logging configuration.

For information on implementing configuration providers, see <xref:fundamentals/configuration/index>.

## Sample logging output

With the sample code shown in the preceding section, logs appear in the console when the app is run from the command line. Here's an example of console output:

::: moniker range=">= aspnetcore-3.0"

```console
info: Microsoft.AspNetCore.Hosting.Diagnostics[1]
      Request starting HTTP/1.1 GET http://localhost:5000/api/todo/0
info: Microsoft.AspNetCore.Hosting.Diagnostics[2]
      Request finished in 84.26180000000001ms 307
info: Microsoft.AspNetCore.Hosting.Diagnostics[1]
      Request starting HTTP/2 GET https://localhost:5001/api/todo/0
info: Microsoft.AspNetCore.Routing.EndpointMiddleware[0]
      Executing endpoint 'TodoApiSample.Controllers.TodoController.GetById (TodoApiSample)'
info: Microsoft.AspNetCore.Mvc.Infrastructure.ControllerActionInvoker[3]
      Route matched with {action = "GetById", controller = "Todo", page = ""}. Executing controller action with signature Microsoft.AspNetCore.Mvc.IActionResult GetById(System.String) on controller TodoApiSample.Controllers.TodoController (TodoApiSample).
info: TodoApiSample.Controllers.TodoController[1002]
      Getting item 0
warn: TodoApiSample.Controllers.TodoController[4000]
      GetById(0) NOT FOUND
info: Microsoft.AspNetCore.Mvc.StatusCodeResult[1]
      Executing HttpStatusCodeResult, setting HTTP status code 404
```

::: moniker-end

::: moniker range="< aspnetcore-3.0"

```console
info: Microsoft.AspNetCore.Hosting.Internal.WebHost[1]
      Request starting HTTP/1.1 GET http://localhost:5000/api/todo/0
info: Microsoft.AspNetCore.Mvc.Internal.ControllerActionInvoker[1]
      Executing action method TodoApi.Controllers.TodoController.GetById (TodoApi) with arguments (0) - ModelState is Valid
info: TodoApi.Controllers.TodoController[1002]
      Getting item 0
warn: TodoApi.Controllers.TodoController[4000]
      GetById(0) NOT FOUND
info: Microsoft.AspNetCore.Mvc.StatusCodeResult[1]
      Executing HttpStatusCodeResult, setting HTTP status code 404
info: Microsoft.AspNetCore.Mvc.Internal.ControllerActionInvoker[2]
      Executed action TodoApi.Controllers.TodoController.GetById (TodoApi) in 42.9286ms
info: Microsoft.AspNetCore.Hosting.Internal.WebHost[2]
      Request finished in 148.889ms 404
```

::: moniker-end

The preceding logs were generated by making an HTTP Get request to the sample app at `http://localhost:5000/api/todo/0`.

Here's an example of the same logs as they appear in the Debug window when you run the sample app in Visual Studio:

::: moniker range=">= aspnetcore-3.0"

```console
Microsoft.AspNetCore.Hosting.Diagnostics: Information: Request starting HTTP/2.0 GET https://localhost:44328/api/todo/0  
Microsoft.AspNetCore.Routing.EndpointMiddleware: Information: Executing endpoint 'TodoApiSample.Controllers.TodoController.GetById (TodoApiSample)'
Microsoft.AspNetCore.Mvc.Infrastructure.ControllerActionInvoker: Information: Route matched with {action = "GetById", controller = "Todo", page = ""}. Executing controller action with signature Microsoft.AspNetCore.Mvc.IActionResult GetById(System.String) on controller TodoApiSample.Controllers.TodoController (TodoApiSample).
TodoApiSample.Controllers.TodoController: Information: Getting item 0
TodoApiSample.Controllers.TodoController: Warning: GetById(0) NOT FOUND
Microsoft.AspNetCore.Mvc.StatusCodeResult: Information: Executing HttpStatusCodeResult, setting HTTP status code 404
Microsoft.AspNetCore.Mvc.Infrastructure.ControllerActionInvoker: Information: Executed action TodoApiSample.Controllers.TodoController.GetById (TodoApiSample) in 34.167ms
Microsoft.AspNetCore.Routing.EndpointMiddleware: Information: Executed endpoint 'TodoApiSample.Controllers.TodoController.GetById (TodoApiSample)'
Microsoft.AspNetCore.Hosting.Diagnostics: Information: Request finished in 98.41300000000001ms 404
```

The logs that are created by the `ILogger` calls shown in the preceding section begin with "TodoApiSample". The logs that begin with "Microsoft" categories are from ASP.NET Core framework code. ASP.NET Core and application code are using the same logging API and providers.

::: moniker-end

::: moniker range="< aspnetcore-3.0"

```console
Microsoft.AspNetCore.Hosting.Internal.WebHost:Information: Request starting HTTP/1.1 GET http://localhost:53104/api/todo/0  
Microsoft.AspNetCore.Mvc.Internal.ControllerActionInvoker:Information: Executing action method TodoApi.Controllers.TodoController.GetById (TodoApi) with arguments (0) - ModelState is Valid
TodoApi.Controllers.TodoController:Information: Getting item 0
TodoApi.Controllers.TodoController:Warning: GetById(0) NOT FOUND
Microsoft.AspNetCore.Mvc.StatusCodeResult:Information: Executing HttpStatusCodeResult, setting HTTP status code 404
Microsoft.AspNetCore.Mvc.Internal.ControllerActionInvoker:Information: Executed action TodoApi.Controllers.TodoController.GetById (TodoApi) in 152.5657ms
Microsoft.AspNetCore.Hosting.Internal.WebHost:Information: Request finished in 316.3195ms 404
```

The logs that are created by the `ILogger` calls shown in the preceding section begin with "TodoApi". The logs that begin with "Microsoft" categories are from ASP.NET Core framework code. ASP.NET Core and application code are using the same logging API and providers.

::: moniker-end

The remainder of this article explains some details and options for logging.

## NuGet packages

The `ILogger` and `ILoggerFactory` interfaces are in [Microsoft.Extensions.Logging.Abstractions](https://www.nuget.org/packages/Microsoft.Extensions.Logging.Abstractions/), and default implementations for them are in [Microsoft.Extensions.Logging](https://www.nuget.org/packages/microsoft.extensions.logging/).

## Log category

When an `ILogger` object is created, a *category* is specified for it. That category is included with each log message created by that instance of `ILogger`. The category may be any string, but the convention is to use the class name, such as "TodoApi.Controllers.TodoController".

Use `ILogger<T>` to get an `ILogger` instance that uses the fully qualified type name of `T` as the category:

::: moniker range=">= aspnetcore-3.0"

[!code-csharp[](index/samples/3.x/TodoApiSample/Controllers/TodoController.cs?name=snippet_LoggerDI&highlight=7)]

::: moniker-end

::: moniker range="< aspnetcore-3.0"

[!code-csharp[](index/samples/2.x/TodoApiSample/Controllers/TodoController.cs?name=snippet_LoggerDI&highlight=7)]

::: moniker-end

To explicitly specify the category, call `ILoggerFactory.CreateLogger`:

::: moniker range=">= aspnetcore-3.0"

[!code-csharp[](index/samples/3.x/TodoApiSample/Controllers/TodoController.cs?name=snippet_CreateLogger&highlight=7,10)]

::: moniker-end

::: moniker range="< aspnetcore-3.0"

[!code-csharp[](index/samples/2.x/TodoApiSample/Controllers/TodoController.cs?name=snippet_CreateLogger&highlight=7,10)]

::: moniker-end

`ILogger<T>` is equivalent to calling `CreateLogger` with the fully qualified type name of `T`.

## Log level

Every log specifies a <xref:Microsoft.Extensions.Logging.LogLevel> value. The log level indicates the severity or importance. For example, you might write an `Information` log when a method ends normally and a `Warning` log when a method returns a *404 Not Found* status code.

The following code creates `Information` and `Warning` logs:

::: moniker range=">= aspnetcore-3.0"

[!code-csharp[](index/samples/3.x/TodoApiSample/Controllers/TodoController.cs?name=snippet_CallLogMethods&highlight=3,7)]

::: moniker-end

::: moniker range="< aspnetcore-3.0"

[!code-csharp[](index/samples/2.x/TodoApiSample/Controllers/TodoController.cs?name=snippet_CallLogMethods&highlight=3,7)]

::: moniker-end

In the preceding code, the first parameter is the [Log event ID](#log-event-id). The second parameter is a message template with placeholders for argument values provided by the remaining method parameters. The method parameters are explained in the [message template section](#log-message-template) later in this article.

Log methods that include the level in the method name (for example, `LogInformation` and `LogWarning`) are [extension methods for ILogger](xref:Microsoft.Extensions.Logging.LoggerExtensions). These methods call a `Log` method that takes a `LogLevel` parameter. You can call the `Log` method directly rather than one of these extension methods, but the syntax is relatively complicated. For more information, see <xref:Microsoft.Extensions.Logging.ILogger> and the [logger extensions source code](https://github.com/aspnet/Extensions/blob/release/2.2/src/Logging/Logging.Abstractions/src/LoggerExtensions.cs).

ASP.NET Core defines the following log levels, ordered here from lowest to highest severity.

* Trace = 0

  For information that's typically valuable only for debugging. These messages may contain sensitive application data and so shouldn't be enabled in a production environment. *Disabled by default.*

* Debug = 1

  For information that may be useful in development and debugging. Example: `Entering method Configure with flag set to true.` Enable `Debug` level logs in production only when troubleshooting, due to the high volume of logs.

* Information = 2

  For tracking the general flow of the app. These logs typically have some long-term value. Example: `Request received for path /api/todo`

* Warning = 3

  For abnormal or unexpected events in the app flow. These may include errors or other conditions that don't cause the app to stop but might need to be investigated. Handled exceptions are a common place to use the `Warning` log level. Example: `FileNotFoundException for file quotes.txt.`

* Error = 4

  For errors and exceptions that cannot be handled. These messages indicate a failure in the current activity or operation (such as the current HTTP request), not an app-wide failure. Example log message: `Cannot insert record due to duplicate key violation.`

* Critical = 5

  For failures that require immediate attention. Examples: data loss scenarios, out of disk space.

Use the log level to control how much log output is written to a particular storage medium or display window. For example:

* In production:
  * Logging at the `Trace` through `Information` levels produces a high-volume of detailed log messages. To control costs and not exceed data storage limits, log `Trace` through `Information` level messages to a high-volume, low-cost data store.
  * Logging at `Warning` through `Critical` levels typically produces fewer, smaller log messages. Therefore, costs and storage limits usually aren't a concern, which results in greater flexibility of data store choice.
* During development:
  * Log `Warning` through `Critical` messages to the console.
  * Add `Trace` through `Information` messages when troubleshooting.

The [Log filtering](#log-filtering) section later in this article explains how to control which log levels a provider handles.

ASP.NET Core writes logs for framework events. The log examples earlier in this article excluded logs below `Information` level, so no `Debug` or `Trace` level logs were created. Here's an example of console logs produced by running the sample app configured to show `Debug` logs:

::: moniker range=">= aspnetcore-3.0"

```console
info: Microsoft.AspNetCore.Mvc.Infrastructure.ControllerActionInvoker[3]
      Route matched with {action = "GetById", controller = "Todo", page = ""}. Executing controller action with signature Microsoft.AspNetCore.Mvc.IActionResult GetById(System.String) on controller TodoApiSample.Controllers.TodoController (TodoApiSample).
dbug: Microsoft.AspNetCore.Mvc.Infrastructure.ControllerActionInvoker[1]
      Execution plan of authorization filters (in the following order): None
dbug: Microsoft.AspNetCore.Mvc.Infrastructure.ControllerActionInvoker[1]
      Execution plan of resource filters (in the following order): Microsoft.AspNetCore.Mvc.ViewFeatures.Filters.SaveTempDataFilter
dbug: Microsoft.AspNetCore.Mvc.Infrastructure.ControllerActionInvoker[1]
      Execution plan of action filters (in the following order): Microsoft.AspNetCore.Mvc.Filters.ControllerActionFilter (Order: -2147483648), Microsoft.AspNetCore.Mvc.ModelBinding.UnsupportedContentTypeFilter (Order: -3000)
dbug: Microsoft.AspNetCore.Mvc.Infrastructure.ControllerActionInvoker[1]
      Execution plan of exception filters (in the following order): None
dbug: Microsoft.AspNetCore.Mvc.Infrastructure.ControllerActionInvoker[1]
      Execution plan of result filters (in the following order): Microsoft.AspNetCore.Mvc.ViewFeatures.Filters.SaveTempDataFilter
dbug: Microsoft.AspNetCore.Mvc.ModelBinding.ParameterBinder[22]
      Attempting to bind parameter 'id' of type 'System.String' ...
dbug: Microsoft.AspNetCore.Mvc.ModelBinding.Binders.SimpleTypeModelBinder[44]
      Attempting to bind parameter 'id' of type 'System.String' using the name 'id' in request data ...
dbug: Microsoft.AspNetCore.Mvc.ModelBinding.Binders.SimpleTypeModelBinder[45]
      Done attempting to bind parameter 'id' of type 'System.String'.
dbug: Microsoft.AspNetCore.Mvc.ModelBinding.ParameterBinder[23]
      Done attempting to bind parameter 'id' of type 'System.String'.
dbug: Microsoft.AspNetCore.Mvc.ModelBinding.ParameterBinder[26]
      Attempting to validate the bound parameter 'id' of type 'System.String' ...
dbug: Microsoft.AspNetCore.Mvc.ModelBinding.ParameterBinder[27]
      Done attempting to validate the bound parameter 'id' of type 'System.String'.
info: TodoApiSample.Controllers.TodoController[1002]
      Getting item 0
warn: TodoApiSample.Controllers.TodoController[4000]
      GetById(0) NOT FOUND
info: Microsoft.AspNetCore.Mvc.StatusCodeResult[1]
      Executing HttpStatusCodeResult, setting HTTP status code 404
info: Microsoft.AspNetCore.Mvc.Infrastructure.ControllerActionInvoker[2]
      Executed action TodoApiSample.Controllers.TodoController.GetById (TodoApiSample) in 32.690400000000004ms
info: Microsoft.AspNetCore.Routing.EndpointMiddleware[1]
      Executed endpoint 'TodoApiSample.Controllers.TodoController.GetById (TodoApiSample)'
info: Microsoft.AspNetCore.Hosting.Diagnostics[2]
      Request finished in 176.9103ms 404
```

::: moniker-end

::: moniker range="< aspnetcore-3.0"

```console
info: Microsoft.AspNetCore.Hosting.Internal.WebHost[1]
      Request starting HTTP/1.1 GET http://localhost:62555/api/todo/0
dbug: Microsoft.AspNetCore.Routing.Tree.TreeRouter[1]
      Request successfully matched the route with name 'GetTodo' and template 'api/Todo/{id}'.
dbug: Microsoft.AspNetCore.Mvc.Internal.ActionSelector[2]
      Action 'TodoApi.Controllers.TodoController.Update (TodoApi)' with id '089d59b6-92ec-472d-b552-cc613dfd625d' did not match the constraint 'Microsoft.AspNetCore.Mvc.Internal.HttpMethodActionConstraint'
dbug: Microsoft.AspNetCore.Mvc.Internal.ActionSelector[2]
      Action 'TodoApi.Controllers.TodoController.Delete (TodoApi)' with id 'f3476abe-4bd9-4ad3-9261-3ead09607366' did not match the constraint 'Microsoft.AspNetCore.Mvc.Internal.HttpMethodActionConstraint'
dbug: Microsoft.AspNetCore.Mvc.Internal.ControllerActionInvoker[1]
      Executing action TodoApi.Controllers.TodoController.GetById (TodoApi)
info: Microsoft.AspNetCore.Mvc.Internal.ControllerActionInvoker[1]
      Executing action method TodoApi.Controllers.TodoController.GetById (TodoApi) with arguments (0) - ModelState is Valid
info: TodoApi.Controllers.TodoController[1002]
      Getting item 0
warn: TodoApi.Controllers.TodoController[4000]
      GetById(0) NOT FOUND
dbug: Microsoft.AspNetCore.Mvc.Internal.ControllerActionInvoker[2]
      Executed action method TodoApi.Controllers.TodoController.GetById (TodoApi), returned result Microsoft.AspNetCore.Mvc.NotFoundResult.
info: Microsoft.AspNetCore.Mvc.StatusCodeResult[1]
      Executing HttpStatusCodeResult, setting HTTP status code 404
info: Microsoft.AspNetCore.Mvc.Internal.ControllerActionInvoker[2]
      Executed action TodoApi.Controllers.TodoController.GetById (TodoApi) in 0.8788ms
dbug: Microsoft.AspNetCore.Server.Kestrel[9]
      Connection id "0HL6L7NEFF2QD" completed keep alive response.
info: Microsoft.AspNetCore.Hosting.Internal.WebHost[2]
      Request finished in 2.7286ms 404
```

::: moniker-end

## Log event ID

Each log can specify an *event ID*. The sample app does this by using a locally defined `LoggingEvents` class:

::: moniker range=">= aspnetcore-3.0"

[!code-csharp[](index/samples/3.x/TodoApiSample/Controllers/TodoController.cs?name=snippet_CallLogMethods&highlight=3,7)]

[!code-csharp[](index/samples/3.x/TodoApiSample/Core/LoggingEvents.cs?name=snippet_LoggingEvents)]

::: moniker-end

::: moniker range="< aspnetcore-3.0"

[!code-csharp[](index/samples/2.x/TodoApiSample/Controllers/TodoController.cs?name=snippet_CallLogMethods&highlight=3,7)]

[!code-csharp[](index/samples/2.x/TodoApiSample/Core/LoggingEvents.cs?name=snippet_LoggingEvents)]

::: moniker-end

An event ID associates a set of events. For example, all logs related to displaying a list of items on a page might be 1001.

The logging provider may store the event ID in an ID field, in the logging message, or not at all. The Debug provider doesn't show event IDs. The console provider shows event IDs in brackets after the category:

```console
info: TodoApi.Controllers.TodoController[1002]
      Getting item invalidid
warn: TodoApi.Controllers.TodoController[4000]
      GetById(invalidid) NOT FOUND
```

## Log message template

Each log specifies a message template. The message template can contain placeholders for which arguments are provided. Use names for the placeholders, not numbers.

::: moniker range=">= aspnetcore-3.0"

[!code-csharp[](index/samples/3.x/TodoApiSample/Controllers/TodoController.cs?name=snippet_CallLogMethods&highlight=3,7)]

::: moniker-end

::: moniker range="< aspnetcore-3.0"

[!code-csharp[](index/samples/2.x/TodoApiSample/Controllers/TodoController.cs?name=snippet_CallLogMethods&highlight=3,7)]

::: moniker-end

The order of placeholders, not their names, determines which parameters are used to provide their values. In the following code, notice that the parameter names are out of sequence in the message template:

```csharp
string p1 = "parm1";
string p2 = "parm2";
_logger.LogInformation("Parameter values: {p2}, {p1}", p1, p2);
```

This code creates a log message with the parameter values in sequence:

```text
Parameter values: parm1, parm2
```

The logging framework works this way so that logging providers can implement [semantic logging, also known as structured logging](https://softwareengineering.stackexchange.com/questions/312197/benefits-of-structured-logging-vs-basic-logging). The arguments themselves are passed to the logging system, not just the formatted message template. This information enables logging providers to store the parameter values as fields. For example, suppose logger method calls look like this:

```csharp
_logger.LogInformation("Getting item {Id} at {RequestTime}", id, DateTime.Now);
```

If you're sending the logs to Azure Table Storage, each Azure Table entity can have `ID` and `RequestTime` properties, which simplifies queries on log data. A query can find all logs within a particular `RequestTime` range without parsing the time out of the text message.

## Logging exceptions

The logger methods have overloads that let you pass in an exception, as in the following example:

::: moniker range=">= aspnetcore-3.0"

[!code-csharp[](index/samples/3.x/TodoApiSample/Controllers/TodoController.cs?name=snippet_LogException&highlight=3)]

::: moniker-end

::: moniker range="< aspnetcore-3.0"

[!code-csharp[](index/samples/2.x/TodoApiSample/Controllers/TodoController.cs?name=snippet_LogException&highlight=3)]

::: moniker-end

Different providers handle the exception information in different ways. Here's an example of Debug provider output from the code shown above.

```text
TodoApiSample.Controllers.TodoController: Warning: GetById(55) NOT FOUND

System.Exception: Item not found exception.
   at TodoApiSample.Controllers.TodoController.GetById(String id) in C:\TodoApiSample\Controllers\TodoController.cs:line 226
```

## Log filtering

You can specify a minimum log level for a specific provider and category or for all providers or all categories. Any logs below the minimum level aren't passed to that provider, so they don't get displayed or stored.

To suppress all logs, specify `LogLevel.None` as the minimum log level. The integer value of `LogLevel.None` is 6, which is higher than `LogLevel.Critical` (5).

### Create filter rules in configuration

The project template code calls `CreateDefaultBuilder` to set up logging for the Console, Debug, and EventSource (ASP.NET Core 2.2 or later) providers. The `CreateDefaultBuilder` method sets up logging to look for configuration in a `Logging` section, as explained [earlier in this article](#configuration).

The configuration data specifies minimum log levels by provider and category, as in the following example:

::: moniker range=">= aspnetcore-3.0"

[!code-json[](index/samples/3.x/TodoApiSample/appsettings.json)]

::: moniker-end

::: moniker range="< aspnetcore-3.0"

[!code-json[](index/samples/2.x/TodoApiSample/appsettings.json)]

::: moniker-end

This JSON creates six filter rules: one for the Debug provider, four for the Console provider, and one for all providers. A single rule is chosen for each provider when an `ILogger` object is created.

### Filter rules in code

The following example shows how to register filter rules in code:

::: moniker range=">= aspnetcore-3.0"

[!code-csharp[](index/samples/3.x/TodoApiSample/Program.cs?name=snippet_FilterInCode&highlight=4-5)]

::: moniker-end

::: moniker range="< aspnetcore-3.0"

[!code-csharp[](index/samples/2.x/TodoApiSample/Program.cs?name=snippet_FilterInCode&highlight=4-5)]

::: moniker-end

The second `AddFilter` specifies the Debug provider by using its type name. The first `AddFilter` applies to all providers because it doesn't specify a provider type.

### How filtering rules are applied

The configuration data and the `AddFilter` code shown in the preceding examples create the rules shown in the following table. The first six come from the configuration example and the last two come from the code example.

| Number | Provider      | Categories that begin with ...          | Minimum log level |
| :----: | ------------- | --------------------------------------- | ----------------- |
| 1      | Debug         | All categories                          | Information       |
| 2      | Console       | Microsoft.AspNetCore.Mvc.Razor.Internal | Warning           |
| 3      | Console       | Microsoft.AspNetCore.Mvc.Razor.Razor    | Debug             |
| 4      | Console       | Microsoft.AspNetCore.Mvc.Razor          | Error             |
| 5      | Console       | All categories                          | Information       |
| 6      | All providers | All categories                          | Debug             |
| 7      | All providers | System                                  | Debug             |
| 8      | Debug         | Microsoft                               | Trace             |

When an `ILogger` object is created, the `ILoggerFactory` object selects a single rule per provider to apply to that logger. All messages written by an `ILogger` instance are filtered based on the selected rules. The most specific rule possible for each provider and category pair is selected from the available rules.

The following algorithm is used for each provider when an `ILogger` is created for a given category:

* Select all rules that match the provider or its alias. If no match is found, select all rules with an empty provider.
* From the result of the preceding step, select rules with longest matching category prefix. If no match is found, select all rules that don't specify a category.
* If multiple rules are selected, take the **last** one.
* If no rules are selected, use `MinimumLevel`.

With the preceding list of rules, suppose you create an `ILogger` object for category "Microsoft.AspNetCore.Mvc.Razor.RazorViewEngine":

* For the Debug provider, rules 1, 6, and 8 apply. Rule 8 is most specific, so that's the one selected.
* For the Console provider, rules 3, 4, 5, and 6 apply. Rule 3 is most specific.

The resulting `ILogger` instance sends logs of `Trace` level and above to the Debug provider. Logs of `Debug` level and above are sent to the Console provider.

### Provider aliases

Each provider defines an *alias* that can be used in configuration in place of the fully qualified type name.  For the built-in providers, use the following aliases:

* Console
* Debug
* EventSource
* EventLog
* TraceSource
* AzureAppServicesFile
* AzureAppServicesBlob
* ApplicationInsights

### Default minimum level

There's a minimum level setting that takes effect only if no rules from configuration or code apply for a given provider and category. The following example shows how to set the minimum level:

::: moniker range=">= aspnetcore-3.0"

[!code-csharp[](index/samples/3.x/TodoApiSample/Program.cs?name=snippet_MinLevel&highlight=3)]

::: moniker-end

::: moniker range="< aspnetcore-3.0"

[!code-csharp[](index/samples/2.x/TodoApiSample/Program.cs?name=snippet_MinLevel&highlight=3)]

::: moniker-end

If you don't explicitly set the minimum level, the default value is `Information`, which means that `Trace` and `Debug` logs are ignored.

### Filter functions

A filter function is invoked for all providers and categories that don't have rules assigned to them by configuration or code. Code in the function has access to the provider type, category, and log level. For example:

::: moniker range=">= aspnetcore-3.0"

[!code-csharp[](index/samples/3.x/TodoApiSample/Program.cs?name=snippet_FilterFunction&highlight=3-11)]

::: moniker-end

::: moniker range="< aspnetcore-3.0"

[!code-csharp[](index/samples/2.x/TodoApiSample/Program.cs?name=snippet_FilterFunction&highlight=5-13)]

::: moniker-end

## System categories and levels

Here are some categories used by ASP.NET Core and Entity Framework Core, with notes about what logs to expect from them:

| Category                            | Notes |
| ----------------------------------- | ----- |
| Microsoft.AspNetCore                | General ASP.NET Core diagnostics. |
| Microsoft.AspNetCore.DataProtection | Which keys were considered, found, and used. |
| Microsoft.AspNetCore.HostFiltering  | Hosts allowed. |
| Microsoft.AspNetCore.Hosting        | How long HTTP requests took to complete and what time they started. Which hosting startup assemblies were loaded. |
| Microsoft.AspNetCore.Mvc            | MVC and Razor diagnostics. Model binding, filter execution, view compilation, action selection. |
| Microsoft.AspNetCore.Routing        | Route matching information. |
| Microsoft.AspNetCore.Server         | Connection start, stop, and keep alive responses. HTTPS certificate information. |
| Microsoft.AspNetCore.StaticFiles    | Files served. |
| Microsoft.EntityFrameworkCore       | General Entity Framework Core diagnostics. Database activity and configuration, change detection, migrations. |

## Log scopes

 A *scope* can group a set of logical operations. This grouping can be used to attach the same data to each log that's created as part of a set. For example, every log created as part of processing a transaction can include the transaction ID.

A scope is an `IDisposable` type that's returned by the <xref:Microsoft.Extensions.Logging.ILogger.BeginScope*> method and lasts until it's disposed. Use a scope by wrapping logger calls in a `using` block:

::: moniker range=">= aspnetcore-3.0"

[!code-csharp[](index/samples/3.x/TodoApiSample/Controllers/TodoController.cs?name=snippet_Scopes&highlight=4-5,13)]

::: moniker-end

::: moniker range="< aspnetcore-3.0"

[!code-csharp[](index/samples/2.x/TodoApiSample/Controllers/TodoController.cs?name=snippet_Scopes&highlight=4-5,13)]

::: moniker-end

The following code enables scopes for the console provider:

*Program.cs*:

::: moniker range=">= aspnetcore-3.0"

[!code-csharp[](index/samples/3.x/TodoApiSample/Program.cs?name=snippet_Scopes&highlight=6)]

::: moniker-end

::: moniker range="< aspnetcore-3.0"

[!code-csharp[](index/samples/2.x/TodoApiSample/Program.cs?name=snippet_Scopes&highlight=4)]

::: moniker-end

> [!NOTE]
> Configuring the `IncludeScopes` console logger option is required to enable scope-based logging.
>
> For information on configuration, see the [Configuration](#configuration) section.

Each log message includes the scoped information:

```
info: TodoApiSample.Controllers.TodoController[1002]
      => RequestId:0HKV9C49II9CK RequestPath:/api/todo/0 => TodoApiSample.Controllers.TodoController.GetById (TodoApi) => Message attached to logs created in the using block
      Getting item 0
warn: TodoApiSample.Controllers.TodoController[4000]
      => RequestId:0HKV9C49II9CK RequestPath:/api/todo/0 => TodoApiSample.Controllers.TodoController.GetById (TodoApi) => Message attached to logs created in the using block
      GetById(0) NOT FOUND
```

## Built-in logging providers

ASP.NET Core ships the following providers:

* [Console](#console-provider)
* [Debug](#debug-provider)
* [EventSource](#event-source-provider)
* [EventLog](#windows-eventlog-provider)
* [TraceSource](#tracesource-provider)
* [AzureAppServicesFile](#azure-app-service-provider)
* [AzureAppServicesBlob](#azure-app-service-provider)
* [ApplicationInsights](#azure-application-insights-trace-logging)

For information on stdout and debug logging with the ASP.NET Core Module, see <xref:test/troubleshoot-azure-iis> and <xref:host-and-deploy/aspnet-core-module#log-creation-and-redirection>.

### Console provider

The [Microsoft.Extensions.Logging.Console](https://www.nuget.org/packages/Microsoft.Extensions.Logging.Console) provider package sends log output to the console. 

```csharp
logging.AddConsole();
```

To see console logging output, open a command prompt in the project folder and run the following command:

```dotnetcli
dotnet run
```

### Debug provider

The [Microsoft.Extensions.Logging.Debug](https://www.nuget.org/packages/Microsoft.Extensions.Logging.Debug) provider package writes log output by using the [System.Diagnostics.Debug](/dotnet/api/system.diagnostics.debug) class (`Debug.WriteLine` method calls).

On Linux, this provider writes logs to */var/log/message*.

```csharp
logging.AddDebug();
```

### Event Source provider

The [Microsoft.Extensions.Logging.EventSource](https://www.nuget.org/packages/Microsoft.Extensions.Logging.EventSource) provider package writes to an Event Source cross-platform with the name `Microsoft-Extensions-Logging`. On Windows, the provider uses [ETW](https://msdn.microsoft.com/library/windows/desktop/bb968803).

```csharp
logging.AddEventSourceLogger();
```

The Event Source provider is added automatically when `CreateDefaultBuilder` is called to build the host.

::: moniker range=">= aspnetcore-3.0"

#### dotnet trace tooling

The [dotnet-trace](/dotnet/core/diagnostics/dotnet-trace) tool is a cross-platform CLI global tool that enables the collection of .NET Core traces of a running process. The tool collects <xref:Microsoft.Extensions.Logging.EventSource> provider data using a <xref:Microsoft.Extensions.Logging.EventSource.LoggingEventSource>.

Install the dotnet trace tooling with the following command:

```dotnetcli
dotnet tool install --global dotnet-trace
```

Use the dotnet trace tooling to collect a trace from an app:

1. If the app doesn't build the host with `CreateDefaultBuilder`, add the [Event Source provider](#event-source-provider) to the app's logging configuration.

1. Run the app with the `dotnet run` command.

1. Determine the process identifier (PID) of the .NET Core app:

   * On Windows, use one of the following approaches:
     * Task Manager (Ctrl+Alt+Del)
     * [tasklist command](/windows-server/administration/windows-commands/tasklist)
     * [Get-Process Powershell command](/powershell/module/microsoft.powershell.management/get-process)
   * On Linux, use the [pidof command](https://refspecs.linuxfoundation.org/LSB_5.0.0/LSB-Core-generic/LSB-Core-generic/pidof.html).

   Find the PID for the process that has the same name as the app's assembly.

1. Execute the `dotnet trace` command.

   General command syntax:

   ```dotnetcli
   dotnet trace collect -p {PID} 
       --providers Microsoft-Extensions-Logging:{Keyword}:{Event Level}
           :FilterSpecs=\"
               {Logger Category 1}:{Event Level 1};
               {Logger Category 2}:{Event Level 2};
               ...
               {Logger Category N}:{Event Level N}\"
   ```

   When using a PowerShell command shell, enclose the `--providers` value in single quotes (`'`):

   ```dotnetcli
   dotnet trace collect -p {PID} 
       --providers 'Microsoft-Extensions-Logging:{Keyword}:{Event Level}
           :FilterSpecs=\"
               {Logger Category 1}:{Event Level 1};
               {Logger Category 2}:{Event Level 2};
               ...
               {Logger Category N}:{Event Level N}\"'
   ```

   On non-Windows platforms, add the `-f speedscope` option to change the format of the output trace file to `speedscope`.

   | Keyword | Description |
   | :-----: | ----------- |
   | 1       | Log meta events about the `LoggingEventSource`. Doesn't log events from `ILogger`). |
   | 2       | Turns on the `Message` event when `ILogger.Log()` is called. Provides information in a programmatic (not formatted) way. |
   | 4       | Turns on the `FormatMessage` event when `ILogger.Log()` is called. Provides the formatted string version of the information. |
   | 8       | Turns on the `MessageJson` event when `ILogger.Log()` is called. Provides a JSON representation of the arguments. |

   | Event Level | Description     |
   | :---------: | --------------- |
   | 0           | `LogAlways`     |
   | 1           | `Critical`      |
   | 2           | `Error`         |
   | 3           | `Warning`       |
   | 4           | `Informational` |
   | 5           | `Verbose`       |

   `FilterSpecs` entries for `{Logger Category}` and `{Event Level}` represent additional log filtering conditions. Separate `FilterSpecs` entries with a semicolon (`;`).

   Example using a Windows command shell (**no** single quotes around the `--providers` value):

   ```dotnetcli
   dotnet trace collect -p {PID} --providers Microsoft-Extensions-Logging:4:2:FilterSpecs=\"Microsoft.AspNetCore.Hosting*:4\"
   ```

   The preceding command activates:

   * The Event Source logger to produce formatted strings (`4`) for errors (`2`).
   * `Microsoft.AspNetCore.Hosting` logging at the `Informational` logging level (`4`).

1. Stop the dotnet trace tooling by pressing the Enter key or Ctrl+C.

   The trace is saved with the name *trace.nettrace* in the folder where the `dotnet trace` command is executed.

1. Open the trace with [Perfview](#perfview). Open the *trace.nettrace* file and explore the trace events.

For more information, see:

* [Trace for performance analysis utility (dotnet-trace)](/dotnet/core/diagnostics/dotnet-trace) (.NET Core documentation)
* [Trace for performance analysis utility (dotnet-trace)](https://github.com/dotnet/diagnostics/blob/master/documentation/dotnet-trace-instructions.md) (dotnet/diagnostics GitHub repository documentation)
* [LoggingEventSource Class](xref:Microsoft.Extensions.Logging.EventSource.LoggingEventSource) (.NET API Browser)
* <xref:System.Diagnostics.Tracing.EventLevel>
* [LoggingEventSource reference source (3.0)](https://github.com/aspnet/Extensions/blob/release/3.0/src/Logging/Logging.EventSource/src/LoggingEventSource.cs) &ndash; To obtain reference source for a different version, change the branch to `release/{Version}`, where `{Version}` is the version of ASP.NET Core desired.
* [Perfview](#perfview) &ndash; Useful for viewing Event Source traces.

#### Perfview

::: moniker-end

Use the [PerfView utility](https://github.com/Microsoft/perfview) to collect and view logs. There are other tools for viewing ETW logs, but PerfView provides the best experience for working with the ETW events emitted by ASP.NET Core.

To configure PerfView for collecting events logged by this provider, add the string `*Microsoft-Extensions-Logging` to the **Additional Providers** list. (Don't miss the asterisk at the start of the string.)

![Perfview Additional Providers](index/_static/perfview-additional-providers.png)

### Windows EventLog provider

The [Microsoft.Extensions.Logging.EventLog](https://www.nuget.org/packages/Microsoft.Extensions.Logging.EventLog) provider package sends log output to the Windows Event Log.

```csharp
logging.AddEventLog();
```

[AddEventLog overloads](xref:Microsoft.Extensions.Logging.EventLoggerFactoryExtensions) let you pass in <xref:Microsoft.Extensions.Logging.EventLog.EventLogSettings>.

### TraceSource provider

The [Microsoft.Extensions.Logging.TraceSource](https://www.nuget.org/packages/Microsoft.Extensions.Logging.TraceSource) provider package uses the <xref:System.Diagnostics.TraceSource> libraries and providers.

```csharp
logging.AddTraceSource(sourceSwitchName);
```

[AddTraceSource overloads](xref:Microsoft.Extensions.Logging.TraceSourceFactoryExtensions) let you pass in a source switch and a trace listener.

To use this provider, an app has to run on the .NET Framework (rather than .NET Core). The provider can route messages to a variety of [listeners](/dotnet/framework/debug-trace-profile/trace-listeners), such as the <xref:System.Diagnostics.TextWriterTraceListener> used in the sample app.

### Azure App Service provider

The [Microsoft.Extensions.Logging.AzureAppServices](https://www.nuget.org/packages/Microsoft.Extensions.Logging.AzureAppServices) provider package writes logs to text files in an Azure App Service app's file system and to [blob storage](https://azure.microsoft.com/documentation/articles/storage-dotnet-how-to-use-blobs/#what-is-blob-storage) in an Azure Storage account.

```csharp
logging.AddAzureWebAppDiagnostics();
```

::: moniker range=">= aspnetcore-3.0"

The provider package isn't included in the shared framework. To use the provider, add the provider package to the project.

::: moniker-end

::: moniker range="< aspnetcore-3.0"

The provider package isn't included in the [Microsoft.AspNetCore.App metapackage](xref:fundamentals/metapackage-app). When targeting .NET Framework or referencing the `Microsoft.AspNetCore.App` metapackage, add the provider package to the project. 

::: moniker-end

::: moniker range=">= aspnetcore-3.0"

To configure provider settings, use <xref:Microsoft.Extensions.Logging.AzureAppServices.AzureFileLoggerOptions> and <xref:Microsoft.Extensions.Logging.AzureAppServices.AzureBlobLoggerOptions>, as shown in the following example:

[!code-csharp[](index/samples/3.x/TodoApiSample/Program.cs?name=snippet_AzLogOptions&highlight=17-28)]

::: moniker-end

::: moniker range="= aspnetcore-2.2"

To configure provider settings, use <xref:Microsoft.Extensions.Logging.AzureAppServices.AzureFileLoggerOptions> and <xref:Microsoft.Extensions.Logging.AzureAppServices.AzureBlobLoggerOptions>, as shown in the following example:

[!code-csharp[](index/samples/2.x/TodoApiSample/Program.cs?name=snippet_AzLogOptions&highlight=19-27)]

::: moniker-end

::: moniker range="= aspnetcore-2.1"

An <xref:Microsoft.Extensions.Logging.AzureAppServicesLoggerFactoryExtensions.AddAzureWebAppDiagnostics*> overload lets you pass in <xref:Microsoft.Extensions.Logging.AzureAppServices.AzureAppServicesDiagnosticsSettings>. The settings object can override default settings, such as the logging output template, blob name, and file size limit. (*Output template* is a message template that's applied to all logs in addition to what's provided with an `ILogger` method call.)

::: moniker-end

When you deploy to an App Service app, the application honors the settings in the [App Service logs](/azure/app-service/web-sites-enable-diagnostic-log/#enablediag) section of the **App Service** page of the Azure portal. When the following settings are updated, the changes take effect immediately without requiring a restart or redeployment of the app.

* **Application Logging (Filesystem)**
* **Application Logging (Blob)**

The default location for log files is in the *D:\\home\\LogFiles\\Application* folder, and the default file name is *diagnostics-yyyymmdd.txt*. The default file size limit is 10 MB, and the default maximum number of files retained is 2. The default blob name is *{app-name}{timestamp}/yyyy/mm/dd/hh/{guid}-applicationLog.txt*.

The provider only works when the project runs in the Azure environment. It has no effect when the project is run locally&mdash;it doesn't write to local files or local development storage for blobs.

#### Azure log streaming

Azure log streaming lets you view log activity in real time from:

* The app server
* The web server
* Failed request tracing

To configure Azure log streaming:

* Navigate to the **App Service logs** page from your app's portal page.
* Set **Application Logging (Filesystem)** to **On**.
* Choose the log **Level**. This setting only applies to Azure log streaming, not other logging providers in the app.

Navigate to the **Log Stream** page to view app messages. They're logged by the app through the `ILogger` interface.

### Azure Application Insights trace logging

The [Microsoft.Extensions.Logging.ApplicationInsights](https://www.nuget.org/packages/Microsoft.Extensions.Logging.ApplicationInsights) provider package writes logs to Azure Application Insights. Application Insights is a service that monitors a web app and provides tools for querying and analyzing the telemetry data. If you use this provider, you can query and analyze your logs by using the Application Insights tools.

The logging provider is included as a dependency of [Microsoft.ApplicationInsights.AspNetCore](https://www.nuget.org/packages/Microsoft.ApplicationInsights.AspNetCore), which is the package that provides all available telemetry for ASP.NET Core. If you use this package, you don't have to install the provider package.

Don't use the [Microsoft.ApplicationInsights.Web](https://www.nuget.org/packages/Microsoft.ApplicationInsights.Web) package&mdash;that's for ASP.NET 4.x.

For more information, see the following resources:

* [Application Insights overview](/azure/application-insights/app-insights-overview)
* [Application Insights for ASP.NET Core applications](/azure/azure-monitor/app/asp-net-core) - Start here if you want to implement the full range of Application Insights telemetry along with logging.
* [ApplicationInsightsLoggerProvider for .NET Core ILogger logs](/azure/azure-monitor/app/ilogger) - Start here if you want to implement the logging provider without the rest of Application Insights telemetry.
* [Application Insights logging adapters](https://docs.microsoft.com/azure/azure-monitor/app/asp-net-trace-logs).
* [Install, configure, and initialize the Application Insights SDK](/learn/modules/instrument-web-app-code-with-application-insights) - Interactive tutorial on the Microsoft Learn site.

## Third-party logging providers

Third-party logging frameworks that work with ASP.NET Core:

* [elmah.io](https://elmah.io/) ([GitHub repo](https://github.com/elmahio/Elmah.Io.Extensions.Logging))
* [Gelf](https://docs.graylog.org/en/2.3/pages/gelf.html) ([GitHub repo](https://github.com/mattwcole/gelf-extensions-logging))
* [JSNLog](https://jsnlog.com/) ([GitHub repo](https://github.com/mperdeck/jsnlog))
* [KissLog.net](https://kisslog.net/) ([GitHub repo](https://github.com/catalingavan/KissLog-net))
* [Log4Net](https://logging.apache.org/log4net/) ([GitHub repo](https://github.com/huorswords/Microsoft.Extensions.Logging.Log4Net.AspNetCore))
* [Loggr](https://loggr.net/) ([GitHub repo](https://github.com/imobile3/Loggr.Extensions.Logging))
* [NLog](https://nlog-project.org/) ([GitHub repo](https://github.com/NLog/NLog.Extensions.Logging))
* [Sentry](https://sentry.io/welcome/) ([GitHub repo](https://github.com/getsentry/sentry-dotnet))
* [Serilog](https://serilog.net/) ([GitHub repo](https://github.com/serilog/serilog-aspnetcore))
* [Stackdriver](https://cloud.google.com/dotnet/docs/stackdriver#logging) ([Github repo](https://github.com/googleapis/google-cloud-dotnet))

Some third-party frameworks can perform [semantic logging, also known as structured logging](https://softwareengineering.stackexchange.com/questions/312197/benefits-of-structured-logging-vs-basic-logging).

Using a third-party framework is similar to using one of the built-in providers:

1. Add a NuGet package to your project.
1. Call an `ILoggerFactory` extension method provided by the logging framework.

For more information, see each provider's documentation. Third-party logging providers aren't supported by Microsoft.

## Additional resources

* <xref:fundamentals/logging/loggermessage><|MERGE_RESOLUTION|>--- conflicted
+++ resolved
@@ -5,11 +5,7 @@
 monikerRange: '>= aspnetcore-2.1'
 ms.author: riande
 ms.custom: mvc
-<<<<<<< HEAD
-ms.date: 11/18/2019
-=======
 ms.date: 11/19/2019
->>>>>>> baa2b7f1
 uid: fundamentals/logging/index
 ---
 # Logging in .NET Core and ASP.NET Core
