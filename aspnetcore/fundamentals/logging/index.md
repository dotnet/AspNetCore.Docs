---
title: Logging in .NET Core and ASP.NET Core
author: rick-anderson
description: Learn how to use the logging framework provided by the Microsoft.Extensions.Logging NuGet package.
monikerRange: '>= aspnetcore-2.1'
ms.author: riande
ms.custom: mvc
<<<<<<< HEAD
ms.date: 10/24/2019
=======
ms.date: 11/05/2019
>>>>>>> 431903ee
uid: fundamentals/logging/index
---
# Logging in .NET Core and ASP.NET Core

By [Tom Dykstra](https://github.com/tdykstra) and [Steve Smith](https://ardalis.com/)

.NET Core supports a logging API that works with a variety of built-in and third-party logging providers. This article shows how to use the logging API with built-in providers.

::: moniker range=">= aspnetcore-3.0"

Most of the code examples shown in this article are from ASP.NET Core apps. The logging-specific parts of these code snippets apply to any .NET Core app that uses the [Generic Host](xref:fundamentals/host/generic-host). For information about how to use the Generic Host in non-web console apps, see [Hosted services](xref:fundamentals/host/hosted-services).

Logging code for apps without Generic Host differs in the way [providers are added](#add-providers) and [loggers are created](#create-logs). Non-host code examples are shown in those sections of the article.

::: moniker-end

[View or download sample code](https://github.com/aspnet/AspNetCore.Docs/tree/master/aspnetcore/fundamentals/logging/index/samples) ([how to download](xref:index#how-to-download-a-sample))

## Add providers

A logging provider displays or stores logs. For example, the Console provider displays logs on the console, and the Azure Application Insights provider stores them in Azure Application Insights. Logs can be sent to multiple destinations by adding multiple providers.

::: moniker range=">= aspnetcore-3.0"

To add a provider in an app that uses Generic Host, call the provider's `Add{provider name}` extension method in *Program.cs*:

[!code-csharp[](index/samples/3.x/TodoApiSample/Program.cs?name=snippet_AddProvider&highlight=6)]

In a non-host console app, call the provider's `Add{provider name}` extension method while creating a `LoggerFactory`:

[!code-csharp[](index/samples/3.x/LoggingConsoleApp/Program.cs?name=snippet_LoggerFactory&highlight=1,7)]

`LoggerFactory` and `AddConsole` require a `using` statement for `Microsoft.Extensions.Logging`.

The default ASP.NET Core project templates call <xref:Microsoft.Extensions.Hosting.Host.CreateDefaultBuilder%2A>, which adds the following logging providers:

* Console
* Debug
* EventSource
* EventLog (only when running on Windows)

You can replace the default providers with your own choices. Call <xref:Microsoft.Extensions.Logging.LoggingBuilderExtensions.ClearProviders%2A>, and add the providers you want.

[!code-csharp[](index/samples/3.x/TodoApiSample/Program.cs?name=snippet_AddProvider&highlight=5)]

::: moniker-end

::: moniker range="< aspnetcore-3.0 "

To add a provider, call the provider's `Add{provider name}` extension method in *Program.cs*:

[!code-csharp[](index/samples/2.x/TodoApiSample/Program.cs?name=snippet_ExpandDefault&highlight=18-20)]

The preceding code requires references to `Microsoft.Extensions.Logging` and `Microsoft.Extensions.Configuration`.

The default project template calls <xref:Microsoft.AspNetCore.WebHost.CreateDefaultBuilder%2A>, which adds the following logging providers:

* Console
* Debug
* EventSource (starting in ASP.NET Core 2.2)

[!code-csharp[](index/samples/2.x/TodoApiSample/Program.cs?name=snippet_TemplateCode&highlight=7)]

If you use `CreateDefaultBuilder`, you can replace the default providers with your own choices. Call <xref:Microsoft.Extensions.Logging.LoggingBuilderExtensions.ClearProviders%2A>, and add the providers you want.

[!code-csharp[](index/samples/2.x/TodoApiSample/Program.cs?name=snippet_LogFromMain&highlight=18-22)]

::: moniker-end

Learn more about [built-in logging providers](#built-in-logging-providers) and [third-party logging providers](#third-party-logging-providers) later in the article.

## Create logs

To create logs, use an <xref:Microsoft.Extensions.Logging.ILogger%601> object. In a web app or hosted service, get an `ILogger` from dependency injection (DI). In non-host console apps, use the `LoggerFactory` to create an `ILogger`.

The following ASP.NET Core example creates a logger with `TodoApiSample.Pages.AboutModel` as the category. The log *category* is a string that is associated with each log. The `ILogger<T>` instance provided by DI creates logs that have the fully qualified name of type `T` as the category. 

::: moniker range=">= aspnetcore-3.0"

[!code-csharp[](index/samples/3.x/TodoApiSample/Pages/About.cshtml.cs?name=snippet_LoggerDI&highlight=3,5,7)]

The following non-host console app example creates a logger with `LoggingConsoleApp.Program` as the category.

[!code-csharp[](index/samples/3.x/LoggingConsoleApp/Program.cs?name=snippet_LoggerFactory&highlight=10)]

::: moniker-end

::: moniker range="< aspnetcore-3.0"

[!code-csharp[](index/samples/2.x/TodoApiSample/Pages/About.cshtml.cs?name=snippet_LoggerDI&highlight=3,5,7)]

::: moniker-end

In the following ASP.NET Core and console app examples, the logger is used to create logs with `Information` as the level. The Log *level* indicates the severity of the logged event. 

::: moniker range=">= aspnetcore-3.0"

[!code-csharp[](index/samples/3.x/TodoApiSample/Pages/About.cshtml.cs?name=snippet_CallLogMethods&highlight=4)]

[!code-csharp[](index/samples/3.x/LoggingConsoleApp/Program.cs?name=snippet_LoggerFactory&highlight=11)]

::: moniker-end

::: moniker range="< aspnetcore-3.0"

[!code-csharp[](index/samples/2.x/TodoApiSample/Pages/About.cshtml.cs?name=snippet_CallLogMethods&highlight=4)]

::: moniker-end

[Levels](#log-level) and [categories](#log-category) are explained in more detail later in this article. 

::: moniker range=">= aspnetcore-3.0"

### Create logs in the Program class

To write logs in the `Program` class of an ASP.NET Core app, get an `ILogger` instance from DI after building the host:

[!code-csharp[](index/samples/3.x/TodoApiSample/Program.cs?name=snippet_LogFromMain&highlight=9,10)]

Logging during host construction isn't directly supported. However, a separate logger can be used. In the following example, a [Serilog](https://serilog.net/) logger is used to log in `CreateHostBuilder`. `AddSerilog` uses the static configuration specified in `Log.Logger`:

```csharp
using System;
using Microsoft.AspNetCore.Hosting;
using Microsoft.Extensions.DependencyInjection;
using Microsoft.Extensions.Configuration;
using Microsoft.Extensions.Hosting;
using Microsoft.Extensions.Logging;

public class Program
{
    public static void Main(string[] args)
    {
        CreateHostBuilder(args).Build().Run();
    }

    public static IHostBuilder CreateHostBuilder(string[] args)
    {
        var builtConfig = new ConfigurationBuilder()
            .AddJsonFile("appsettings.json")
            .AddCommandLine(args)
            .Build();

        Log.Logger = new LoggerConfiguration()
            .WriteTo.Console()
            .WriteTo.File(builtConfig["Logging:FilePath"])
            .CreateLogger();

        try
        {
            return Host.CreateDefaultBuilder(args)
                .ConfigureServices((context, services) =>
                {
                    services.AddRazorPages();
                })
                .ConfigureAppConfiguration((hostingContext, config) =>
                {
                    config.AddConfiguration(builtConfig);
                })
                .ConfigureLogging(logging =>
                {   
                    logging.AddSerilog();
                })
                .ConfigureWebHostDefaults(webBuilder =>
                {
                    webBuilder.UseStartup<Startup>();
                });
        }
        catch (Exception ex)
        {
            Log.Fatal(ex, "Host builder error");

            throw;
        }
        finally
        {
            Log.CloseAndFlush();
        }
    }
}
```

### Create logs in the Startup class

To write logs in the `Startup.Configure` method of an ASP.NET Core app, include an `ILogger` parameter in the method signature:

[!code-csharp[](index/samples/3.x/TodoApiSample/Startup.cs?name=snippet_Configure&highlight=1,5)]

Writing logs before completion of the DI container setup in the `Startup.ConfigureServices` method is not supported:

* Logger injection into the `Startup` constructor is not supported.
* Logger injection into the `Startup.ConfigureServices` method signature is not supported

The reason for this restriction is that logging depends on DI and on configuration, which in turns depends on DI. The DI container isn't set up until `ConfigureServices` finishes.

Constructor injection of a logger into `Startup` works in earlier versions of ASP.NET Core because a separate DI container is created for the Web Host. For information about why only one container is created for the Generic Host, see the [breaking change announcement](https://github.com/aspnet/Announcements/issues/353).

If you need to configure a service that depends on `ILogger<T>`, you can still do that by using constructor injection or by providing a factory method. The factory method approach is recommended only if there is no other option. For example, suppose you need to fill a property with a service from DI:

[!code-csharp[](index/samples/3.x/TodoApiSample/Startup.cs?name=snippet_ConfigureServices&highlight=6-10)]

The preceding highlighted code is a `Func` that runs the first time the DI container needs to construct an instance of `MyService`. You can access any of the registered services in this way.

::: moniker-end

::: moniker range="< aspnetcore-3.0"

### Create logs in Startup

To write logs in the `Startup` class, include an `ILogger` parameter in the constructor signature:

[!code-csharp[](index/samples/2.x/TodoApiSample/Startup.cs?name=snippet_Startup&highlight=3,5,8,20,27)]

### Create logs in the Program class

To write logs in the `Program` class, get an `ILogger` instance from DI:

[!code-csharp[](index/samples/2.x/TodoApiSample/Program.cs?name=snippet_LogFromMain&highlight=9,10)]

Logging during host construction isn't directly supported. However, a separate logger can be used. In the following example, a [Serilog](https://serilog.net/) logger is used to log in `CreateWebHostBuilder`. `AddSerilog` uses the static configuration specified in `Log.Logger`:

```csharp
using System;
using Microsoft.AspNetCore;
using Microsoft.AspNetCore.Hosting;
using Microsoft.Extensions.DependencyInjection;
using Microsoft.Extensions.Configuration;
using Microsoft.Extensions.Logging;

public class Program
{
    public static void Main(string[] args)
    {
        CreateWebHostBuilder(args).Build().Run();
    }

    public static IWebHostBuilder CreateWebHostBuilder(string[] args)
    {
        var builtConfig = new ConfigurationBuilder()
            .AddJsonFile("appsettings.json")
            .AddCommandLine(args)
            .Build();

        Log.Logger = new LoggerConfiguration()
            .WriteTo.Console()
            .WriteTo.File(builtConfig["Logging:FilePath"])
            .CreateLogger();

        try
        {
            return WebHost.CreateDefaultBuilder(args)
                .ConfigureServices((context, services) =>
                {
                    services.AddMvc();
                })
                .ConfigureAppConfiguration((hostingContext, config) =>
                {
                    config.AddConfiguration(builtConfig);
                })
                .ConfigureLogging(logging =>
                {
                    logging.AddSerilog();
                })
                .UseStartup<Startup>();
        }
        catch (Exception ex)
        {
            Log.Fatal(ex, "Host builder error");

            throw;
        }
        finally
        {
            Log.CloseAndFlush();
        }
    }
}
```

::: moniker-end

### No asynchronous logger methods

Logging should be so fast that it isn't worth the performance cost of asynchronous code. If your logging data store is slow, don't write to it directly. Consider writing the log messages to a fast store initially, then move them to the slow store later. For example, if you're logging to SQL Server, you don't want to do that directly in a `Log` method, since the `Log` methods are synchronous. Instead, synchronously add log messages to an in-memory queue and have a background worker pull the messages out of the queue to do the asynchronous work of pushing data to SQL Server.

## Configuration

Logging provider configuration is provided by one or more configuration providers:

* File formats (INI, JSON, and XML).
* Command-line arguments.
* Environment variables.
* In-memory .NET objects.
* The unencrypted [Secret Manager](xref:security/app-secrets) storage.
* An encrypted user store, such as [Azure Key Vault](xref:security/key-vault-configuration).
* Custom providers (installed or created).

For example, logging configuration is commonly provided by the `Logging` section of app settings files. The following example shows the contents of a typical *appsettings.Development.json* file:

::: moniker range=">= aspnetcore-2.1"

```json
{
  "Logging": {
    "LogLevel": {
      "Default": "Debug",
      "System": "Information",
      "Microsoft": "Information"
    },
    "Console":
    {
      "IncludeScopes": true
    }
  }
}
```

The `Logging` property can have `LogLevel` and log provider properties (Console is shown).

The `LogLevel` property under `Logging` specifies the minimum [level](#log-level) to log for selected categories. In the example, `System` and `Microsoft` categories log at `Information` level, and all others log at `Debug` level.

Other properties under `Logging` specify logging providers. The example is for the Console provider. If a provider supports [log scopes](#log-scopes), `IncludeScopes` indicates whether they're enabled. A provider property (such as `Console` in the example) may also specify a `LogLevel` property. `LogLevel` under a provider specifies levels to log for that provider.

If levels are specified in `Logging.{providername}.LogLevel`, they override anything set in `Logging.LogLevel`.

::: moniker-end

For information on implementing configuration providers, see <xref:fundamentals/configuration/index>.

## Sample logging output

With the sample code shown in the preceding section, logs appear in the console when the app is run from the command line. Here's an example of console output:

::: moniker range=">= aspnetcore-3.0"

```console
info: Microsoft.AspNetCore.Hosting.Diagnostics[1]
      Request starting HTTP/1.1 GET http://localhost:5000/api/todo/0
info: Microsoft.AspNetCore.Hosting.Diagnostics[2]
      Request finished in 84.26180000000001ms 307
info: Microsoft.AspNetCore.Hosting.Diagnostics[1]
      Request starting HTTP/2 GET https://localhost:5001/api/todo/0
info: Microsoft.AspNetCore.Routing.EndpointMiddleware[0]
      Executing endpoint 'TodoApiSample.Controllers.TodoController.GetById (TodoApiSample)'
info: Microsoft.AspNetCore.Mvc.Infrastructure.ControllerActionInvoker[3]
      Route matched with {action = "GetById", controller = "Todo", page = ""}. Executing controller action with signature Microsoft.AspNetCore.Mvc.IActionResult GetById(System.String) on controller TodoApiSample.Controllers.TodoController (TodoApiSample).
info: TodoApiSample.Controllers.TodoController[1002]
      Getting item 0
warn: TodoApiSample.Controllers.TodoController[4000]
      GetById(0) NOT FOUND
info: Microsoft.AspNetCore.Mvc.StatusCodeResult[1]
      Executing HttpStatusCodeResult, setting HTTP status code 404
```

::: moniker-end

::: moniker range="< aspnetcore-3.0"

```console
info: Microsoft.AspNetCore.Hosting.Internal.WebHost[1]
      Request starting HTTP/1.1 GET http://localhost:5000/api/todo/0
info: Microsoft.AspNetCore.Mvc.Internal.ControllerActionInvoker[1]
      Executing action method TodoApi.Controllers.TodoController.GetById (TodoApi) with arguments (0) - ModelState is Valid
info: TodoApi.Controllers.TodoController[1002]
      Getting item 0
warn: TodoApi.Controllers.TodoController[4000]
      GetById(0) NOT FOUND
info: Microsoft.AspNetCore.Mvc.StatusCodeResult[1]
      Executing HttpStatusCodeResult, setting HTTP status code 404
info: Microsoft.AspNetCore.Mvc.Internal.ControllerActionInvoker[2]
      Executed action TodoApi.Controllers.TodoController.GetById (TodoApi) in 42.9286ms
info: Microsoft.AspNetCore.Hosting.Internal.WebHost[2]
      Request finished in 148.889ms 404
```

::: moniker-end

The preceding logs were generated by making an HTTP Get request to the sample app at `http://localhost:5000/api/todo/0`.

Here's an example of the same logs as they appear in the Debug window when you run the sample app in Visual Studio:

::: moniker range=">= aspnetcore-3.0"

```console
Microsoft.AspNetCore.Hosting.Diagnostics: Information: Request starting HTTP/2.0 GET https://localhost:44328/api/todo/0  
Microsoft.AspNetCore.Routing.EndpointMiddleware: Information: Executing endpoint 'TodoApiSample.Controllers.TodoController.GetById (TodoApiSample)'
Microsoft.AspNetCore.Mvc.Infrastructure.ControllerActionInvoker: Information: Route matched with {action = "GetById", controller = "Todo", page = ""}. Executing controller action with signature Microsoft.AspNetCore.Mvc.IActionResult GetById(System.String) on controller TodoApiSample.Controllers.TodoController (TodoApiSample).
TodoApiSample.Controllers.TodoController: Information: Getting item 0
TodoApiSample.Controllers.TodoController: Warning: GetById(0) NOT FOUND
Microsoft.AspNetCore.Mvc.StatusCodeResult: Information: Executing HttpStatusCodeResult, setting HTTP status code 404
Microsoft.AspNetCore.Mvc.Infrastructure.ControllerActionInvoker: Information: Executed action TodoApiSample.Controllers.TodoController.GetById (TodoApiSample) in 34.167ms
Microsoft.AspNetCore.Routing.EndpointMiddleware: Information: Executed endpoint 'TodoApiSample.Controllers.TodoController.GetById (TodoApiSample)'
Microsoft.AspNetCore.Hosting.Diagnostics: Information: Request finished in 98.41300000000001ms 404
```

The logs that are created by the `ILogger` calls shown in the preceding section begin with "TodoApiSample". The logs that begin with "Microsoft" categories are from ASP.NET Core framework code. ASP.NET Core and application code are using the same logging API and providers.

::: moniker-end

::: moniker range="< aspnetcore-3.0"

```console
Microsoft.AspNetCore.Hosting.Internal.WebHost:Information: Request starting HTTP/1.1 GET http://localhost:53104/api/todo/0  
Microsoft.AspNetCore.Mvc.Internal.ControllerActionInvoker:Information: Executing action method TodoApi.Controllers.TodoController.GetById (TodoApi) with arguments (0) - ModelState is Valid
TodoApi.Controllers.TodoController:Information: Getting item 0
TodoApi.Controllers.TodoController:Warning: GetById(0) NOT FOUND
Microsoft.AspNetCore.Mvc.StatusCodeResult:Information: Executing HttpStatusCodeResult, setting HTTP status code 404
Microsoft.AspNetCore.Mvc.Internal.ControllerActionInvoker:Information: Executed action TodoApi.Controllers.TodoController.GetById (TodoApi) in 152.5657ms
Microsoft.AspNetCore.Hosting.Internal.WebHost:Information: Request finished in 316.3195ms 404
```

The logs that are created by the `ILogger` calls shown in the preceding section begin with "TodoApi". The logs that begin with "Microsoft" categories are from ASP.NET Core framework code. ASP.NET Core and application code are using the same logging API and providers.

::: moniker-end

The remainder of this article explains some details and options for logging.

## NuGet packages

The `ILogger` and `ILoggerFactory` interfaces are in [Microsoft.Extensions.Logging.Abstractions](https://www.nuget.org/packages/Microsoft.Extensions.Logging.Abstractions/), and default implementations for them are in [Microsoft.Extensions.Logging](https://www.nuget.org/packages/microsoft.extensions.logging/).

## Log category

When an `ILogger` object is created, a *category* is specified for it. That category is included with each log message created by that instance of `ILogger`. The category may be any string, but the convention is to use the class name, such as "TodoApi.Controllers.TodoController".

Use `ILogger<T>` to get an `ILogger` instance that uses the fully qualified type name of `T` as the category:

::: moniker range=">= aspnetcore-3.0"

[!code-csharp[](index/samples/3.x/TodoApiSample/Controllers/TodoController.cs?name=snippet_LoggerDI&highlight=7)]

::: moniker-end

::: moniker range="< aspnetcore-3.0"

[!code-csharp[](index/samples/2.x/TodoApiSample/Controllers/TodoController.cs?name=snippet_LoggerDI&highlight=7)]

::: moniker-end

To explicitly specify the category, call `ILoggerFactory.CreateLogger`:

::: moniker range=">= aspnetcore-3.0"

[!code-csharp[](index/samples/3.x/TodoApiSample/Controllers/TodoController.cs?name=snippet_CreateLogger&highlight=7,10)]

::: moniker-end

::: moniker range="< aspnetcore-3.0"

[!code-csharp[](index/samples/2.x/TodoApiSample/Controllers/TodoController.cs?name=snippet_CreateLogger&highlight=7,10)]

::: moniker-end

`ILogger<T>` is equivalent to calling `CreateLogger` with the fully qualified type name of `T`.

## Log level

Every log specifies a <xref:Microsoft.Extensions.Logging.LogLevel> value. The log level indicates the severity or importance. For example, you might write an `Information` log when a method ends normally and a `Warning` log when a method returns a *404 Not Found* status code.

The following code creates `Information` and `Warning` logs:

::: moniker range=">= aspnetcore-3.0"

[!code-csharp[](index/samples/3.x/TodoApiSample/Controllers/TodoController.cs?name=snippet_CallLogMethods&highlight=3,7)]

::: moniker-end

::: moniker range="< aspnetcore-3.0"

[!code-csharp[](index/samples/2.x/TodoApiSample/Controllers/TodoController.cs?name=snippet_CallLogMethods&highlight=3,7)]

::: moniker-end

In the preceding code, the first parameter is the [Log event ID](#log-event-id). The second parameter is a message template with placeholders for argument values provided by the remaining method parameters. The method parameters are explained in the [message template section](#log-message-template) later in this article.

Log methods that include the level in the method name (for example, `LogInformation` and `LogWarning`) are [extension methods for ILogger](xref:Microsoft.Extensions.Logging.LoggerExtensions). These methods call a `Log` method that takes a `LogLevel` parameter. You can call the `Log` method directly rather than one of these extension methods, but the syntax is relatively complicated. For more information, see <xref:Microsoft.Extensions.Logging.ILogger> and the [logger extensions source code](https://github.com/aspnet/Extensions/blob/release/2.2/src/Logging/Logging.Abstractions/src/LoggerExtensions.cs).

ASP.NET Core defines the following log levels, ordered here from lowest to highest severity.

* Trace = 0

  For information that's typically valuable only for debugging. These messages may contain sensitive application data and so shouldn't be enabled in a production environment. *Disabled by default.*

* Debug = 1

  For information that may be useful in development and debugging. Example: `Entering method Configure with flag set to true.` Enable `Debug` level logs in production only when troubleshooting, due to the high volume of logs.

* Information = 2

  For tracking the general flow of the app. These logs typically have some long-term value. Example: `Request received for path /api/todo`

* Warning = 3

  For abnormal or unexpected events in the app flow. These may include errors or other conditions that don't cause the app to stop but might need to be investigated. Handled exceptions are a common place to use the `Warning` log level. Example: `FileNotFoundException for file quotes.txt.`

* Error = 4

  For errors and exceptions that cannot be handled. These messages indicate a failure in the current activity or operation (such as the current HTTP request), not an app-wide failure. Example log message: `Cannot insert record due to duplicate key violation.`

* Critical = 5

  For failures that require immediate attention. Examples: data loss scenarios, out of disk space.

Use the log level to control how much log output is written to a particular storage medium or display window. For example:

* In production:
  * Logging at the `Trace` through `Information` levels produces a high-volume of detailed log messages. To control costs and not exceed data storage limits, log `Trace` through `Information` level messages to a high-volume, low-cost data store.
  * Logging at `Warning` through `Critical` levels typically produces fewer, smaller log messages. Therefore, costs and storage limits usually aren't a concern, which results in greater flexibility of data store choice.
* During development:
  * Log `Warning` through `Critical` messages to the console.
  * Add `Trace` through `Information` messages when troubleshooting.

The [Log filtering](#log-filtering) section later in this article explains how to control which log levels a provider handles.

ASP.NET Core writes logs for framework events. The log examples earlier in this article excluded logs below `Information` level, so no `Debug` or `Trace` level logs were created. Here's an example of console logs produced by running the sample app configured to show `Debug` logs:

::: moniker range=">= aspnetcore-3.0"

```console
info: Microsoft.AspNetCore.Mvc.Infrastructure.ControllerActionInvoker[3]
      Route matched with {action = "GetById", controller = "Todo", page = ""}. Executing controller action with signature Microsoft.AspNetCore.Mvc.IActionResult GetById(System.String) on controller TodoApiSample.Controllers.TodoController (TodoApiSample).
dbug: Microsoft.AspNetCore.Mvc.Infrastructure.ControllerActionInvoker[1]
      Execution plan of authorization filters (in the following order): None
dbug: Microsoft.AspNetCore.Mvc.Infrastructure.ControllerActionInvoker[1]
      Execution plan of resource filters (in the following order): Microsoft.AspNetCore.Mvc.ViewFeatures.Filters.SaveTempDataFilter
dbug: Microsoft.AspNetCore.Mvc.Infrastructure.ControllerActionInvoker[1]
      Execution plan of action filters (in the following order): Microsoft.AspNetCore.Mvc.Filters.ControllerActionFilter (Order: -2147483648), Microsoft.AspNetCore.Mvc.ModelBinding.UnsupportedContentTypeFilter (Order: -3000)
dbug: Microsoft.AspNetCore.Mvc.Infrastructure.ControllerActionInvoker[1]
      Execution plan of exception filters (in the following order): None
dbug: Microsoft.AspNetCore.Mvc.Infrastructure.ControllerActionInvoker[1]
      Execution plan of result filters (in the following order): Microsoft.AspNetCore.Mvc.ViewFeatures.Filters.SaveTempDataFilter
dbug: Microsoft.AspNetCore.Mvc.ModelBinding.ParameterBinder[22]
      Attempting to bind parameter 'id' of type 'System.String' ...
dbug: Microsoft.AspNetCore.Mvc.ModelBinding.Binders.SimpleTypeModelBinder[44]
      Attempting to bind parameter 'id' of type 'System.String' using the name 'id' in request data ...
dbug: Microsoft.AspNetCore.Mvc.ModelBinding.Binders.SimpleTypeModelBinder[45]
      Done attempting to bind parameter 'id' of type 'System.String'.
dbug: Microsoft.AspNetCore.Mvc.ModelBinding.ParameterBinder[23]
      Done attempting to bind parameter 'id' of type 'System.String'.
dbug: Microsoft.AspNetCore.Mvc.ModelBinding.ParameterBinder[26]
      Attempting to validate the bound parameter 'id' of type 'System.String' ...
dbug: Microsoft.AspNetCore.Mvc.ModelBinding.ParameterBinder[27]
      Done attempting to validate the bound parameter 'id' of type 'System.String'.
info: TodoApiSample.Controllers.TodoController[1002]
      Getting item 0
warn: TodoApiSample.Controllers.TodoController[4000]
      GetById(0) NOT FOUND
info: Microsoft.AspNetCore.Mvc.StatusCodeResult[1]
      Executing HttpStatusCodeResult, setting HTTP status code 404
info: Microsoft.AspNetCore.Mvc.Infrastructure.ControllerActionInvoker[2]
      Executed action TodoApiSample.Controllers.TodoController.GetById (TodoApiSample) in 32.690400000000004ms
info: Microsoft.AspNetCore.Routing.EndpointMiddleware[1]
      Executed endpoint 'TodoApiSample.Controllers.TodoController.GetById (TodoApiSample)'
info: Microsoft.AspNetCore.Hosting.Diagnostics[2]
      Request finished in 176.9103ms 404
```

::: moniker-end

::: moniker range="< aspnetcore-3.0"

```console
info: Microsoft.AspNetCore.Hosting.Internal.WebHost[1]
      Request starting HTTP/1.1 GET http://localhost:62555/api/todo/0
dbug: Microsoft.AspNetCore.Routing.Tree.TreeRouter[1]
      Request successfully matched the route with name 'GetTodo' and template 'api/Todo/{id}'.
dbug: Microsoft.AspNetCore.Mvc.Internal.ActionSelector[2]
      Action 'TodoApi.Controllers.TodoController.Update (TodoApi)' with id '089d59b6-92ec-472d-b552-cc613dfd625d' did not match the constraint 'Microsoft.AspNetCore.Mvc.Internal.HttpMethodActionConstraint'
dbug: Microsoft.AspNetCore.Mvc.Internal.ActionSelector[2]
      Action 'TodoApi.Controllers.TodoController.Delete (TodoApi)' with id 'f3476abe-4bd9-4ad3-9261-3ead09607366' did not match the constraint 'Microsoft.AspNetCore.Mvc.Internal.HttpMethodActionConstraint'
dbug: Microsoft.AspNetCore.Mvc.Internal.ControllerActionInvoker[1]
      Executing action TodoApi.Controllers.TodoController.GetById (TodoApi)
info: Microsoft.AspNetCore.Mvc.Internal.ControllerActionInvoker[1]
      Executing action method TodoApi.Controllers.TodoController.GetById (TodoApi) with arguments (0) - ModelState is Valid
info: TodoApi.Controllers.TodoController[1002]
      Getting item 0
warn: TodoApi.Controllers.TodoController[4000]
      GetById(0) NOT FOUND
dbug: Microsoft.AspNetCore.Mvc.Internal.ControllerActionInvoker[2]
      Executed action method TodoApi.Controllers.TodoController.GetById (TodoApi), returned result Microsoft.AspNetCore.Mvc.NotFoundResult.
info: Microsoft.AspNetCore.Mvc.StatusCodeResult[1]
      Executing HttpStatusCodeResult, setting HTTP status code 404
info: Microsoft.AspNetCore.Mvc.Internal.ControllerActionInvoker[2]
      Executed action TodoApi.Controllers.TodoController.GetById (TodoApi) in 0.8788ms
dbug: Microsoft.AspNetCore.Server.Kestrel[9]
      Connection id "0HL6L7NEFF2QD" completed keep alive response.
info: Microsoft.AspNetCore.Hosting.Internal.WebHost[2]
      Request finished in 2.7286ms 404
```

::: moniker-end

## Log event ID

Each log can specify an *event ID*. The sample app does this by using a locally defined `LoggingEvents` class:

::: moniker range=">= aspnetcore-3.0"

[!code-csharp[](index/samples/3.x/TodoApiSample/Controllers/TodoController.cs?name=snippet_CallLogMethods&highlight=3,7)]

[!code-csharp[](index/samples/3.x/TodoApiSample/Core/LoggingEvents.cs?name=snippet_LoggingEvents)]

::: moniker-end

::: moniker range="< aspnetcore-3.0"

[!code-csharp[](index/samples/2.x/TodoApiSample/Controllers/TodoController.cs?name=snippet_CallLogMethods&highlight=3,7)]

[!code-csharp[](index/samples/2.x/TodoApiSample/Core/LoggingEvents.cs?name=snippet_LoggingEvents)]

::: moniker-end

An event ID associates a set of events. For example, all logs related to displaying a list of items on a page might be 1001.

The logging provider may store the event ID in an ID field, in the logging message, or not at all. The Debug provider doesn't show event IDs. The console provider shows event IDs in brackets after the category:

```console
info: TodoApi.Controllers.TodoController[1002]
      Getting item invalidid
warn: TodoApi.Controllers.TodoController[4000]
      GetById(invalidid) NOT FOUND
```

## Log message template

Each log specifies a message template. The message template can contain placeholders for which arguments are provided. Use names for the placeholders, not numbers.

::: moniker range=">= aspnetcore-3.0"

[!code-csharp[](index/samples/3.x/TodoApiSample/Controllers/TodoController.cs?name=snippet_CallLogMethods&highlight=3,7)]

::: moniker-end

::: moniker range="< aspnetcore-3.0"

[!code-csharp[](index/samples/2.x/TodoApiSample/Controllers/TodoController.cs?name=snippet_CallLogMethods&highlight=3,7)]

::: moniker-end

The order of placeholders, not their names, determines which parameters are used to provide their values. In the following code, notice that the parameter names are out of sequence in the message template:

```csharp
string p1 = "parm1";
string p2 = "parm2";
_logger.LogInformation("Parameter values: {p2}, {p1}", p1, p2);
```

This code creates a log message with the parameter values in sequence:

```text
Parameter values: parm1, parm2
```

The logging framework works this way so that logging providers can implement [semantic logging, also known as structured logging](https://softwareengineering.stackexchange.com/questions/312197/benefits-of-structured-logging-vs-basic-logging). The arguments themselves are passed to the logging system, not just the formatted message template. This information enables logging providers to store the parameter values as fields. For example, suppose logger method calls look like this:

```csharp
_logger.LogInformation("Getting item {Id} at {RequestTime}", id, DateTime.Now);
```

If you're sending the logs to Azure Table Storage, each Azure Table entity can have `ID` and `RequestTime` properties, which simplifies queries on log data. A query can find all logs within a particular `RequestTime` range without parsing the time out of the text message.

## Logging exceptions

The logger methods have overloads that let you pass in an exception, as in the following example:

::: moniker range=">= aspnetcore-3.0"

[!code-csharp[](index/samples/3.x/TodoApiSample/Controllers/TodoController.cs?name=snippet_LogException&highlight=3)]

::: moniker-end

::: moniker range="< aspnetcore-3.0"

[!code-csharp[](index/samples/2.x/TodoApiSample/Controllers/TodoController.cs?name=snippet_LogException&highlight=3)]

::: moniker-end

Different providers handle the exception information in different ways. Here's an example of Debug provider output from the code shown above.

```text
TodoApiSample.Controllers.TodoController: Warning: GetById(55) NOT FOUND

System.Exception: Item not found exception.
   at TodoApiSample.Controllers.TodoController.GetById(String id) in C:\TodoApiSample\Controllers\TodoController.cs:line 226
```

## Log filtering

You can specify a minimum log level for a specific provider and category or for all providers or all categories. Any logs below the minimum level aren't passed to that provider, so they don't get displayed or stored.

To suppress all logs, specify `LogLevel.None` as the minimum log level. The integer value of `LogLevel.None` is 6, which is higher than `LogLevel.Critical` (5).

### Create filter rules in configuration

The project template code calls `CreateDefaultBuilder` to set up logging for the Console and Debug providers. The `CreateDefaultBuilder` method sets up logging to look for configuration in a `Logging` section, as explained [earlier in this article](#configuration).

The configuration data specifies minimum log levels by provider and category, as in the following example:

::: moniker range=">= aspnetcore-3.0"

[!code-json[](index/samples/3.x/TodoApiSample/appsettings.json)]

::: moniker-end

::: moniker range="< aspnetcore-3.0"

[!code-json[](index/samples/2.x/TodoApiSample/appsettings.json)]

::: moniker-end

This JSON creates six filter rules: one for the Debug provider, four for the Console provider, and one for all providers. A single rule is chosen for each provider when an `ILogger` object is created.

### Filter rules in code

The following example shows how to register filter rules in code:

::: moniker range=">= aspnetcore-3.0"

[!code-csharp[](index/samples/3.x/TodoApiSample/Program.cs?name=snippet_FilterInCode&highlight=4-5)]

::: moniker-end

::: moniker range="< aspnetcore-3.0"

[!code-csharp[](index/samples/2.x/TodoApiSample/Program.cs?name=snippet_FilterInCode&highlight=4-5)]

::: moniker-end

The second `AddFilter` specifies the Debug provider by using its type name. The first `AddFilter` applies to all providers because it doesn't specify a provider type.

### How filtering rules are applied

The configuration data and the `AddFilter` code shown in the preceding examples create the rules shown in the following table. The first six come from the configuration example and the last two come from the code example.

| Number | Provider      | Categories that begin with ...          | Minimum log level |
| :----: | ------------- | --------------------------------------- | ----------------- |
| 1      | Debug         | All categories                          | Information       |
| 2      | Console       | Microsoft.AspNetCore.Mvc.Razor.Internal | Warning           |
| 3      | Console       | Microsoft.AspNetCore.Mvc.Razor.Razor    | Debug             |
| 4      | Console       | Microsoft.AspNetCore.Mvc.Razor          | Error             |
| 5      | Console       | All categories                          | Information       |
| 6      | All providers | All categories                          | Debug             |
| 7      | All providers | System                                  | Debug             |
| 8      | Debug         | Microsoft                               | Trace             |

When an `ILogger` object is created, the `ILoggerFactory` object selects a single rule per provider to apply to that logger. All messages written by an `ILogger` instance are filtered based on the selected rules. The most specific rule possible for each provider and category pair is selected from the available rules.

The following algorithm is used for each provider when an `ILogger` is created for a given category:

* Select all rules that match the provider or its alias. If no match is found, select all rules with an empty provider.
* From the result of the preceding step, select rules with longest matching category prefix. If no match is found, select all rules that don't specify a category.
* If multiple rules are selected, take the **last** one.
* If no rules are selected, use `MinimumLevel`.

With the preceding list of rules, suppose you create an `ILogger` object for category "Microsoft.AspNetCore.Mvc.Razor.RazorViewEngine":

* For the Debug provider, rules 1, 6, and 8 apply. Rule 8 is most specific, so that's the one selected.
* For the Console provider, rules 3, 4, 5, and 6 apply. Rule 3 is most specific.

The resulting `ILogger` instance sends logs of `Trace` level and above to the Debug provider. Logs of `Debug` level and above are sent to the Console provider.

### Provider aliases

Each provider defines an *alias* that can be used in configuration in place of the fully qualified type name.  For the built-in providers, use the following aliases:

* Console
* Debug
* EventSource
* EventLog
* TraceSource
* AzureAppServicesFile
* AzureAppServicesBlob
* ApplicationInsights

### Default minimum level

There's a minimum level setting that takes effect only if no rules from configuration or code apply for a given provider and category. The following example shows how to set the minimum level:

::: moniker range=">= aspnetcore-3.0"

[!code-csharp[](index/samples/3.x/TodoApiSample/Program.cs?name=snippet_MinLevel&highlight=3)]

::: moniker-end

::: moniker range="< aspnetcore-3.0"

[!code-csharp[](index/samples/2.x/TodoApiSample/Program.cs?name=snippet_MinLevel&highlight=3)]

::: moniker-end

If you don't explicitly set the minimum level, the default value is `Information`, which means that `Trace` and `Debug` logs are ignored.

### Filter functions

A filter function is invoked for all providers and categories that don't have rules assigned to them by configuration or code. Code in the function has access to the provider type, category, and log level. For example:

::: moniker range=">= aspnetcore-3.0"

[!code-csharp[](index/samples/3.x/TodoApiSample/Program.cs?name=snippet_FilterFunction&highlight=3-11)]

::: moniker-end

::: moniker range="< aspnetcore-3.0"

[!code-csharp[](index/samples/2.x/TodoApiSample/Program.cs?name=snippet_FilterFunction&highlight=5-13)]

::: moniker-end

## System categories and levels

Here are some categories used by ASP.NET Core and Entity Framework Core, with notes about what logs to expect from them:

| Category                            | Notes |
| ----------------------------------- | ----- |
| Microsoft.AspNetCore                | General ASP.NET Core diagnostics. |
| Microsoft.AspNetCore.DataProtection | Which keys were considered, found, and used. |
| Microsoft.AspNetCore.HostFiltering  | Hosts allowed. |
| Microsoft.AspNetCore.Hosting        | How long HTTP requests took to complete and what time they started. Which hosting startup assemblies were loaded. |
| Microsoft.AspNetCore.Mvc            | MVC and Razor diagnostics. Model binding, filter execution, view compilation, action selection. |
| Microsoft.AspNetCore.Routing        | Route matching information. |
| Microsoft.AspNetCore.Server         | Connection start, stop, and keep alive responses. HTTPS certificate information. |
| Microsoft.AspNetCore.StaticFiles    | Files served. |
| Microsoft.EntityFrameworkCore       | General Entity Framework Core diagnostics. Database activity and configuration, change detection, migrations. |

## Log scopes

 A *scope* can group a set of logical operations. This grouping can be used to attach the same data to each log that's created as part of a set. For example, every log created as part of processing a transaction can include the transaction ID.

A scope is an `IDisposable` type that's returned by the <xref:Microsoft.Extensions.Logging.ILogger.BeginScope*> method and lasts until it's disposed. Use a scope by wrapping logger calls in a `using` block:

::: moniker range=">= aspnetcore-3.0"

[!code-csharp[](index/samples/3.x/TodoApiSample/Controllers/TodoController.cs?name=snippet_Scopes&highlight=4-5,13)]

::: moniker-end

::: moniker range="< aspnetcore-3.0"

[!code-csharp[](index/samples/2.x/TodoApiSample/Controllers/TodoController.cs?name=snippet_Scopes&highlight=4-5,13)]

::: moniker-end

The following code enables scopes for the console provider:

*Program.cs*:

::: moniker range=">= aspnetcore-3.0"

[!code-csharp[](index/samples/3.x/TodoApiSample/Program.cs?name=snippet_Scopes&highlight=6)]

::: moniker-end

::: moniker range="< aspnetcore-3.0"

[!code-csharp[](index/samples/2.x/TodoApiSample/Program.cs?name=snippet_Scopes&highlight=4)]

::: moniker-end

> [!NOTE]
> Configuring the `IncludeScopes` console logger option is required to enable scope-based logging.
>
> For information on configuration, see the [Configuration](#configuration) section.

Each log message includes the scoped information:

```
info: TodoApiSample.Controllers.TodoController[1002]
      => RequestId:0HKV9C49II9CK RequestPath:/api/todo/0 => TodoApiSample.Controllers.TodoController.GetById (TodoApi) => Message attached to logs created in the using block
      Getting item 0
warn: TodoApiSample.Controllers.TodoController[4000]
      => RequestId:0HKV9C49II9CK RequestPath:/api/todo/0 => TodoApiSample.Controllers.TodoController.GetById (TodoApi) => Message attached to logs created in the using block
      GetById(0) NOT FOUND
```

## Built-in logging providers

ASP.NET Core ships the following providers:

* [Console](#console-provider)
* [Debug](#debug-provider)
* [EventSource](#event-source-provider)
* [EventLog](#windows-eventlog-provider)
* [TraceSource](#tracesource-provider)
* [AzureAppServicesFile](#azure-app-service-provider)
* [AzureAppServicesBlob](#azure-app-service-provider)
* [ApplicationInsights](#azure-application-insights-trace-logging)

For information on stdout and debug logging with the ASP.NET Core Module, see <xref:test/troubleshoot-azure-iis> and <xref:host-and-deploy/aspnet-core-module#log-creation-and-redirection>.

### Console provider

The [Microsoft.Extensions.Logging.Console](https://www.nuget.org/packages/Microsoft.Extensions.Logging.Console) provider package sends log output to the console. 

```csharp
logging.AddConsole();
```

To see console logging output, open a command prompt in the project folder and run the following command:

```dotnetcli
dotnet run
```

### Debug provider

The [Microsoft.Extensions.Logging.Debug](https://www.nuget.org/packages/Microsoft.Extensions.Logging.Debug) provider package writes log output by using the [System.Diagnostics.Debug](/dotnet/api/system.diagnostics.debug) class (`Debug.WriteLine` method calls).

On Linux, this provider writes logs to */var/log/message*.

```csharp
logging.AddDebug();
```

### Event Source provider

The [Microsoft.Extensions.Logging.EventSource](https://www.nuget.org/packages/Microsoft.Extensions.Logging.EventSource) provider package can implement event tracing cross-platform. On Windows, the provider uses [ETW](https://msdn.microsoft.com/library/windows/desktop/bb968803).

```csharp
logging.AddEventSourceLogger();
```

The Event Source provider is added automatically when `CreateDefaultBuilder` is called to build the host.

::: moniker range=">= aspnetcore-3.0"

#### dotnet trace tooling

The [dotnet-trace](/dotnet/core/diagnostics/dotnet-trace) tool allows you to consume Event Source provider data.

General syntax:

```dotnetcli
dotnet trace collect -p {pid} 
    --providers Microsoft-Extensions-Logging:{Keyword}:{Event Level}
        :FilterSpecs=
            {Logger Category 1}:{Event Level 1};
            {Logger Category 2}:{Event Level 2};
            ...
            {Logger Category N}:{Event Level N}
```

| Keyword | Description |
| :-----: | ----------- |
| 1       | Log meta events about the `LoggingEventSource`. Doesn't log events from `ILogger`). |
| 2       | Turns on the `Message` event when `ILogger.Log()` is called. Provides information in a programmatic (not formatted) way. |
| 4       | Turns on the `FormatMessage` event when `ILogger.Log()` is called. Provides the formatted string version of the information. |
| 8       | Turns on the `MessageJson` event when `ILogger.Log()` is called. Provides a JSON representation of the arguments. |

| Event Level | Description     |
| :---------: | --------------- |
| 0           | `LogAlways`     |
| 1           | `Critical`      |
| 2           | `Error`         |
| 3           | `Warning`       |
| 4           | `Informational` |
| 5           | `Verbose`       |

`FilterSpecs` entries for `{Logger Category}` and `{Event Level}` represent additional log filtering conditions. Separate `FilterSpecs` entries with a semicolon (`;`).

Example:

```dotnetcli
dotnet trace collect -p {pid} --providers Microsoft-Extensions-Logging:4:2:FilterSpecs=Microsoft.AspNetCore.Hosting*:4
```

The preceding command activates:

* The Event Source logger to produce formatted strings (`4`) for errors (`2`).
* `Microsoft.AspNetCore.Hosting` logging at the `Informational` logging level (`4`).

For more information, see:

* [Trace for performance analysis utility (dotnet-trace)](/dotnet/core/diagnostics/dotnet-trace) (.NET Core documentation)
* [Trace for performance analysis utility (dotnet-trace)](https://github.com/dotnet/diagnostics/blob/master/documentation/dotnet-trace-instructions.md) (dotnet/diagnostics GitHub repository documentation)
* [LoggingEventSource Class](xref:Microsoft.Extensions.Logging.EventSource.LoggingEventSource) (.NET API Browser)
* <xref:System.Diagnostics.Tracing.EventLevel>
* [LoggingEventSource reference source (3.0)](https://github.com/aspnet/Extensions/blob/release/3.0/src/Logging/Logging.EventSource/src/LoggingEventSource.cs) &ndash; To obtain reference source for a different version, change the branch to `release/{Version}`, where `{Version}` is the version of ASP.NET Core desired.

#### Perfview

::: moniker-end

Use the [PerfView utility](https://github.com/Microsoft/perfview) to collect and view logs. There are other tools for viewing ETW logs, but PerfView provides the best experience for working with the ETW events emitted by ASP.NET Core.

To configure PerfView for collecting events logged by this provider, add the string `*Microsoft-Extensions-Logging` to the **Additional Providers** list. (Don't miss the asterisk at the start of the string.)

![Perfview Additional Providers](index/_static/perfview-additional-providers.png)

### Windows EventLog provider

The [Microsoft.Extensions.Logging.EventLog](https://www.nuget.org/packages/Microsoft.Extensions.Logging.EventLog) provider package sends log output to the Windows Event Log.

```csharp
logging.AddEventLog();
```

[AddEventLog overloads](xref:Microsoft.Extensions.Logging.EventLoggerFactoryExtensions) let you pass in <xref:Microsoft.Extensions.Logging.EventLog.EventLogSettings>.

### TraceSource provider

The [Microsoft.Extensions.Logging.TraceSource](https://www.nuget.org/packages/Microsoft.Extensions.Logging.TraceSource) provider package uses the <xref:System.Diagnostics.TraceSource> libraries and providers.

```csharp
logging.AddTraceSource(sourceSwitchName);
```

[AddTraceSource overloads](xref:Microsoft.Extensions.Logging.TraceSourceFactoryExtensions) let you pass in a source switch and a trace listener.

To use this provider, an app has to run on the .NET Framework (rather than .NET Core). The provider can route messages to a variety of [listeners](/dotnet/framework/debug-trace-profile/trace-listeners), such as the <xref:System.Diagnostics.TextWriterTraceListener> used in the sample app.

### Azure App Service provider

The [Microsoft.Extensions.Logging.AzureAppServices](https://www.nuget.org/packages/Microsoft.Extensions.Logging.AzureAppServices) provider package writes logs to text files in an Azure App Service app's file system and to [blob storage](https://azure.microsoft.com/documentation/articles/storage-dotnet-how-to-use-blobs/#what-is-blob-storage) in an Azure Storage account.

```csharp
logging.AddAzureWebAppDiagnostics();
```

::: moniker range=">= aspnetcore-3.0"

The provider package isn't included in the shared framework. To use the provider, add the provider package to the project.

::: moniker-end

::: moniker range=">= aspnetcore-2.1 <= aspnetcore-2.2"

The provider package isn't included in the [Microsoft.AspNetCore.App metapackage](xref:fundamentals/metapackage-app). When targeting .NET Framework or referencing the `Microsoft.AspNetCore.App` metapackage, add the provider package to the project. 

::: moniker-end

::: moniker range=">= aspnetcore-3.0"

To configure provider settings, use <xref:Microsoft.Extensions.Logging.AzureAppServices.AzureFileLoggerOptions> and <xref:Microsoft.Extensions.Logging.AzureAppServices.AzureBlobLoggerOptions>, as shown in the following example:

[!code-csharp[](index/samples/3.x/TodoApiSample/Program.cs?name=snippet_AzLogOptions&highlight=17-28)]

::: moniker-end

::: moniker range="= aspnetcore-2.2"

To configure provider settings, use <xref:Microsoft.Extensions.Logging.AzureAppServices.AzureFileLoggerOptions> and <xref:Microsoft.Extensions.Logging.AzureAppServices.AzureBlobLoggerOptions>, as shown in the following example:

[!code-csharp[](index/samples/2.x/TodoApiSample/Program.cs?name=snippet_AzLogOptions&highlight=19-27)]

::: moniker-end

::: moniker range="= aspnetcore-2.1"

An <xref:Microsoft.Extensions.Logging.AzureAppServicesLoggerFactoryExtensions.AddAzureWebAppDiagnostics*> overload lets you pass in <xref:Microsoft.Extensions.Logging.AzureAppServices.AzureAppServicesDiagnosticsSettings>. The settings object can override default settings, such as the logging output template, blob name, and file size limit. (*Output template* is a message template that's applied to all logs in addition to what's provided with an `ILogger` method call.)

::: moniker-end

When you deploy to an App Service app, the application honors the settings in the [App Service logs](/azure/app-service/web-sites-enable-diagnostic-log/#enablediag) section of the **App Service** page of the Azure portal. When the following settings are updated, the changes take effect immediately without requiring a restart or redeployment of the app.

* **Application Logging (Filesystem)**
* **Application Logging (Blob)**

The default location for log files is in the *D:\\home\\LogFiles\\Application* folder, and the default file name is *diagnostics-yyyymmdd.txt*. The default file size limit is 10 MB, and the default maximum number of files retained is 2. The default blob name is *{app-name}{timestamp}/yyyy/mm/dd/hh/{guid}-applicationLog.txt*.

The provider only works when the project runs in the Azure environment. It has no effect when the project is run locally&mdash;it doesn't write to local files or local development storage for blobs.

#### Azure log streaming

Azure log streaming lets you view log activity in real time from:

* The app server
* The web server
* Failed request tracing

To configure Azure log streaming:

* Navigate to the **App Service logs** page from your app's portal page.
* Set **Application Logging (Filesystem)** to **On**.
* Choose the log **Level**.

Navigate to the **Log Stream** page to view app messages. They're logged by the app through the `ILogger` interface.

### Azure Application Insights trace logging

The [Microsoft.Extensions.Logging.ApplicationInsights](https://www.nuget.org/packages/Microsoft.Extensions.Logging.ApplicationInsights) provider package writes logs to Azure Application Insights. Application Insights is a service that monitors a web app and provides tools for querying and analyzing the telemetry data. If you use this provider, you can query and analyze your logs by using the Application Insights tools.

The logging provider is included as a dependency of [Microsoft.ApplicationInsights.AspNetCore](https://www.nuget.org/packages/Microsoft.ApplicationInsights.AspNetCore), which is the package that provides all available telemetry for ASP.NET Core. If you use this package, you don't have to install the provider package.

Don't use the [Microsoft.ApplicationInsights.Web](https://www.nuget.org/packages/Microsoft.ApplicationInsights.Web) package&mdash;that's for ASP.NET 4.x.

For more information, see the following resources:

* [Application Insights overview](/azure/application-insights/app-insights-overview)
* [Application Insights for ASP.NET Core applications](/azure/azure-monitor/app/asp-net-core) - Start here if you want to implement the full range of Application Insights telemetry along with logging.
* [ApplicationInsightsLoggerProvider for .NET Core ILogger logs](/azure/azure-monitor/app/ilogger) - Start here if you want to implement the logging provider without the rest of Application Insights telemetry.
* [Application Insights logging adapters](https://docs.microsoft.com/azure/azure-monitor/app/asp-net-trace-logs).
* [Install, configure, and initialize the Application Insights SDK](/learn/modules/instrument-web-app-code-with-application-insights) - Interactive tutorial on the Microsoft Learn site.

## Third-party logging providers

Third-party logging frameworks that work with ASP.NET Core:

* [elmah.io](https://elmah.io/) ([GitHub repo](https://github.com/elmahio/Elmah.Io.Extensions.Logging))
* [Gelf](https://docs.graylog.org/en/2.3/pages/gelf.html) ([GitHub repo](https://github.com/mattwcole/gelf-extensions-logging))
* [JSNLog](https://jsnlog.com/) ([GitHub repo](https://github.com/mperdeck/jsnlog))
* [KissLog.net](https://kisslog.net/) ([GitHub repo](https://github.com/catalingavan/KissLog-net))
* [Log4Net](https://logging.apache.org/log4net/) ([GitHub repo](https://github.com/huorswords/Microsoft.Extensions.Logging.Log4Net.AspNetCore))
* [Loggr](https://loggr.net/) ([GitHub repo](https://github.com/imobile3/Loggr.Extensions.Logging))
* [NLog](https://nlog-project.org/) ([GitHub repo](https://github.com/NLog/NLog.Extensions.Logging))
* [Sentry](https://sentry.io/welcome/) ([GitHub repo](https://github.com/getsentry/sentry-dotnet))
* [Serilog](https://serilog.net/) ([GitHub repo](https://github.com/serilog/serilog-aspnetcore))
* [Stackdriver](https://cloud.google.com/dotnet/docs/stackdriver#logging) ([Github repo](https://github.com/googleapis/google-cloud-dotnet))

Some third-party frameworks can perform [semantic logging, also known as structured logging](https://softwareengineering.stackexchange.com/questions/312197/benefits-of-structured-logging-vs-basic-logging).

Using a third-party framework is similar to using one of the built-in providers:

1. Add a NuGet package to your project.
1. Call an `ILoggerFactory` extension method provided by the logging framework.

For more information, see each provider's documentation. Third-party logging providers aren't supported by Microsoft.

## Additional resources

* <xref:fundamentals/logging/loggermessage><|MERGE_RESOLUTION|>--- conflicted
+++ resolved
@@ -5,11 +5,7 @@
 monikerRange: '>= aspnetcore-2.1'
 ms.author: riande
 ms.custom: mvc
-<<<<<<< HEAD
-ms.date: 10/24/2019
-=======
 ms.date: 11/05/2019
->>>>>>> 431903ee
 uid: fundamentals/logging/index
 ---
 # Logging in .NET Core and ASP.NET Core
