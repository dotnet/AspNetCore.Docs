---
title: Logging in ASP.NET Core
author: tdykstra
description: Learn about the logging framework in ASP.NET Core. Discover the built-in logging providers and learn more about popular third-party providers.
ms.author: tdykstra
ms.custom: mvc
<<<<<<< HEAD
ms.date: 07/10/2019
=======
ms.date: 07/11/2019
>>>>>>> 620498c4
uid: fundamentals/logging/index
---
# Logging in ASP.NET Core

By [Steve Smith](https://ardalis.com/) and [Tom Dykstra](https://github.com/tdykstra)

ASP.NET Core supports a logging API that works with a variety of built-in and third-party logging providers. This article shows how to use the logging API with built-in providers.

[View or download sample code](https://github.com/aspnet/AspNetCore.Docs/tree/master/aspnetcore/fundamentals/logging/index/samples) ([how to download](xref:index#how-to-download-a-sample))

## Add providers

A logging provider displays or stores logs. For example, the Console provider displays logs on the console, and the Azure Application Insights provider stores them in Azure Application Insights. Logs can be sent to multiple destinations by adding multiple providers.

::: moniker range=">= aspnetcore-2.0"

To add a provider, call the provider's `Add{provider name}` extension method in *Program.cs*:

[!code-csharp[](index/samples/2.x/TodoApiSample/Program.cs?name=snippet_ExpandDefault&highlight=18-20)]

The preceding code requires references to `Microsoft.Extensions.Logging` and `Microsoft.Extensions.Configuration`.

The default project template calls <xref:Microsoft.AspNetCore.WebHost.CreateDefaultBuilder%2A>, which adds the following logging providers:

* Console
* Debug
* EventSource (starting in ASP.NET Core 2.2)

[!code-csharp[](index/samples/2.x/TodoApiSample/Program.cs?name=snippet_TemplateCode&highlight=7)]

If you use `CreateDefaultBuilder`, you can replace the default providers with your own choices. Call <xref:Microsoft.Extensions.Logging.LoggingBuilderExtensions.ClearProviders%2A>, and add the providers you want.

[!code-csharp[](index/samples/2.x/TodoApiSample/Program.cs?name=snippet_LogFromMain&highlight=18-22)]

::: moniker-end

::: moniker range="< aspnetcore-2.0"

To use a provider, install its NuGet package and call the provider's extension method on an instance of <xref:Microsoft.Extensions.Logging.ILoggerFactory>:

[!code-csharp[](index/samples/1.x/TodoApiSample/Startup.cs?name=snippet_AddConsoleAndDebug&highlight=3,5-7)]

ASP.NET Core [dependency injection (DI)](xref:fundamentals/dependency-injection) provides the `ILoggerFactory` instance. The `AddConsole` and `AddDebug` extension methods are defined in the [Microsoft.Extensions.Logging.Console](https://www.nuget.org/packages/Microsoft.Extensions.Logging.Console/) and [Microsoft.Extensions.Logging.Debug](https://www.nuget.org/packages/Microsoft.Extensions.Logging.Debug/) packages. Each extension method calls the `ILoggerFactory.AddProvider` method, passing in an instance of the provider.

> [!NOTE]
> The [sample app](https://github.com/aspnet/AspNetCore.Docs/tree/master/aspnetcore/fundamentals/logging/index/samples/1.x) adds logging providers in the `Startup.Configure` method. To obtain log output from code that executes earlier, add logging providers in the `Startup` class constructor.

::: moniker-end

Learn more about [built-in logging providers](#built-in-logging-providers) and [third-party logging providers](#third-party-logging-providers) later in the article.

## Create logs

Get an <xref:Microsoft.Extensions.Logging.ILogger%601> object from DI.

::: moniker range=">= aspnetcore-2.0"

The following controller example creates `Information` and `Warning` logs. The *category* is `TodoApiSample.Controllers.TodoController` (the fully qualified class name of `TodoController` in the sample app):

[!code-csharp[](index/samples/2.x/TodoApiSample/Controllers/TodoController.cs?name=snippet_LoggerDI&highlight=4,7)]

[!code-csharp[](index/samples/2.x/TodoApiSample/Controllers/TodoController.cs?name=snippet_CallLogMethods&highlight=3,7)]

The following Razor Pages example creates logs with `Information` as the *level* and `TodoApiSample.Pages.AboutModel` as the *category*:

[!code-csharp[](index/samples/2.x/TodoApiSample/Pages/About.cshtml.cs?name=snippet_LoggerDI&highlight=3, 7)]

[!code-csharp[](index/samples/2.x/TodoApiSample/Pages/About.cshtml.cs?name=snippet_CallLogMethods&highlight=4)]

::: moniker-end

::: moniker range="< aspnetcore-2.0"

[!code-csharp[](index/samples/1.x/TodoApiSample/Controllers/TodoController.cs?name=snippet_LoggerDI&highlight=7)]

[!code-csharp[](index/samples/1.x/TodoApiSample/Controllers/TodoController.cs?name=snippet_CallLogMethods&highlight=3,7)]

The preceding example creates logs with `Information` and `Warning` as the *level* and `TodoController` class as the *category*. 

::: moniker-end

The Log *level* indicates the severity of the logged event. The log *category* is a string that is associated with each log. The `ILogger<T>` instance creates logs that have the fully qualified name of type `T` as the category. [Levels](#log-level) and [categories](#log-category) are explained in more detail later in this article. 

::: moniker range=">= aspnetcore-2.0"

### Create logs in Startup

To write logs in the `Startup` class, include an `ILogger` parameter in the constructor signature:

[!code-csharp[](index/samples/2.x/TodoApiSample/Startup.cs?name=snippet_Startup&highlight=3,5,8,20,27)]

### Create logs in Program

To write logs in the `Program` class, get an `ILogger` instance from DI:

[!code-csharp[](index/samples/2.x/TodoApiSample/Program.cs?name=snippet_LogFromMain&highlight=9,10)]

::: moniker-end

### No asynchronous logger methods

Logging should be so fast that it isn't worth the performance cost of asynchronous code. If your logging data store is slow, don't write to it directly. Consider writing the log messages to a fast store initially, then move them to the slow store later. For example, if you're logging to SQL Server, you don't want to do that directly in a `Log` method, since the `Log` methods are synchronous. Instead, synchronously add log messages to an in-memory queue and have a background worker pull the messages out of the queue to do the asynchronous work of pushing data to SQL Server.

## Configuration

Logging provider configuration is provided by one or more configuration providers:

* File formats (INI, JSON, and XML).
* Command-line arguments.
* Environment variables.
* In-memory .NET objects.
* The unencrypted [Secret Manager](xref:security/app-secrets) storage.
* An encrypted user store, such as [Azure Key Vault](xref:security/key-vault-configuration).
* Custom providers (installed or created).

For example, logging configuration is commonly provided by the `Logging` section of app settings files. The following example shows the contents of a typical *appsettings.Development.json* file:

::: moniker range=">= aspnetcore-2.1"

```json
{
  "Logging": {
    "LogLevel": {
      "Default": "Debug",
      "System": "Information",
      "Microsoft": "Information"
    },
    "Console":
    {
      "IncludeScopes": true
    }
  }
}
```

The `Logging` property can have `LogLevel` and log provider properties (Console is shown).

The `LogLevel` property under `Logging` specifies the minimum [level](#log-level) to log for selected categories. In the example, `System` and `Microsoft` categories log at `Information` level, and all others log at `Debug` level.

Other properties under `Logging` specify logging providers. The example is for the Console provider. If a provider supports [log scopes](#log-scopes), `IncludeScopes` indicates whether they're enabled. A provider property (such as `Console` in the example) may also specify a `LogLevel` property. `LogLevel` under a provider specifies levels to log for that provider.

If levels are specified in `Logging.{providername}.LogLevel`, they override anything set in `Logging.LogLevel`.

::: moniker-end

::: moniker range="< aspnetcore-2.1"

```json
{
  "Logging": {
    "LogLevel": {
      "Default": "Debug",
      "System": "Information",
      "Microsoft": "Information"
    }
  }
}
```

`LogLevel` keys represent log names. The `Default` key applies to logs not explicitly listed. The value represents the [log level](#log-level) applied to the given log.

::: moniker-end

For information on implementing configuration providers, see <xref:fundamentals/configuration/index>.

## Sample logging output

With the sample code shown in the preceding section, logs appear in the console when the app is run from the command line. Here's an example of console output:

```console
info: Microsoft.AspNetCore.Hosting.Internal.WebHost[1]
      Request starting HTTP/1.1 GET http://localhost:5000/api/todo/0
info: Microsoft.AspNetCore.Mvc.Internal.ControllerActionInvoker[1]
      Executing action method TodoApi.Controllers.TodoController.GetById (TodoApi) with arguments (0) - ModelState is Valid
info: TodoApi.Controllers.TodoController[1002]
      Getting item 0
warn: TodoApi.Controllers.TodoController[4000]
      GetById(0) NOT FOUND
info: Microsoft.AspNetCore.Mvc.StatusCodeResult[1]
      Executing HttpStatusCodeResult, setting HTTP status code 404
info: Microsoft.AspNetCore.Mvc.Internal.ControllerActionInvoker[2]
      Executed action TodoApi.Controllers.TodoController.GetById (TodoApi) in 42.9286ms
info: Microsoft.AspNetCore.Hosting.Internal.WebHost[2]
      Request finished in 148.889ms 404
```

The preceding logs were generated by making an HTTP Get request to the sample app at `http://localhost:5000/api/todo/0`.

Here's an example of the same logs as they appear in the Debug window when you run the sample app in Visual Studio:

```console
Microsoft.AspNetCore.Hosting.Internal.WebHost:Information: Request starting HTTP/1.1 GET http://localhost:53104/api/todo/0  
Microsoft.AspNetCore.Mvc.Internal.ControllerActionInvoker:Information: Executing action method TodoApi.Controllers.TodoController.GetById (TodoApi) with arguments (0) - ModelState is Valid
TodoApi.Controllers.TodoController:Information: Getting item 0
TodoApi.Controllers.TodoController:Warning: GetById(0) NOT FOUND
Microsoft.AspNetCore.Mvc.StatusCodeResult:Information: Executing HttpStatusCodeResult, setting HTTP status code 404
Microsoft.AspNetCore.Mvc.Internal.ControllerActionInvoker:Information: Executed action TodoApi.Controllers.TodoController.GetById (TodoApi) in 152.5657ms
Microsoft.AspNetCore.Hosting.Internal.WebHost:Information: Request finished in 316.3195ms 404
```

The logs that are created by the `ILogger` calls shown in the preceding section begin with "TodoApi.Controllers.TodoController". The logs that begin with "Microsoft" categories are from ASP.NET Core framework code. ASP.NET Core and application code are using the same logging API and providers.

The remainder of this article explains some details and options for logging.

## NuGet packages

The `ILogger` and `ILoggerFactory` interfaces are in [Microsoft.Extensions.Logging.Abstractions](https://www.nuget.org/packages/Microsoft.Extensions.Logging.Abstractions/), and default implementations for them are in [Microsoft.Extensions.Logging](https://www.nuget.org/packages/microsoft.extensions.logging/).

## Log category

When an `ILogger` object is created, a *category* is specified for it. That category is included with each log message created by that instance of `ILogger`. The category may be any string, but the convention is to use the class name, such as "TodoApi.Controllers.TodoController".

Use `ILogger<T>` to get an `ILogger` instance that uses the fully qualified type name of `T` as the category:

::: moniker range=">= aspnetcore-2.0"

[!code-csharp[](index/samples/2.x/TodoApiSample/Controllers/TodoController.cs?name=snippet_LoggerDI&highlight=7)]

::: moniker-end

::: moniker range="< aspnetcore-2.0"

[!code-csharp[](index/samples/1.x/TodoApiSample/Controllers/TodoController.cs?name=snippet_LoggerDI&highlight=7)]

::: moniker-end

To explicitly specify the category, call `ILoggerFactory.CreateLogger`:

::: moniker range=">= aspnetcore-2.0"

[!code-csharp[](index/samples/2.x/TodoApiSample/Controllers/TodoController.cs?name=snippet_CreateLogger&highlight=7,10)]

::: moniker-end

::: moniker range="< aspnetcore-2.0"

[!code-csharp[](index/samples/1.x/TodoApiSample/Controllers/TodoController.cs?name=snippet_CreateLogger&highlight=7,10)]

::: moniker-end

`ILogger<T>` is equivalent to calling `CreateLogger` with the fully qualified type name of `T`.

## Log level

Every log specifies a <xref:Microsoft.Extensions.Logging.LogLevel> value. The log level indicates the severity or importance. For example, you might write an `Information` log when a method ends normally and a `Warning` log when a method returns a *404 Not Found* status code.

The following code creates `Information` and `Warning` logs:

::: moniker range=">= aspnetcore-2.0"

[!code-csharp[](index/samples/2.x/TodoApiSample/Controllers/TodoController.cs?name=snippet_CallLogMethods&highlight=3,7)]

::: moniker-end

::: moniker range="< aspnetcore-2.0"

[!code-csharp[](index/samples/1.x/TodoApiSample/Controllers/TodoController.cs?name=snippet_CallLogMethods&highlight=3,7)]

::: moniker-end

In the preceding code, the first parameter is the [Log event ID](#log-event-id). The second parameter is a message template with placeholders for argument values provided by the remaining method parameters. The method parameters are explained in the [message template section](#log-message-template) later in this article.

Log methods that include the level in the method name (for example, `LogInformation` and `LogWarning`) are [extension methods for ILogger](xref:Microsoft.Extensions.Logging.LoggerExtensions). These methods call a `Log` method that takes a `LogLevel` parameter. You can call the `Log` method directly rather than one of these extension methods, but the syntax is relatively complicated. For more information, see <xref:Microsoft.Extensions.Logging.ILogger> and the [logger extensions source code](https://github.com/aspnet/Extensions/blob/release/2.2/src/Logging/Logging.Abstractions/src/LoggerExtensions.cs).

ASP.NET Core defines the following log levels, ordered here from lowest to highest severity.

* Trace = 0

  For information that's typically valuable only for debugging. These messages may contain sensitive application data and so shouldn't be enabled in a production environment. *Disabled by default.*

* Debug = 1

  For information that may be useful in development and debugging. Example: `Entering method Configure with flag set to true.` Enable `Debug` level logs in production only when troubleshooting, due to the high volume of logs.

* Information = 2

  For tracking the general flow of the app. These logs typically have some long-term value. Example: `Request received for path /api/todo`

* Warning = 3

  For abnormal or unexpected events in the app flow. These may include errors or other conditions that don't cause the app to stop but might need to be investigated. Handled exceptions are a common place to use the `Warning` log level. Example: `FileNotFoundException for file quotes.txt.`

* Error = 4

  For errors and exceptions that cannot be handled. These messages indicate a failure in the current activity or operation (such as the current HTTP request), not an app-wide failure. Example log message: `Cannot insert record due to duplicate key violation.`

* Critical = 5

  For failures that require immediate attention. Examples: data loss scenarios, out of disk space.

Use the log level to control how much log output is written to a particular storage medium or display window. For example:

* In production, send `Trace` through `Information` level to a volume data store. Send `Warning` through `Critical` to a value data store.
* During development, send `Warning` through `Critical` to the console, and add `Trace` through `Information` when troubleshooting.

The [Log filtering](#log-filtering) section later in this article explains how to control which log levels a provider handles.

ASP.NET Core writes logs for framework events. The log examples earlier in this article excluded logs below `Information` level, so no `Debug` or `Trace` level logs were created. Here's an example of console logs produced by running the sample app configured to show `Debug` logs:

```console
info: Microsoft.AspNetCore.Hosting.Internal.WebHost[1]
      Request starting HTTP/1.1 GET http://localhost:62555/api/todo/0
dbug: Microsoft.AspNetCore.Routing.Tree.TreeRouter[1]
      Request successfully matched the route with name 'GetTodo' and template 'api/Todo/{id}'.
dbug: Microsoft.AspNetCore.Mvc.Internal.ActionSelector[2]
      Action 'TodoApi.Controllers.TodoController.Update (TodoApi)' with id '089d59b6-92ec-472d-b552-cc613dfd625d' did not match the constraint 'Microsoft.AspNetCore.Mvc.Internal.HttpMethodActionConstraint'
dbug: Microsoft.AspNetCore.Mvc.Internal.ActionSelector[2]
      Action 'TodoApi.Controllers.TodoController.Delete (TodoApi)' with id 'f3476abe-4bd9-4ad3-9261-3ead09607366' did not match the constraint 'Microsoft.AspNetCore.Mvc.Internal.HttpMethodActionConstraint'
dbug: Microsoft.AspNetCore.Mvc.Internal.ControllerActionInvoker[1]
      Executing action TodoApi.Controllers.TodoController.GetById (TodoApi)
info: Microsoft.AspNetCore.Mvc.Internal.ControllerActionInvoker[1]
      Executing action method TodoApi.Controllers.TodoController.GetById (TodoApi) with arguments (0) - ModelState is Valid
info: TodoApi.Controllers.TodoController[1002]
      Getting item 0
warn: TodoApi.Controllers.TodoController[4000]
      GetById(0) NOT FOUND
dbug: Microsoft.AspNetCore.Mvc.Internal.ControllerActionInvoker[2]
      Executed action method TodoApi.Controllers.TodoController.GetById (TodoApi), returned result Microsoft.AspNetCore.Mvc.NotFoundResult.
info: Microsoft.AspNetCore.Mvc.StatusCodeResult[1]
      Executing HttpStatusCodeResult, setting HTTP status code 404
info: Microsoft.AspNetCore.Mvc.Internal.ControllerActionInvoker[2]
      Executed action TodoApi.Controllers.TodoController.GetById (TodoApi) in 0.8788ms
dbug: Microsoft.AspNetCore.Server.Kestrel[9]
      Connection id "0HL6L7NEFF2QD" completed keep alive response.
info: Microsoft.AspNetCore.Hosting.Internal.WebHost[2]
      Request finished in 2.7286ms 404
```

## Log event ID

Each log can specify an *event ID*. The sample app does this by using a locally defined `LoggingEvents` class:

::: moniker range=">= aspnetcore-2.0"

[!code-csharp[](index/samples/2.x/TodoApiSample/Controllers/TodoController.cs?name=snippet_CallLogMethods&highlight=3,7)]

[!code-csharp[](index/samples/2.x/TodoApiSample/Core/LoggingEvents.cs?name=snippet_LoggingEvents)]

::: moniker-end

::: moniker range="< aspnetcore-2.0"

[!code-csharp[](index/samples/1.x/TodoApiSample/Controllers/TodoController.cs?name=snippet_CallLogMethods&highlight=3,7)]

[!code-csharp[](index/samples/1.x/TodoApiSample/Core/LoggingEvents.cs?name=snippet_LoggingEvents)]

::: moniker-end

An event ID associates a set of events. For example, all logs related to displaying a list of items on a page might be 1001.

The logging provider may store the event ID in an ID field, in the logging message, or not at all. The Debug provider doesn't show event IDs. The console provider shows event IDs in brackets after the category:

```console
info: TodoApi.Controllers.TodoController[1002]
      Getting item invalidid
warn: TodoApi.Controllers.TodoController[4000]
      GetById(invalidid) NOT FOUND
```

## Log message template

Each log specifies a message template. The message template can contain placeholders for which arguments are provided. Use names for the placeholders, not numbers.

::: moniker range=">= aspnetcore-2.0"

[!code-csharp[](index/samples/2.x/TodoApiSample/Controllers/TodoController.cs?name=snippet_CallLogMethods&highlight=3,7)]

::: moniker-end

::: moniker range="< aspnetcore-2.0"

[!code-csharp[](index/samples/1.x/TodoApiSample/Controllers/TodoController.cs?name=snippet_CallLogMethods&highlight=3,7)]

::: moniker-end

The order of placeholders, not their names, determines which parameters are used to provide their values. In the following code, notice that the parameter names are out of sequence in the message template:

```csharp
string p1 = "parm1";
string p2 = "parm2";
_logger.LogInformation("Parameter values: {p2}, {p1}", p1, p2);
```

This code creates a log message with the parameter values in sequence:

```
Parameter values: parm1, parm2
```

The logging framework works this way so that logging providers can implement [semantic logging, also known as structured logging](https://softwareengineering.stackexchange.com/questions/312197/benefits-of-structured-logging-vs-basic-logging). The arguments themselves are passed to the logging system, not just the formatted message template. This information enables logging providers to store the parameter values as fields. For example, suppose logger method calls look like this:

```csharp
_logger.LogInformation("Getting item {ID} at {RequestTime}", id, DateTime.Now);
```

If you're sending the logs to Azure Table Storage, each Azure Table entity can have `ID` and `RequestTime` properties, which simplifies queries on log data. A query can find all logs within a particular `RequestTime` range without parsing the time out of the text message.

## Logging exceptions

The logger methods have overloads that let you pass in an exception, as in the following example:

::: moniker range=">= aspnetcore-2.0"

[!code-csharp[](index/samples/2.x/TodoApiSample/Controllers/TodoController.cs?name=snippet_LogException&highlight=3)]

::: moniker-end

::: moniker range="< aspnetcore-2.0"

[!code-csharp[](index/samples/1.x/TodoApiSample/Controllers/TodoController.cs?name=snippet_LogException&highlight=3)]

::: moniker-end

Different providers handle the exception information in different ways. Here's an example of Debug provider output from the code shown above.

```
TodoApi.Controllers.TodoController:Warning: GetById(036dd898-fb01-47e8-9a65-f92eb73cf924) NOT FOUND

System.Exception: Item not found exception.
 at TodoApi.Controllers.TodoController.GetById(String id) in C:\logging\sample\src\TodoApi\Controllers\TodoController.cs:line 226
```

## Log filtering

::: moniker range=">= aspnetcore-2.0"

You can specify a minimum log level for a specific provider and category or for all providers or all categories. Any logs below the minimum level aren't passed to that provider, so they don't get displayed or stored.

To suppress all logs, specify `LogLevel.None` as the minimum log level. The integer value of `LogLevel.None` is 6, which is higher than `LogLevel.Critical` (5).

### Create filter rules in configuration

The project template code calls `CreateDefaultBuilder` to set up logging for the Console and Debug providers. The `CreateDefaultBuilder` method also sets up logging to look for configuration in a `Logging` section, using code like the following:

[!code-csharp[](index/samples/2.x/TodoApiSample/Program.cs?name=snippet_ExpandDefault&highlight=17)]

The configuration data specifies minimum log levels by provider and category, as in the following example:

[!code-json[](index/samples/2.x/TodoApiSample/appsettings.json)]

This JSON creates six filter rules: one for the Debug provider, four for the Console provider, and one for all providers. A single rule is chosen for each provider when an `ILogger` object is created.

### Filter rules in code

The following example shows how to register filter rules in code:

[!code-csharp[](index/samples/2.x/TodoApiSample/Program.cs?name=snippet_FilterInCode&highlight=4-5)]

The second `AddFilter` specifies the Debug provider by using its type name. The first `AddFilter` applies to all providers because it doesn't specify a provider type.

### How filtering rules are applied

The configuration data and the `AddFilter` code shown in the preceding examples create the rules shown in the following table. The first six come from the configuration example and the last two come from the code example.

| Number | Provider      | Categories that begin with ...          | Minimum log level |
| :----: | ------------- | --------------------------------------- | ----------------- |
| 1      | Debug         | All categories                          | Information       |
| 2      | Console       | Microsoft.AspNetCore.Mvc.Razor.Internal | Warning           |
| 3      | Console       | Microsoft.AspNetCore.Mvc.Razor.Razor    | Debug             |
| 4      | Console       | Microsoft.AspNetCore.Mvc.Razor          | Error             |
| 5      | Console       | All categories                          | Information       |
| 6      | All providers | All categories                          | Debug             |
| 7      | All providers | System                                  | Debug             |
| 8      | Debug         | Microsoft                               | Trace             |

When an `ILogger` object is created, the `ILoggerFactory` object selects a single rule per provider to apply to that logger. All messages written by an `ILogger` instance are filtered based on the selected rules. The most specific rule possible for each provider and category pair is selected from the available rules.

The following algorithm is used for each provider when an `ILogger` is created for a given category:

* Select all rules that match the provider or its alias. If no match is found, select all rules with an empty provider.
* From the result of the preceding step, select rules with longest matching category prefix. If no match is found, select all rules that don't specify a category.
* If multiple rules are selected, take the **last** one.
* If no rules are selected, use `MinimumLevel`.

With the preceding list of rules, suppose you create an `ILogger` object for category "Microsoft.AspNetCore.Mvc.Razor.RazorViewEngine":

* For the Debug provider, rules 1, 6, and 8 apply. Rule 8 is most specific, so that's the one selected.
* For the Console provider, rules 3, 4, 5, and 6 apply. Rule 3 is most specific.

The resulting `ILogger` instance sends logs of `Trace` level and above to the Debug provider. Logs of `Debug` level and above are sent to the Console provider.

### Provider aliases

Each provider defines an *alias* that can be used in configuration in place of the fully qualified type name.  For the built-in providers, use the following aliases:

* Console
* Debug
* EventSource
* EventLog
* TraceSource
* AzureAppServicesFile
* AzureAppServicesBlob
* ApplicationInsights

### Default minimum level

There's a minimum level setting that takes effect only if no rules from configuration or code apply for a given provider and category. The following example shows how to set the minimum level:

[!code-csharp[](index/samples/2.x/TodoApiSample/Program.cs?name=snippet_MinLevel&highlight=3)]

If you don't explicitly set the minimum level, the default value is `Information`, which means that `Trace` and `Debug` logs are ignored.

### Filter functions

A filter function is invoked for all providers and categories that don't have rules assigned to them by configuration or code. Code in the function has access to the provider type, category, and log level. For example:

[!code-csharp[](index/samples/2.x/TodoApiSample/Program.cs?name=snippet_FilterFunction&highlight=5-13)]

::: moniker-end

::: moniker range="< aspnetcore-2.0"

Some logging providers let you specify when logs should be written to a storage medium or ignored based on log level and category.

The `AddConsole` and `AddDebug` extension methods provide overloads that accept filtering criteria. The following sample code causes the console provider to ignore logs below `Warning` level, while the Debug provider ignores logs that the framework creates.

[!code-csharp[](index/samples/1.x/TodoApiSample/Startup.cs?name=snippet_AddConsoleAndDebugWithFilter&highlight=6-7)]

The `AddEventLog` method has an overload that takes an `EventLogSettings` instance, which may contain a filtering function in its `Filter` property. The TraceSource provider doesn't provide any of those overloads, since its logging level and other parameters are based on the `SourceSwitch` and `TraceListener` it uses.

To set filtering rules for all providers that are registered with an `ILoggerFactory` instance, use the `WithFilter` extension method. The example below limits framework logs (category begins with "Microsoft" or "System") to warnings while logging at debug level for logs created by application code.

[!code-csharp[](index/samples/1.x/TodoApiSample/Startup.cs?name=snippet_FactoryFilter&highlight=6-11)]

To prevent any logs from being written, specify `LogLevel.None` as the minimum log level. The integer value of `LogLevel.None` is 6, which is higher than `LogLevel.Critical` (5).

The `WithFilter` extension method is provided by the [Microsoft.Extensions.Logging.Filter](https://www.nuget.org/packages/Microsoft.Extensions.Logging.Filter) NuGet package. The method returns a new `ILoggerFactory` instance that will filter the log messages passed to all logger providers registered with it. It doesn't affect any other `ILoggerFactory` instances, including the original `ILoggerFactory` instance.

::: moniker-end

## System categories and levels

Here are some categories used by ASP.NET Core and Entity Framework Core, with notes about what logs to expect from them:

| Category                            | Notes |
| ----------------------------------- | ----- |
| Microsoft.AspNetCore                | General ASP.NET Core diagnostics. |
| Microsoft.AspNetCore.DataProtection | Which keys were considered, found, and used. |
| Microsoft.AspNetCore.HostFiltering  | Hosts allowed. |
| Microsoft.AspNetCore.Hosting        | How long HTTP requests took to complete and what time they started. Which hosting startup assemblies were loaded. |
| Microsoft.AspNetCore.Mvc            | MVC and Razor diagnostics. Model binding, filter execution, view compilation, action selection. |
| Microsoft.AspNetCore.Routing        | Route matching information. |
| Microsoft.AspNetCore.Server         | Connection start, stop, and keep alive responses. HTTPS certificate information. |
| Microsoft.AspNetCore.StaticFiles    | Files served. |
| Microsoft.EntityFrameworkCore       | General Entity Framework Core diagnostics. Database activity and configuration, change detection, migrations. |

## Log scopes

 A *scope* can group a set of logical operations. This grouping can be used to attach the same data to each log that's created as part of a set. For example, every log created as part of processing a transaction can include the transaction ID.

A scope is an `IDisposable` type that's returned by the <xref:Microsoft.Extensions.Logging.ILogger.BeginScope*> method and lasts until it's disposed. Use a scope by wrapping logger calls in a `using` block:

[!code-csharp[](index/samples/1.x/TodoApiSample/Controllers/TodoController.cs?name=snippet_Scopes&highlight=4-5,13)]

The following code enables scopes for the console provider:

::: moniker range="> aspnetcore-2.0"

*Program.cs*:

[!code-csharp[](index/samples/2.x/TodoApiSample/Program.cs?name=snippet_Scopes&highlight=4)]

> [!NOTE]
> Configuring the `IncludeScopes` console logger option is required to enable scope-based logging.
>
> For information on configuration, see the [Configuration](#configuration) section.

::: moniker-end

::: moniker range="= aspnetcore-2.0"

*Program.cs*:

[!code-csharp[](index/samples/2.x/TodoApiSample/Program.cs?name=snippet_Scopes&highlight=4)]

> [!NOTE]
> Configuring the `IncludeScopes` console logger option is required to enable scope-based logging.

::: moniker-end

::: moniker range="< aspnetcore-2.0"

*Startup.cs*:

[!code-csharp[](index/samples/1.x/TodoApiSample/Startup.cs?name=snippet_Scopes&highlight=6)]

::: moniker-end

Each log message includes the scoped information:

```
info: TodoApi.Controllers.TodoController[1002]
      => RequestId:0HKV9C49II9CK RequestPath:/api/todo/0 => TodoApi.Controllers.TodoController.GetById (TodoApi) => Message attached to logs created in the using block
      Getting item 0
warn: TodoApi.Controllers.TodoController[4000]
      => RequestId:0HKV9C49II9CK RequestPath:/api/todo/0 => TodoApi.Controllers.TodoController.GetById (TodoApi) => Message attached to logs created in the using block
      GetById(0) NOT FOUND
```

## Built-in logging providers

ASP.NET Core ships the following providers:

* [Console](#console-provider)
* [Debug](#debug-provider)
* [EventSource](#eventsource-provider)
* [EventLog](#windows-eventlog-provider)
* [TraceSource](#tracesource-provider)
* [AzureAppServicesFile](#azure-app-service-provider)
* [AzureAppServicesBlob](#azure-app-service-provider)
* [ApplicationInsights](#azure-application-insights-trace-logging)

For information on stdout and debug logging with the ASP.NET Core Module, see <xref:test/troubleshoot-azure-iis> and <xref:host-and-deploy/aspnet-core-module#log-creation-and-redirection>.

### Console provider

The [Microsoft.Extensions.Logging.Console](https://www.nuget.org/packages/Microsoft.Extensions.Logging.Console) provider package sends log output to the console. 

::: moniker range=">= aspnetcore-2.0"

```csharp
logging.AddConsole();
```

::: moniker-end

::: moniker range="< aspnetcore-2.0"

```csharp
loggerFactory.AddConsole();
```

[AddConsole overloads](xref:Microsoft.Extensions.Logging.ConsoleLoggerExtensions) let you pass in a minimum log level, a filter function, and a boolean that indicates whether scopes are supported. Another option is to pass in an `IConfiguration` object, which can specify scopes support and logging levels.

For Console provider options, see <xref:Microsoft.Extensions.Logging.Console.ConsoleLoggerOptions>.

The console provider has a significant impact on performance and is generally not appropriate for use in production.

When you create a new project in Visual Studio, the `AddConsole` method looks like this:

```csharp
loggerFactory.AddConsole(Configuration.GetSection("Logging"));
```

This code refers to the `Logging` section of the *appSettings.json* file:

[!code-json[](index/samples/1.x/TodoApiSample/appsettings.json)]

The settings shown limit framework logs to warnings while allowing the app to log at debug level, as explained in the [Log filtering](#log-filtering) section. For more information, see [Configuration](xref:fundamentals/configuration/index).

::: moniker-end

To see console logging output, open a command prompt in the project folder and run the following command:

```console
dotnet run
```

### Debug provider

The [Microsoft.Extensions.Logging.Debug](https://www.nuget.org/packages/Microsoft.Extensions.Logging.Debug) provider package writes log output by using the [System.Diagnostics.Debug](/dotnet/api/system.diagnostics.debug) class (`Debug.WriteLine` method calls).

On Linux, this provider writes logs to */var/log/message*.

::: moniker range=">= aspnetcore-2.0"

```csharp
logging.AddDebug();
```

::: moniker-end

::: moniker range="< aspnetcore-2.0"

```csharp
loggerFactory.AddDebug();
```

[AddDebug overloads](xref:Microsoft.Extensions.Logging.DebugLoggerFactoryExtensions) let you pass in a minimum log level or a filter function.

::: moniker-end

### EventSource provider

For apps that target ASP.NET Core 1.1.0 or later, the [Microsoft.Extensions.Logging.EventSource](https://www.nuget.org/packages/Microsoft.Extensions.Logging.EventSource) provider package can implement event tracing. On Windows, it uses [ETW](https://msdn.microsoft.com/library/windows/desktop/bb968803). The provider is cross-platform, but there are no event collection and display tools yet for Linux or macOS.

::: moniker range=">= aspnetcore-2.0"

```csharp
logging.AddEventSourceLogger();
```

::: moniker-end

::: moniker range="< aspnetcore-2.0"

```csharp
loggerFactory.AddEventSourceLogger();
```

::: moniker-end

A good way to collect and view logs is to use the [PerfView utility](https://github.com/Microsoft/perfview). There are other tools for viewing ETW logs, but PerfView provides the best experience for working with the ETW events emitted by ASP.NET.

To configure PerfView for collecting events logged by this provider, add the string `*Microsoft-Extensions-Logging` to the **Additional Providers** list. (Don't miss the asterisk at the start of the string.)

![Perfview Additional Providers](index/_static/perfview-additional-providers.png)

### Windows EventLog provider

The [Microsoft.Extensions.Logging.EventLog](https://www.nuget.org/packages/Microsoft.Extensions.Logging.EventLog) provider package sends log output to the Windows Event Log.

::: moniker range=">= aspnetcore-2.0"

```csharp
logging.AddEventLog();
```

::: moniker-end

::: moniker range="< aspnetcore-2.0"

```csharp
loggerFactory.AddEventLog();
```

[AddEventLog overloads](xref:Microsoft.Extensions.Logging.EventLoggerFactoryExtensions) let you pass in `EventLogSettings` or a minimum log level.

::: moniker-end

### TraceSource provider

The [Microsoft.Extensions.Logging.TraceSource](https://www.nuget.org/packages/Microsoft.Extensions.Logging.TraceSource) provider package uses the <xref:System.Diagnostics.TraceSource> libraries and providers.

::: moniker range=">= aspnetcore-2.0"

```csharp
logging.AddTraceSource(sourceSwitchName);
```

::: moniker-end

::: moniker range="< aspnetcore-2.0"

```csharp
loggerFactory.AddTraceSource(sourceSwitchName);
```

::: moniker-end

[AddTraceSource overloads](xref:Microsoft.Extensions.Logging.TraceSourceFactoryExtensions) let you pass in a source switch and a trace listener.

To use this provider, an app has to run on the .NET Framework (rather than .NET Core). The provider can route messages to a variety of [listeners](/dotnet/framework/debug-trace-profile/trace-listeners), such as the <xref:System.Diagnostics.TextWriterTraceListener> used in the sample app.

::: moniker range="< aspnetcore-2.0"

The following example configures a `TraceSource` provider that logs `Warning` and higher messages to the console window.

[!code-csharp[](index/samples/1.x/TodoApiSample/Startup.cs?name=snippet_TraceSource&highlight=9-12)]

::: moniker-end

### Azure App Service provider

The [Microsoft.Extensions.Logging.AzureAppServices](https://www.nuget.org/packages/Microsoft.Extensions.Logging.AzureAppServices) provider package writes logs to text files in an Azure App Service app's file system and to [blob storage](https://azure.microsoft.com/documentation/articles/storage-dotnet-how-to-use-blobs/#what-is-blob-storage) in an Azure Storage account. The provider package is available for apps targeting .NET Core 1.1 or later.

::: moniker range=">= aspnetcore-2.0"

If targeting .NET Core, note the following points:

::: moniker-end

::: moniker range="= aspnetcore-2.0"

* The provider package is included in the ASP.NET Core [Microsoft.AspNetCore.All metapackage](xref:fundamentals/metapackage).

::: moniker-end

::: moniker range=">= aspnetcore-2.1"

* The provider package isn't included in the [Microsoft.AspNetCore.App metapackage](xref:fundamentals/metapackage-app). To use the provider, install the package.

::: moniker-end

::: moniker range=">= aspnetcore-2.0"

If targeting .NET Framework or referencing the `Microsoft.AspNetCore.App` metapackage, add the provider package to the project. Invoke `AddAzureWebAppDiagnostics`:

```csharp
logging.AddAzureWebAppDiagnostics();
```

::: moniker-end

::: moniker range="= aspnetcore-1.1"

```csharp
loggerFactory.AddAzureWebAppDiagnostics();
```

::: moniker-end

::: moniker range="<= aspnetcore-2.1"

An <xref:Microsoft.Extensions.Logging.AzureAppServicesLoggerFactoryExtensions.AddAzureWebAppDiagnostics*> overload lets you pass in <xref:Microsoft.Extensions.Logging.AzureAppServices.AzureAppServicesDiagnosticsSettings>. The settings object can override default settings, such as the logging output template, blob name, and file size limit. (*Output template* is a message template that's applied to all logs in addition to what's provided with an `ILogger` method call.)

::: moniker-end

::: moniker range=">= aspnetcore-2.2"

To configure provider settings, use <xref:Microsoft.Extensions.Logging.AzureAppServices.AzureFileLoggerOptions> and <xref:Microsoft.Extensions.Logging.AzureAppServices.AzureBlobLoggerOptions>, as shown in the following example:

[!code-csharp[](index/samples/2.x/TodoApiSample/Program.cs?name=snippet_AzLogOptions&highlight=19-27)]

::: moniker-end

When you deploy to an App Service app, the application honors the settings in the [App Service logs](/azure/app-service/web-sites-enable-diagnostic-log/#enablediag) section of the **App Service** page of the Azure portal. When the following settings are updated, the changes take effect immediately without requiring a restart or redeployment of the app.

* **Application Logging (Filesystem)**
* **Application Logging (Blob)**

The default location for log files is in the *D:\\home\\LogFiles\\Application* folder, and the default file name is *diagnostics-yyyymmdd.txt*. The default file size limit is 10 MB, and the default maximum number of files retained is 2. The default blob name is *{app-name}{timestamp}/yyyy/mm/dd/hh/{guid}-applicationLog.txt*.

The provider only works when the project runs in the Azure environment. It has no effect when the project is run locally&mdash;it doesn't write to local files or local development storage for blobs.

#### Azure log streaming

Azure log streaming lets you view log activity in real time from:

* The app server
* The web server
* Failed request tracing

To configure Azure log streaming:

* Navigate to the **App Service logs** page from your app's portal page.
* Set **Application Logging (Filesystem)** to **On**.
* Choose the log **Level**.

Navigate to the **Log Stream** page to view app messages. They're logged by the app through the `ILogger` interface.

::: moniker range=">= aspnetcore-1.1"

### Azure Application Insights trace logging

The [Microsoft.Extensions.Logging.ApplicationInsights](https://www.nuget.org/packages/Microsoft.Extensions.Logging.ApplicationInsights) provider package writes logs to Azure Application Insights. Application Insights is a service that monitors a web app and provides tools for querying and analyzing the telemetry data. If you use this provider, you can query and analyze your logs by using the Application Insights tools.

The logging provider is included as a dependency of [Microsoft.ApplicationInsights.AspNetCore](https://www.nuget.org/packages/Microsoft.ApplicationInsights.AspNetCore), which is the package that provides all available telemetry for ASP.NET Core. If you use this package, you don't have to install the provider package.

Don't use the [Microsoft.ApplicationInsights.Web](https://www.nuget.org/packages/Microsoft.ApplicationInsights.Web) package&mdash;that's for ASP.NET 4.x.

For more information, see the following resources:

* [Application Insights overview](/azure/application-insights/app-insights-overview)
* [Application Insights for ASP.NET Core applications](/azure/azure-monitor/app/asp-net-core-no-visualstudio) - Start here if you want to implement the full range of Application Insights telemetry along with logging.
* [ApplicationInsightsLoggerProvider for .NET Core ILogger logs](/azure/azure-monitor/app/ilogger) - Start here if you want to implement the logging provider without the rest of Application Insights telemetry.
* [Application Insights logging adapters](https://github.com/Microsoft/ApplicationInsights-dotnet-logging/blob/develop/README.md).
* [Install, configure, and initialize the Application Insights SDK](/learn/modules/instrument-web-app-code-with-application-insights) - Interactive tutorial on the Microsoft Learn site.
::: moniker-end

> [!NOTE]
> As of 5/1/2019, the article titled [Application Insights for ASP.NET Core](/azure/azure-monitor/app/asp-net-core) is out of date, and the tutorial steps don't work. Refer to [Application Insights for ASP.NET Core applications](/azure/azure-monitor/app/asp-net-core-no-visualstudio) instead. We are aware of the issue and are working to correct it.

## Third-party logging providers

Third-party logging frameworks that work with ASP.NET Core:

* [elmah.io](https://elmah.io/) ([GitHub repo](https://github.com/elmahio/Elmah.Io.Extensions.Logging))
* [Gelf](https://docs.graylog.org/en/2.3/pages/gelf.html) ([GitHub repo](https://github.com/mattwcole/gelf-extensions-logging))
* [JSNLog](https://jsnlog.com/) ([GitHub repo](https://github.com/mperdeck/jsnlog))
* [KissLog.net](https://kisslog.net/) ([GitHub repo](https://github.com/catalingavan/KissLog-net))
* [Loggr](https://loggr.net/) ([GitHub repo](https://github.com/imobile3/Loggr.Extensions.Logging))
* [NLog](https://nlog-project.org/) ([GitHub repo](https://github.com/NLog/NLog.Extensions.Logging))
* [Sentry](https://sentry.io/welcome/) ([GitHub repo](https://github.com/getsentry/sentry-dotnet))
* [Serilog](https://serilog.net/) ([GitHub repo](https://github.com/serilog/serilog-aspnetcore))
* [Stackdriver](https://cloud.google.com/dotnet/docs/stackdriver#logging) ([Github repo](https://github.com/googleapis/google-cloud-dotnet))

Some third-party frameworks can perform [semantic logging, also known as structured logging](https://softwareengineering.stackexchange.com/questions/312197/benefits-of-structured-logging-vs-basic-logging).

Using a third-party framework is similar to using one of the built-in providers:

1. Add a NuGet package to your project.
1. Call an `ILoggerFactory`.

For more information, see each provider's documentation. Third-party logging providers aren't supported by Microsoft.

## Additional resources

* <xref:fundamentals/logging/loggermessage><|MERGE_RESOLUTION|>--- conflicted
+++ resolved
@@ -4,11 +4,7 @@
 description: Learn about the logging framework in ASP.NET Core. Discover the built-in logging providers and learn more about popular third-party providers.
 ms.author: tdykstra
 ms.custom: mvc
-<<<<<<< HEAD
-ms.date: 07/10/2019
-=======
 ms.date: 07/11/2019
->>>>>>> 620498c4
 uid: fundamentals/logging/index
 ---
 # Logging in ASP.NET Core
