--- conflicted
+++ resolved
@@ -3,12 +3,9 @@
 author: rick-anderson
 description: Learn how ASP.NET Core provides services and middleware for localizing content into different languages and cultures.
 ms.author: riande
-<<<<<<< HEAD
 ms.date: S
-=======
 ms.date: 11/30/2019
 no-loc: [Blazor, "Identity", "Let's Encrypt", Razor, SignalR]
->>>>>>> efedcd03
 uid: fundamentals/localization
 ---
 # Globalization and localization in ASP.NET Core
