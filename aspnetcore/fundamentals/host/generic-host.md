--- conflicted
+++ resolved
@@ -154,14 +154,7 @@
 
 [!code-csharp[](generic-host/samples/2.x/GenericHostSample/appsettings.Production.json)]
 
-<<<<<<< HEAD
-To move settings files to the output directory, specify the settings files as [MSBuild project items](/visualstudio/msbuild/common-msbuild-project-items) in the project file. The sample app moves its JSON app settings files and *hostsettings.json* with the following **&lt;Content:&gt;** item:
-=======
-> [!NOTE]
-> The [AddConfiguration](/dotnet/api/microsoft.extensions.configuration.chainedbuilderextensions.addconfiguration) extension method isn't currently capable of parsing a configuration section returned by [GetSection](/dotnet/api/microsoft.extensions.configuration.iconfiguration.getsection) (for example, `.AddConfiguration(Configuration.GetSection("section"))`. The `GetSection` method filters the configuration keys to the section requested but leaves the section name on the keys (for example, `section:Logging:LogLevel:Default`). The `AddConfiguration` method expects an exact match to configuration keys (for example, `Logging:LogLevel:Default`). The presence of the section name on the keys prevents the section's values from configuring the app. This issue will be addressed in an upcoming release. For more information and workarounds, see [Passing configuration section into WebHostBuilder.UseConfiguration uses full keys](https://github.com/aspnet/Hosting/issues/839).
-
 To move settings files to the output directory, specify the settings files as [MSBuild project items](/visualstudio/msbuild/common-msbuild-project-items) in the project file. The sample app moves its JSON app settings files and *hostsettings.json* with the following `<Content>` item:
->>>>>>> 4307e313
 
 ```xml
 <ItemGroup>
