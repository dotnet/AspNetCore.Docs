--- conflicted
+++ resolved
@@ -66,13 +66,9 @@
 
 ## Localhost testing
 
-<<<<<<< HEAD
 * Browsers do not enable HTTP/3 on localhost or loopback connections. To test with a browser, run the client and server on separate machines. For example, use a Virtual Machine, [Windows Subsystem for Linux](/windows/wsl/), or [Windows Sandbox](/windows/security/threat-protection/windows-sandbox/windows-sandbox-overview).
 * `HttpClient` can be used for localhost/loopback testing in .NET 6 or later. Extra configured is required when using `HttpClient` to make an HTTP/3 request:
-=======
-* Browsers do not enable HTTP/3 on localhost/loopback connections: to test with a browser, run the client and server on separate machines.
-* `HttpClient` can be used for localhost/loopback testing in .NET 6 or later. Extra configuration is required when using `HttpClient` to make an HTTP/3 request:
->>>>>>> ec6bedcd
+
   * Set `HttpRequestMessage.Version` to 3.0, or
   * Set `HttpRequestMessage.VersionPolicy` to `HttpVersionPolicy.RequestVersionOrHigher`.
 
