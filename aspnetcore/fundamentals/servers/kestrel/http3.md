--- conflicted
+++ resolved
@@ -11,11 +11,8 @@
 
 # Use HTTP/3 with the ASP.NET Core Kestrel web server
 
-<<<<<<< HEAD
-=======
 [!INCLUDE[](~/includes/not-latest-version.md)]
 
->>>>>>> c2a17f6f
 :::moniker range=">= aspnetcore-8.0"
 
 [HTTP/3](https://datatracker.ietf.org/doc/rfc9114/) is a proposed standard and the third major version of HTTP. This article discusses requirements for HTTP/3. HTTP/3 is fully supported in ASP.NET Core 7.0 and later.
