---
title: When to use a reverse proxy with the ASP.NET Core Kestrel web server
author: rick-anderson
description: Learn about when to use a reverse proxy in front of Kestrel, the cross-platform web server for ASP.NET Core.
monikerRange: '>= aspnetcore-5.0'
ms.author: riande
ms.custom: mvc
<<<<<<< HEAD
ms.date: 03/14/2022
no-loc: ["Blazor Hybrid", Home, Privacy, Kestrel, appsettings.json, "ASP.NET Core Identity", cookie, Cookie, Blazor, "Blazor Server", "Blazor WebAssembly", "Identity", "Let's Encrypt", Razor, SignalR]
=======
ms.date: 01/14/2021
no-loc: [".NET MAUI", "Mac Catalyst", "Blazor Hybrid", Home, Privacy, Kestrel, appsettings.json, "ASP.NET Core Identity", cookie, Cookie, Blazor, "Blazor Server", "Blazor WebAssembly", "Identity", "Let's Encrypt", Razor, SignalR]
>>>>>>> 597eae9b
uid: fundamentals/servers/kestrel/when-to-use-a-reverse-proxy
---

# When to use Kestrel with a reverse proxy

Kestrel can be used by itself or with a *reverse proxy server*. A reverse proxy server receives HTTP requests from the network and forwards them to Kestrel. Examples of a reverse proxy server include:

* [Internet Information Services (IIS)](https://www.iis.net/)
* [Nginx](https://nginx.org)
* [Apache](https://httpd.apache.org/)
* [YARP: Yet Another Reverse Proxy](https://microsoft.github.io/reverse-proxy/)

Kestrel used as an edge (Internet-facing) web server:

![Kestrel communicates directly with the Internet without a reverse proxy server](_static/kestrel-to-internet2.png)

Kestrel used in a reverse proxy configuration:

![Kestrel communicates indirectly with the Internet through a reverse proxy server, such as IIS, Nginx, or Apache](_static/kestrel-to-internet.png)

Either configuration, with or without a reverse proxy server, is a supported hosting configuration.

When Kestrel is used as an edge server without a reverse proxy server, sharing of the same IP address and port among multiple processes is unsupported. When Kestrel is configured to listen on a port, Kestrel handles all traffic for that port regardless of requests' `Host` headers. A reverse proxy that can share ports can forward requests to Kestrel on a unique IP and port.

Even if a reverse proxy server isn't required, using a reverse proxy server might be a good choice.

A reverse proxy:

* Can limit the exposed public surface area of the apps that it hosts.
* Provide an additional layer of configuration and defense.
* Might integrate better with existing infrastructure.
* Simplify load balancing and secure communication (HTTPS) configuration. Only the reverse proxy server requires an X.509 certificate, and that server can communicate with the app's servers on the internal network using plain HTTP.

> [!WARNING]
> Hosting in a reverse proxy configuration requires [host filtering](xref:fundamentals/servers/kestrel/host-filtering).

## Additional resources

<xref:host-and-deploy/proxy-load-balancer>
<|MERGE_RESOLUTION|>--- conflicted
+++ resolved
@@ -5,13 +5,8 @@
 monikerRange: '>= aspnetcore-5.0'
 ms.author: riande
 ms.custom: mvc
-<<<<<<< HEAD
 ms.date: 03/14/2022
-no-loc: ["Blazor Hybrid", Home, Privacy, Kestrel, appsettings.json, "ASP.NET Core Identity", cookie, Cookie, Blazor, "Blazor Server", "Blazor WebAssembly", "Identity", "Let's Encrypt", Razor, SignalR]
-=======
-ms.date: 01/14/2021
 no-loc: [".NET MAUI", "Mac Catalyst", "Blazor Hybrid", Home, Privacy, Kestrel, appsettings.json, "ASP.NET Core Identity", cookie, Cookie, Blazor, "Blazor Server", "Blazor WebAssembly", "Identity", "Let's Encrypt", Razor, SignalR]
->>>>>>> 597eae9b
 uid: fundamentals/servers/kestrel/when-to-use-a-reverse-proxy
 ---
 
