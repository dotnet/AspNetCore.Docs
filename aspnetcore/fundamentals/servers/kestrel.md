---
title: Kestrel web server implementation in ASP.NET Core
author: rick-anderson
description: Learn about Kestrel, the cross-platform web server for ASP.NET Core.
monikerRange: '>= aspnetcore-3.1'
ms.author: riande
ms.custom: mvc
<<<<<<< HEAD
ms.date: 03/14/2022
no-loc: ["Blazor Hybrid", Home, Privacy, Kestrel, appsettings.json, "ASP.NET Core Identity", cookie, Cookie, Blazor, "Blazor Server", "Blazor WebAssembly", "Identity", "Let's Encrypt", Razor, SignalR]
=======
ms.date: 05/04/2020
no-loc: [".NET MAUI", "Mac Catalyst", "Blazor Hybrid", Home, Privacy, Kestrel, appsettings.json, "ASP.NET Core Identity", cookie, Cookie, Blazor, "Blazor Server", "Blazor WebAssembly", "Identity", "Let's Encrypt", Razor, SignalR]
>>>>>>> 597eae9b
uid: fundamentals/servers/kestrel
---
# Kestrel web server implementation in ASP.NET Core

By [Tom Dykstra](https://github.com/tdykstra), [Chris Ross](https://github.com/Tratcher), and [Stephen Halter](https://twitter.com/halter73)

:::moniker range=">= aspnetcore-6.0"

Kestrel is a cross-platform [web server for ASP.NET Core](xref:fundamentals/servers/index). Kestrel is the web server that's included and enabled by default in ASP.NET Core project templates.

Kestrel supports the following scenarios:

* HTTPS
* [HTTP/2](xref:fundamentals/servers/kestrel/http2) (except on macOS&dagger;)
* Opaque upgrade used to enable [WebSockets](xref:fundamentals/websockets)
* Unix sockets for high performance behind Nginx

&dagger;HTTP/2 will be supported on macOS in a future release.

Kestrel is supported on all platforms and versions that .NET Core supports.

## Get started

ASP.NET Core project templates use Kestrel by default when not hosted with IIS. In the following template-generated `Program.cs`, the <xref:Microsoft.AspNetCore.Builder.WebApplication.CreateBuilder%2A?displayProperty=nameWithType> method calls <xref:Microsoft.AspNetCore.Hosting.WebHostBuilderKestrelExtensions.UseKestrel%2A> internally:

:::code language="csharp" source="kestrel/samples/6.x/KestrelSample/Program.cs" id="snippet_CreateBuilder" highlight="1":::

For more information on configuring `WebApplication` and `WebApplicationBuilder`, see <xref:fundamentals/minimal-apis>.

## Optional client certificates

For information on apps that must protect a subset of the app with a certificate, see [Optional client certificates](xref:security/authentication/certauth#optional-client-certificates).

## Additional resources

<a name="endpoint-configuration"></a>
* <xref:fundamentals/servers/kestrel/endpoints>
* Source for [`WebApplication.CreateBuilder` method call call to `UseKestrel`](https://github.com/dotnet/aspnetcore/blob/v6.0.2/src/DefaultBuilder/src/WebHost.cs#L224)
<a name="kestrel-options"></a>
* <xref:fundamentals/servers/kestrel/options>
<a name="http2-support"></a>
* <xref:fundamentals/servers/kestrel/http2>
<a name="when-to-use-kestrel-with-a-reverse-proxy"></a>
* <xref:fundamentals/servers/kestrel/when-to-use-a-reverse-proxy>
<a name="host-filtering"></a>
* <xref:fundamentals/servers/kestrel/host-filtering>
* <xref:test/troubleshoot>
* <xref:security/enforcing-ssl>
* <xref:host-and-deploy/proxy-load-balancer>
* [RFC 7230: Message Syntax and Routing (Section 5.4: Host)](https://tools.ietf.org/html/rfc7230#section-5.4)
* When using UNIX sockets on Linux, the socket isn't automatically deleted on app shutdown. For more information, see [this GitHub issue](https://github.com/dotnet/aspnetcore/issues/14134).

> [!NOTE]
> As of ASP.NET Core 5.0, Kestrel's libuv transport is obsolete. The libuv transport doesn't receive updates to support new OS platforms, such as Windows ARM64, and will be removed in a future release. Remove any calls to the obsolete <xref:Microsoft.AspNetCore.Hosting.WebHostBuilderLibuvExtensions.UseLibuv%2A> method and use Kestrel's default Socket transport instead.

:::moniker-end

:::moniker range=">= aspnetcore-5.0 < aspnetcore-6.0"

Kestrel is a cross-platform [web server for ASP.NET Core](xref:fundamentals/servers/index). Kestrel is the web server that's included and enabled by default in ASP.NET Core project templates.

Kestrel supports the following scenarios:

* HTTPS
* [HTTP/2](xref:fundamentals/servers/kestrel/http2) (except on macOS&dagger;)
* Opaque upgrade used to enable [WebSockets](xref:fundamentals/websockets)
* Unix sockets for high performance behind Nginx

&dagger;HTTP/2 will be supported on macOS in a future release.

Kestrel is supported on all platforms and versions that .NET Core supports.

[View or download sample code](https://github.com/dotnet/AspNetCore.Docs/tree/main/aspnetcore/fundamentals/servers/kestrel/samples/5.x) ([how to download](xref:index#how-to-download-a-sample))

## Get started

ASP.NET Core project templates use Kestrel by default when not hosted with IIS. In `Program.cs`, the <xref:Microsoft.Extensions.Hosting.GenericHostBuilderExtensions.ConfigureWebHostDefaults%2A> method calls <xref:Microsoft.AspNetCore.Hosting.WebHostBuilderKestrelExtensions.UseKestrel%2A>:

:::code language="csharp" source="kestrel/samples/5.x/KestrelSample/Program.cs" id="snippet_DefaultBuilder" highlight="8":::

For more information on building the host, see the *Set up a host* and *Default builder settings* sections of <xref:fundamentals/host/generic-host#set-up-a-host>.

## Optional client certificates

For information on apps that must protect a subset of the app with a certificate, see [Optional client certificates](xref:security/authentication/certauth#optional-client-certificates).

## Additional resources

<a name="endpoint-configuration"></a>
* <xref:fundamentals/servers/kestrel/endpoints>
<a name="kestrel-options"></a>
* <xref:fundamentals/servers/kestrel/options>
<a name="http2-support"></a>
* <xref:fundamentals/servers/kestrel/http2>
<a name="when-to-use-kestrel-with-a-reverse-proxy"></a>
* <xref:fundamentals/servers/kestrel/when-to-use-a-reverse-proxy>
<a name="host-filtering"></a>
* <xref:fundamentals/servers/kestrel/host-filtering>
* <xref:test/troubleshoot>
* <xref:security/enforcing-ssl>
* <xref:host-and-deploy/proxy-load-balancer>
* [RFC 7230: Message Syntax and Routing (Section 5.4: Host)](https://tools.ietf.org/html/rfc7230#section-5.4)
* When using UNIX sockets on Linux, the socket is not automatically deleted on app shut down. For more information, see [this GitHub issue](https://github.com/dotnet/aspnetcore/issues/14134).

> [!NOTE]
> As of ASP.NET Core 5.0, Kestrel's libuv transport is obsolete. The libuv transport doesn't receive updates to support new OS platforms, such as Windows ARM64, and will be removed in a future release. Remove any calls to the obsolete <xref:Microsoft.AspNetCore.Hosting.WebHostBuilderLibuvExtensions.UseLibuv%2A> method and use Kestrel's default Socket transport instead.

:::moniker-end

:::moniker range="< aspnetcore-5.0"

Kestrel is a cross-platform [web server for ASP.NET Core](xref:fundamentals/servers/index). Kestrel is the web server that's included by default in ASP.NET Core project templates.

Kestrel supports the following scenarios:

* HTTPS
* Opaque upgrade used to enable [WebSockets](https://github.com/aspnet/websockets)
* Unix sockets for high performance behind Nginx
* HTTP/2 (except on macOS&dagger;)

&dagger;HTTP/2 will be supported on macOS in a future release.

Kestrel is supported on all platforms and versions that .NET Core supports.

[View or download sample code](https://github.com/dotnet/AspNetCore.Docs/tree/main/aspnetcore/fundamentals/servers/kestrel/samples/3.x) ([how to download](xref:index#how-to-download-a-sample))

## HTTP/2 support

[HTTP/2](https://httpwg.org/specs/rfc7540.html) is available for ASP.NET Core apps if the following base requirements are met:

* Operating system&dagger;
  * Windows Server 2016/Windows 10 or later&Dagger;
  * Linux with OpenSSL 1.0.2 or later (for example, Ubuntu 16.04 or later)
* Target framework: .NET Core 2.2 or later
* [Application-Layer Protocol Negotiation (ALPN)](https://tools.ietf.org/html/rfc7301#section-3) connection
* TLS 1.2 or later connection

&dagger;HTTP/2 will be supported on macOS in a future release.
&Dagger;Kestrel has limited support for HTTP/2 on Windows Server 2012 R2 and Windows 8.1. Support is limited because the list of supported TLS cipher suites available on these operating systems is limited. A certificate generated using an Elliptic Curve Digital Signature Algorithm (ECDSA) may be required to secure TLS connections.

If an HTTP/2 connection is established, <xref:Microsoft.AspNetCore.Http.HttpRequest.Protocol%2A?displayProperty=nameWithType> reports `HTTP/2`.

Starting with .NET Core 3.0, HTTP/2 is enabled by default. For more information on configuration, see the [Kestrel options](#kestrel-options) and [ListenOptions.Protocols](#listenoptionsprotocols) sections.

## When to use Kestrel with a reverse proxy

Kestrel can be used by itself or with a *reverse proxy server*. A reverse proxy server receives HTTP requests from the network and forwards them to Kestrel. Examples of a reverse proxy server include:

* [Internet Information Services (IIS)](https://www.iis.net/)
* [Nginx](https://nginx.org)
* [Apache](https://httpd.apache.org/)
* [YARP: Yet Another Reverse Proxy](https://microsoft.github.io/reverse-proxy/)

Kestrel used as an edge (Internet-facing) web server:

![Kestrel communicates directly with the Internet without a reverse proxy server](kestrel/_static/kestrel-to-internet2.png)

Kestrel used in a reverse proxy configuration:

![Kestrel communicates indirectly with the Internet through a reverse proxy server, such as IIS, Nginx, or Apache](kestrel/_static/kestrel-to-internet.png)

Either configuration, with or without a reverse proxy server, is a supported hosting configuration.

Kestrel used as an edge server without a reverse proxy server doesn't support sharing the same IP and port among multiple processes. When Kestrel is configured to listen on a port, Kestrel handles all of the traffic for that port regardless of requests' `Host` headers. A reverse proxy that can share ports has the ability to forward requests to Kestrel on a unique IP and port.

Even if a reverse proxy server isn't required, using a reverse proxy server might be a good choice.

A reverse proxy:

* Can limit the exposed public surface area of the apps that it hosts.
* Provide an additional layer of configuration and defense.
* Might integrate better with existing infrastructure.
* Simplify load balancing and secure communication (HTTPS) configuration. Only the reverse proxy server requires an X.509 certificate, and that server can communicate with the app's servers on the internal network using plain HTTP.

> [!WARNING]
> Hosting in a reverse proxy configuration requires [Forwarded Headers Middleware configuration](xref:host-and-deploy/proxy-load-balancer).

## Kestrel in ASP.NET Core apps

ASP.NET Core project templates use Kestrel by default. In `Program.cs`, the <xref:Microsoft.Extensions.Hosting.GenericHostBuilderExtensions.ConfigureWebHostDefaults%2A> method calls <xref:Microsoft.AspNetCore.Hosting.WebHostBuilderKestrelExtensions.UseKestrel%2A>:

:::code language="csharp" source="kestrel/samples/3.x/KestrelSample/Program.cs" id="snippet_DefaultBuilder" highlight="8":::

For more information on building the host, see the *Set up a host* and *Default builder settings* sections of <xref:fundamentals/host/generic-host#set-up-a-host>.

To provide additional configuration after calling `ConfigureWebHostDefaults`, use `ConfigureKestrel`:

```csharp
public static IHostBuilder CreateHostBuilder(string[] args) =>
    Host.CreateDefaultBuilder(args)
        .ConfigureWebHostDefaults(webBuilder =>
        {
            webBuilder.ConfigureKestrel(serverOptions =>
            {
                // Set properties and call methods on options
            })
            .UseStartup<Startup>();
        });
```

## Kestrel options

The Kestrel web server has constraint configuration options that are especially useful in Internet-facing deployments.

Set constraints on the <xref:Microsoft.AspNetCore.Server.Kestrel.Core.KestrelServerOptions.Limits> property of the <xref:Microsoft.AspNetCore.Server.Kestrel.Core.KestrelServerOptions> class. The `Limits` property holds an instance of the <xref:Microsoft.AspNetCore.Server.Kestrel.Core.KestrelServerLimits> class.

The following examples use the <xref:Microsoft.AspNetCore.Server.Kestrel.Core> namespace:

```csharp
using Microsoft.AspNetCore.Server.Kestrel.Core;
```

In examples shown later in this article, Kestrel options are configured in C# code. Kestrel options can also be set using a [configuration provider](xref:fundamentals/configuration/index). For example, the [File Configuration Provider](xref:fundamentals/configuration/index#file-configuration-provider) can load Kestrel configuration from an `appsettings.json` or `appsettings.{Environment}.json` file:

```json
{
  "Kestrel": {
    "Limits": {
      "MaxConcurrentConnections": 100,
      "MaxConcurrentUpgradedConnections": 100
    },
    "DisableStringReuse": true
  }
}
```

> [!NOTE]
> <xref:Microsoft.AspNetCore.Server.Kestrel.Core.KestrelServerOptions> and [endpoint configuration](#endpoint-configuration) are configurable from configuration providers. Remaining Kestrel configuration must be configured in C# code.

Use **one** of the following approaches:

* Configure Kestrel in `Startup.ConfigureServices`:

  1. Inject an instance of `IConfiguration` into the `Startup` class. The following example assumes that the injected configuration is assigned to the `Configuration` property.
  2. In `Startup.ConfigureServices`, load the `Kestrel` section of configuration into Kestrel's configuration:

     ```csharp
     using Microsoft.Extensions.Configuration
     
     public class Startup
     {
         public Startup(IConfiguration configuration)
         {
             Configuration = configuration;
         }

         public IConfiguration Configuration { get; }

         public void ConfigureServices(IServiceCollection services)
         {
             services.Configure<KestrelServerOptions>(
                 Configuration.GetSection("Kestrel"));
         }

         public void Configure(IApplicationBuilder app, IWebHostEnvironment env)
         {
             ...
         }
     }
     ```

* Configure Kestrel when building the host:

  In `Program.cs`, load the `Kestrel` section of configuration into Kestrel's configuration:

  ```csharp
  // using Microsoft.Extensions.DependencyInjection;

  public static IHostBuilder CreateHostBuilder(string[] args) =>
      Host.CreateDefaultBuilder(args)
          .ConfigureServices((context, services) =>
          {
              services.Configure<KestrelServerOptions>(
                  context.Configuration.GetSection("Kestrel"));
          })
          .ConfigureWebHostDefaults(webBuilder =>
          {
              webBuilder.UseStartup<Startup>();
          });
  ```

Both of the preceding approaches work with any [configuration provider](xref:fundamentals/configuration/index).

### Keep-alive timeout

<xref:Microsoft.AspNetCore.Server.Kestrel.Core.KestrelServerLimits.KeepAliveTimeout>

Gets or sets the [keep-alive timeout](https://tools.ietf.org/html/rfc7230#section-6.5). Defaults to 2 minutes.

:::code language="csharp" source="kestrel/samples/3.x/KestrelSample/Program.cs" id="snippet_Limits" highlight="19-20":::

### Maximum client connections

<xref:Microsoft.AspNetCore.Server.Kestrel.Core.KestrelServerLimits.MaxConcurrentConnections>
<xref:Microsoft.AspNetCore.Server.Kestrel.Core.KestrelServerLimits.MaxConcurrentUpgradedConnections>

The maximum number of concurrent open TCP connections can be set for the entire app with the following code:

:::code language="csharp" source="kestrel/samples/3.x/KestrelSample/Program.cs" id="snippet_Limits" highlight="3":::

There's a separate limit for connections that have been upgraded from HTTP or HTTPS to another protocol (for example, on a WebSockets request). After a connection is upgraded, it isn't counted against the `MaxConcurrentConnections` limit.

:::code language="csharp" source="kestrel/samples/3.x/KestrelSample/Program.cs" id="snippet_Limits" highlight="4":::

The maximum number of connections is unlimited (null) by default.

### Maximum request body size

<xref:Microsoft.AspNetCore.Server.Kestrel.Core.KestrelServerLimits.MaxRequestBodySize>

The default maximum request body size is 30,000,000 bytes, which is approximately 28.6 MB.

The recommended approach to override the limit in an ASP.NET Core MVC app is to use the <xref:Microsoft.AspNetCore.Mvc.RequestSizeLimitAttribute> attribute on an action method:

```csharp
[RequestSizeLimit(100000000)]
public IActionResult MyActionMethod()
```

Here's an example that shows how to configure the constraint for the app on every request:

:::code language="csharp" source="kestrel/samples/3.x/KestrelSample/Program.cs" id="snippet_Limits" highlight="5":::

Override the setting on a specific request in middleware:

:::code language="csharp" source="kestrel/samples/3.x/KestrelSample/Startup.cs" id="snippet_Limits" highlight="3-4":::

An exception is thrown if the app configures the limit on a request after the app has started to read the request. There's an `IsReadOnly` property that indicates if the `MaxRequestBodySize` property is in read-only state, meaning it's too late to configure the limit.

When an app is run [out-of-process](xref:host-and-deploy/iis/index#out-of-process-hosting-model) behind the [ASP.NET Core Module](xref:host-and-deploy/aspnet-core-module), Kestrel's request body size limit is disabled because IIS already sets the limit.

### Minimum request body data rate

<xref:Microsoft.AspNetCore.Server.Kestrel.Core.KestrelServerLimits.MinRequestBodyDataRate>
<xref:Microsoft.AspNetCore.Server.Kestrel.Core.KestrelServerLimits.MinResponseDataRate>

Kestrel checks every second if data is arriving at the specified rate in bytes/second. If the rate drops below the minimum, the connection is timed out. The grace period is the amount of time that Kestrel gives the client to increase its send rate up to the minimum; the rate isn't checked during that time. The grace period helps avoid dropping connections that are initially sending data at a slow rate due to TCP slow-start.

The default minimum rate is 240 bytes/second with a 5 second grace period.

A minimum rate also applies to the response. The code to set the request limit and the response limit is the same except for having `RequestBody` or `Response` in the property and interface names.

Here's an example that shows how to configure the minimum data rates in `Program.cs`:

:::code language="csharp" source="kestrel/samples/3.x/KestrelSample/Program.cs" id="snippet_Limits" highlight="6-11":::

Override the minimum rate limits per request in middleware:

:::code language="csharp" source="kestrel/samples/3.x/KestrelSample/Startup.cs" id="snippet_Limits" highlight="6-21":::

The <xref:Microsoft.AspNetCore.Server.Kestrel.Core.Features.IHttpMinResponseDataRateFeature> referenced in the prior sample is not present in `HttpContext.Features` for HTTP/2 requests because modifying rate limits on a per-request basis is generally not supported for HTTP/2 due to the protocol's support for request multiplexing. However, the <xref:Microsoft.AspNetCore.Server.Kestrel.Core.Features.IHttpMinRequestBodyDataRateFeature> is still present `HttpContext.Features` for HTTP/2 requests, because the read rate limit can still be *disabled entirely* on a per-request basis by setting `IHttpMinRequestBodyDataRateFeature.MinDataRate` to `null` even for an HTTP/2 request. Attempting to read `IHttpMinRequestBodyDataRateFeature.MinDataRate` or attempting to set it to a value other than `null` will result in a `NotSupportedException` being thrown given an HTTP/2 request.

Server-wide rate limits configured via `KestrelServerOptions.Limits` still apply to both HTTP/1.x and HTTP/2 connections.

### Request headers timeout

<xref:Microsoft.AspNetCore.Server.Kestrel.Core.KestrelServerLimits.RequestHeadersTimeout>

Gets or sets the maximum amount of time the server spends receiving request headers. Defaults to 30 seconds.

:::code language="csharp" source="kestrel/samples/3.x/KestrelSample/Program.cs" id="snippet_Limits" highlight="21-22":::

### Maximum streams per connection

`Http2.MaxStreamsPerConnection` limits the number of concurrent request streams per HTTP/2 connection. Excess streams are refused.

```csharp
webBuilder.ConfigureKestrel(serverOptions =>
{
    serverOptions.Limits.Http2.MaxStreamsPerConnection = 100;
});
```

The default value is 100.

### Header table size

The HPACK decoder decompresses HTTP headers for HTTP/2 connections. `Http2.HeaderTableSize` limits the size of the header compression table that the HPACK decoder uses. The value is provided in octets and must be greater than zero (0).

```csharp
webBuilder.ConfigureKestrel(serverOptions =>
{
    serverOptions.Limits.Http2.HeaderTableSize = 4096;
});
```

The default value is 4096.

### Maximum frame size

`Http2.MaxFrameSize` indicates the maximum allowed size of an HTTP/2 connection frame payload received or sent by the server. The value is provided in octets and must be between 2^14 (16,384) and 2^24-1 (16,777,215).

```csharp
webBuilder.ConfigureKestrel(serverOptions =>
{
    serverOptions.Limits.Http2.MaxFrameSize = 16384;
});
```

The default value is 2^14 (16,384).

### Maximum request header size

`Http2.MaxRequestHeaderFieldSize` indicates the maximum allowed size in octets of request header values. This limit applies to both name and value in their compressed and uncompressed representations. The value must be greater than zero (0).

```csharp
webBuilder.ConfigureKestrel(serverOptions =>
{
    serverOptions.Limits.Http2.MaxRequestHeaderFieldSize = 8192;
});
```

The default value is 8,192.

### Initial connection window size

`Http2.InitialConnectionWindowSize` indicates the maximum request body data in bytes the server buffers at one time aggregated across all requests (streams) per connection. Requests are also limited by `Http2.InitialStreamWindowSize`. The value must be greater than or equal to 65,535 and less than 2^31 (2,147,483,648).

```csharp
webBuilder.ConfigureKestrel(serverOptions =>
{
    serverOptions.Limits.Http2.InitialConnectionWindowSize = 131072;
});
```

The default value is 128 KB (131,072).

### Initial stream window size

`Http2.InitialStreamWindowSize` indicates the maximum request body data in bytes the server buffers at one time per request (stream). Requests are also limited by `Http2.InitialConnectionWindowSize`. The value must be greater than or equal to 65,535 and less than 2^31 (2,147,483,648).

```csharp
webBuilder.ConfigureKestrel(serverOptions =>
{
    serverOptions.Limits.Http2.InitialStreamWindowSize = 98304;
});
```

The default value is 96 KB (98,304).

### Trailers

[!INCLUDE[](~/includes/trailers.md)]

### Reset

[!INCLUDE[](~/includes/reset.md)]

### Synchronous I/O

<xref:Microsoft.AspNetCore.Server.Kestrel.Core.KestrelServerOptions.AllowSynchronousIO> controls whether synchronous I/O is allowed for the request and response. The default value is `false`.

> [!WARNING]
> A large number of blocking synchronous I/O operations can lead to thread pool starvation, which makes the app unresponsive. Only enable `AllowSynchronousIO` when using a library that doesn't support asynchronous I/O.

The following example enables synchronous I/O:

:::code language="csharp" source="kestrel/samples/3.x/KestrelSample/Program.cs" id="snippet_SyncIO":::

For information about other Kestrel options and limits, see:

* <xref:Microsoft.AspNetCore.Server.Kestrel.Core.KestrelServerOptions>
* <xref:Microsoft.AspNetCore.Server.Kestrel.Core.KestrelServerLimits>
* <xref:Microsoft.AspNetCore.Server.Kestrel.Core.ListenOptions>

## Endpoint configuration

By default, ASP.NET Core binds to:

* `http://localhost:5000`
* `https://localhost:5001` (when a local development certificate is present)

Specify URLs using the:

* `ASPNETCORE_URLS` environment variable.
* `--urls` command-line argument.
* `urls` host configuration key.
* `UseUrls` extension method.

The value provided using these approaches can be one or more HTTP and HTTPS endpoints (HTTPS if a default cert is available). Configure the value as a semicolon-separated list (for example, `"Urls": "http://localhost:8000;http://localhost:8001"`).

For more information on these approaches, see [Server URLs](xref:fundamentals/host/web-host#server-urls) and [Override configuration](xref:fundamentals/host/web-host#override-configuration).

A development certificate is created:

* When the [.NET Core SDK](/dotnet/core/sdk) is installed.
* The [dev-certs tool](xref:aspnetcore-2.1#https) is used to create a certificate.

Some browsers require granting explicit permission to trust the local development certificate.

Project templates configure apps to run on HTTPS by default and include [HTTPS redirection and HSTS support](xref:security/enforcing-ssl).

Call <xref:Microsoft.AspNetCore.Server.Kestrel.Core.KestrelServerOptions.Listen%2A> or <xref:Microsoft.AspNetCore.Server.Kestrel.Core.KestrelServerOptions.ListenUnixSocket%2A> methods on <xref:Microsoft.AspNetCore.Server.Kestrel.Core.KestrelServerOptions> to configure URL prefixes and ports for Kestrel.

`UseUrls`, the `--urls` command-line argument, `urls` host configuration key, and the `ASPNETCORE_URLS` environment variable also work but have the limitations noted later in this section (a default certificate must be available for HTTPS endpoint configuration).

`KestrelServerOptions` configuration:

### ConfigureEndpointDefaults(Action\<ListenOptions>)

Specifies a configuration `Action` to run for each specified endpoint. Calling `ConfigureEndpointDefaults` multiple times replaces prior `Action`s with the last `Action` specified.

```csharp
webBuilder.ConfigureKestrel(serverOptions =>
{
    serverOptions.ConfigureEndpointDefaults(listenOptions =>
    {
        // Configure endpoint defaults
    });
});
```

> [!NOTE]
> Endpoints created by calling <xref:Microsoft.AspNetCore.Server.Kestrel.Core.KestrelServerOptions.Listen%2A> **before** calling <xref:Microsoft.AspNetCore.Server.Kestrel.Core.KestrelServerOptions.ConfigureEndpointDefaults%2A> won't have the defaults applied.

### ConfigureHttpsDefaults(Action\<HttpsConnectionAdapterOptions>)

Specifies a configuration `Action` to run for each HTTPS endpoint. Calling `ConfigureHttpsDefaults` multiple times replaces prior `Action`s with the last `Action` specified.

```csharp
webBuilder.ConfigureKestrel(serverOptions =>
{
    serverOptions.ConfigureHttpsDefaults(listenOptions =>
    {
        // certificate is an X509Certificate2
        listenOptions.ServerCertificate = certificate;
    });
});
```

> [!NOTE]
> Endpoints created by calling <xref:Microsoft.AspNetCore.Server.Kestrel.Core.KestrelServerOptions.Listen%2A> **before** calling <xref:Microsoft.AspNetCore.Server.Kestrel.Core.KestrelServerOptions.ConfigureHttpsDefaults%2A> won't have the defaults applied.

### Configure(IConfiguration)

Creates a configuration loader for setting up Kestrel that takes an <xref:Microsoft.Extensions.Configuration.IConfiguration> as input. The configuration must be scoped to the configuration section for Kestrel.

### ListenOptions.UseHttps

Configure Kestrel to use HTTPS.

`ListenOptions.UseHttps` extensions:

* `UseHttps`: Configure Kestrel to use HTTPS with the default certificate. Throws an exception if no default certificate is configured.
* `UseHttps(string fileName)`
* `UseHttps(string fileName, string password)`
* `UseHttps(string fileName, string password, Action<HttpsConnectionAdapterOptions> configureOptions)`
* `UseHttps(StoreName storeName, string subject)`
* `UseHttps(StoreName storeName, string subject, bool allowInvalid)`
* `UseHttps(StoreName storeName, string subject, bool allowInvalid, StoreLocation location)`
* `UseHttps(StoreName storeName, string subject, bool allowInvalid, StoreLocation location, Action<HttpsConnectionAdapterOptions> configureOptions)`
* `UseHttps(X509Certificate2 serverCertificate)`
* `UseHttps(X509Certificate2 serverCertificate, Action<HttpsConnectionAdapterOptions> configureOptions)`
* `UseHttps(Action<HttpsConnectionAdapterOptions> configureOptions)`

`ListenOptions.UseHttps` parameters:

* `filename` is the path and file name of a certificate file, relative to the directory that contains the app's content files.
* `password` is the password required to access the X.509 certificate data.
* `configureOptions` is an `Action` to configure the `HttpsConnectionAdapterOptions`. Returns the `ListenOptions`.
* `storeName` is the certificate store from which to load the certificate.
* `subject` is the subject name for the certificate.
* `allowInvalid` indicates if invalid certificates should be considered, such as self-signed certificates.
* `location` is the store location to load the certificate from.
* `serverCertificate` is the X.509 certificate.

In production, HTTPS must be explicitly configured. At a minimum, a default certificate must be provided.

Supported configurations described next:

* No configuration
* Replace the default certificate from configuration
* Change the defaults in code

*No configuration*

Kestrel listens on `http://localhost:5000` and `https://localhost:5001` (if a default cert is available).

<a name="configuration"></a>

*Replace the default certificate from configuration*

`CreateDefaultBuilder` calls `Configure(context.Configuration.GetSection("Kestrel"))` by default to load Kestrel configuration. A default HTTPS app settings configuration schema is available for Kestrel. Configure multiple endpoints, including the URLs and the certificates to use, either from a file on disk or from a certificate store.

In the following `appsettings.json` example:

* Set **AllowInvalid** to `true` to permit the use of invalid certificates (for example, self-signed certificates).
* Any HTTPS endpoint that doesn't specify a certificate (**HttpsDefaultCert** in the example that follows) falls back to the cert defined under **Certificates** > **Default** or the development certificate.

```json
{
  "Kestrel": {
    "Endpoints": {
      "Http": {
        "Url": "http://localhost:5000"
      },
      "HttpsInlineCertFile": {
        "Url": "https://localhost:5001",
        "Certificate": {
          "Path": "<path to .pfx file>",
          "Password": "<certificate password>"
        }
      },
      "HttpsInlineCertStore": {
        "Url": "https://localhost:5002",
        "Certificate": {
          "Subject": "<subject; required>",
          "Store": "<certificate store; required>",
          "Location": "<location; defaults to CurrentUser>",
          "AllowInvalid": "<true or false; defaults to false>"
        }
      },
      "HttpsDefaultCert": {
        "Url": "https://localhost:5003"
      },
      "Https": {
        "Url": "https://*:5004",
        "Certificate": {
          "Path": "<path to .pfx file>",
          "Password": "<certificate password>"
        }
      }
    },
    "Certificates": {
      "Default": {
        "Path": "<path to .pfx file>",
        "Password": "<certificate password>"
      }
    }
  }
}
```

An alternative to using **Path** and **Password** for any certificate node is to specify the certificate using certificate store fields. For example, the **Certificates** > **Default** certificate can be specified as:

```json
"Default": {
  "Subject": "<subject; required>",
  "Store": "<cert store; required>",
  "Location": "<location; defaults to CurrentUser>",
  "AllowInvalid": "<true or false; defaults to false>"
}
```

Schema notes:

* Endpoints names are case-insensitive. For example, `HTTPS` and `Https` are valid.
* The `Url` parameter is required for each endpoint. The format for this parameter is the same as the top-level `Urls` configuration parameter except that it's limited to a single value.
* These endpoints replace those defined in the top-level `Urls` configuration rather than adding to them. Endpoints defined in code via `Listen` are cumulative with the endpoints defined in the configuration section.
* The `Certificate` section is optional. If the `Certificate` section isn't specified, the defaults defined in earlier scenarios are used. If no defaults are available, the server throws an exception and fails to start.
* The `Certificate` section supports both **Path**&ndash;**Password** and **Subject**&ndash;**Store** certificates.
* Any number of endpoints may be defined in this way so long as they don't cause port conflicts.
* `options.Configure(context.Configuration.GetSection("{SECTION}"))` returns a `KestrelConfigurationLoader` with an `.Endpoint(string name, listenOptions => { })` method that can be used to supplement a configured endpoint's settings:

```csharp
webBuilder.UseKestrel((context, serverOptions) =>
{
    serverOptions.Configure(context.Configuration.GetSection("Kestrel"))
        .Endpoint("HTTPS", listenOptions =>
        {
            listenOptions.HttpsOptions.SslProtocols = SslProtocols.Tls12;
        });
});
```

`KestrelServerOptions.ConfigurationLoader` can be directly accessed to continue iterating on the existing loader, such as the one provided by <xref:Microsoft.AspNetCore.WebHost.CreateDefaultBuilder%2A>.

* The configuration section for each endpoint is available on the options in the `Endpoint` method so that custom settings may be read.
* Multiple configurations may be loaded by calling `options.Configure(context.Configuration.GetSection("{SECTION}"))` again with another section. Only the last configuration is used, unless `Load` is explicitly called on prior instances. The metapackage doesn't call `Load` so that its default configuration section may be replaced.
* `KestrelConfigurationLoader` mirrors the `Listen` family of APIs from `KestrelServerOptions` as `Endpoint` overloads, so code and config endpoints may be configured in the same place. These overloads don't use names and only consume default settings from configuration.

*Change the defaults in code*

`ConfigureEndpointDefaults` and `ConfigureHttpsDefaults` can be used to change default settings for `ListenOptions` and `HttpsConnectionAdapterOptions`, including overriding the default certificate specified in the prior scenario. `ConfigureEndpointDefaults` and `ConfigureHttpsDefaults` should be called before any endpoints are configured.

```csharp
webBuilder.ConfigureKestrel(serverOptions =>
{
    serverOptions.ConfigureEndpointDefaults(listenOptions =>
    {
        // Configure endpoint defaults
    });

    serverOptions.ConfigureHttpsDefaults(listenOptions =>
    {
        listenOptions.SslProtocols = SslProtocols.Tls12;
    });
});
```

*Kestrel support for SNI*

[Server Name Indication (SNI)](https://tools.ietf.org/html/rfc6066#section-3) can be used to host multiple domains on the same IP address and port. For SNI to function, the client sends the host name for the secure session to the server during the TLS handshake so that the server can provide the correct certificate. The client uses the furnished certificate for encrypted communication with the server during the secure session that follows the TLS handshake.

Kestrel supports SNI via the `ServerCertificateSelector` callback. The callback is invoked once per connection to allow the app to inspect the host name and select the appropriate certificate.

SNI support requires:

* Running on target framework `netcoreapp2.1` or later. On `net461` or later, the callback is invoked but the `name` is always `null`. The `name` is also `null` if the client doesn't provide the host name parameter in the TLS handshake.
* All websites run on the same Kestrel instance. Kestrel doesn't support sharing an IP address and port across multiple instances without a reverse proxy.

```csharp
webBuilder.ConfigureKestrel(serverOptions =>
{
    serverOptions.ListenAnyIP(5005, listenOptions =>
    {
        listenOptions.UseHttps(httpsOptions =>
        {
            var localhostCert = CertificateLoader.LoadFromStoreCert(
                "localhost", "My", StoreLocation.CurrentUser,
                allowInvalid: true);
            var exampleCert = CertificateLoader.LoadFromStoreCert(
                "example.com", "My", StoreLocation.CurrentUser,
                allowInvalid: true);
            var subExampleCert = CertificateLoader.LoadFromStoreCert(
                "sub.example.com", "My", StoreLocation.CurrentUser,
                allowInvalid: true);
            var certs = new Dictionary<string, X509Certificate2>(
                StringComparer.OrdinalIgnoreCase);
            certs["localhost"] = localhostCert;
            certs["example.com"] = exampleCert;
            certs["sub.example.com"] = subExampleCert;

            httpsOptions.ServerCertificateSelector = (connectionContext, name) =>
            {
                if (name != null && certs.TryGetValue(name, out var cert))
                {
                    return cert;
                }

                return exampleCert;
            };
        });
    });
});
```

### Connection logging

Call <xref:Microsoft.AspNetCore.Hosting.ListenOptionsConnectionLoggingExtensions.UseConnectionLogging%2A> to emit Debug level logs for byte-level communication on a connection. Connection logging is helpful for troubleshooting problems in low-level communication, such as during TLS encryption and behind proxies. If `UseConnectionLogging` is placed before `UseHttps`, encrypted traffic is logged. If `UseConnectionLogging` is placed after `UseHttps`, decrypted traffic is logged.

```csharp
webBuilder.ConfigureKestrel(serverOptions =>
{
    serverOptions.Listen(IPAddress.Any, 8000, listenOptions =>
    {
        listenOptions.UseConnectionLogging();
    });
});
```

### Bind to a TCP socket

The <xref:Microsoft.AspNetCore.Server.Kestrel.Core.KestrelServerOptions.Listen%2A> method binds to a TCP socket, and an options lambda permits X.509 certificate configuration:

:::code language="csharp" source="kestrel/samples/3.x/KestrelSample/Program.cs" id="snippet_TCPSocket" highlight="12-18":::

The example configures HTTPS for an endpoint with <xref:Microsoft.AspNetCore.Server.Kestrel.Core.ListenOptions>. Use the same API to configure other Kestrel settings for specific endpoints.

[!INCLUDE [How to make an X.509 cert](~/includes/make-x509-cert.md)]

### Bind to a Unix socket

Listen on a Unix socket with <xref:Microsoft.AspNetCore.Server.Kestrel.Core.KestrelServerOptions.ListenUnixSocket%2A> for improved performance with Nginx, as shown in this example:

:::code language="csharp" source="kestrel/samples/3.x/KestrelSample/Program.cs" id="snippet_UnixSocket":::

* In the Nginx configuration file, set the `server` > `location` > `proxy_pass` entry to `http://unix:/tmp/{KESTREL SOCKET}:/;`. `{KESTREL SOCKET}` is the name of the socket provided to <xref:Microsoft.AspNetCore.Server.Kestrel.Core.KestrelServerOptions.ListenUnixSocket%2A> (for example, `kestrel-test.sock` in the preceding example).
* Ensure that the socket is writeable by Nginx (for example, `chmod go+w /tmp/kestrel-test.sock`).

### Port 0

When the port number `0` is specified, Kestrel dynamically binds to an available port. The following example shows how to determine which port Kestrel actually bound at runtime:

:::code language="csharp" source="kestrel/samples/3.x/KestrelSample/Startup.cs" id="snippet_Configure" highlight="3-4,15-21":::

When the app is run, the console window output indicates the dynamic port where the app can be reached:

```console
Listening on the following addresses: http://127.0.0.1:48508
```

### Limitations

Configure endpoints with the following approaches:

* <xref:Microsoft.AspNetCore.Hosting.HostingAbstractionsWebHostBuilderExtensions.UseUrls%2A>
* `--urls` command-line argument
* `urls` host configuration key
* `ASPNETCORE_URLS` environment variable

These methods are useful for making code work with servers other than Kestrel. However, be aware of the following limitations:

* HTTPS can't be used with these approaches unless a default certificate is provided in the HTTPS endpoint configuration (for example, using `KestrelServerOptions` configuration or a configuration file as shown earlier in this topic).
* When both the `Listen` and `UseUrls` approaches are used simultaneously, the `Listen` endpoints override the `UseUrls` endpoints.

### IIS endpoint configuration

When using IIS, the URL bindings for IIS override bindings are set by either `Listen` or `UseUrls`. For more information, see the [ASP.NET Core Module](xref:host-and-deploy/aspnet-core-module) topic.

### ListenOptions.Protocols

The `Protocols` property establishes the HTTP protocols (`HttpProtocols`) enabled on a connection endpoint or for the server. Assign a value to the `Protocols` property from the `HttpProtocols` enum.

| `HttpProtocols` enum value | Connection protocol permitted |
| -------------------------- | ----------------------------- |
| `Http1`                    | HTTP/1.1 only. Can be used with or without TLS. |
| `Http2`                    | HTTP/2 only. May be used without TLS only if the client supports a [Prior Knowledge mode](https://tools.ietf.org/html/rfc7540#section-3.4). |
| `Http1AndHttp2`            | HTTP/1.1 and HTTP/2. HTTP/2 requires the client to select HTTP/2 in the TLS [Application-Layer Protocol Negotiation (ALPN)](https://tools.ietf.org/html/rfc7301#section-3) handshake; otherwise, the connection defaults to HTTP/1.1. |

The default `ListenOptions.Protocols` value for any endpoint is `HttpProtocols.Http1AndHttp2`.

TLS restrictions for HTTP/2:

* TLS version 1.2 or later
* Renegotiation disabled
* Compression disabled
* Minimum ephemeral key exchange sizes:
  * Elliptic curve Diffie-Hellman (ECDHE) &lbrack;[RFC4492](https://www.ietf.org/rfc/rfc4492.txt)&rbrack;: 224 bits minimum
  * Finite field Diffie-Hellman (DHE) &lbrack;`TLS12`&rbrack;: 2048 bits minimum
* Cipher suite not prohibited. 

`TLS_ECDHE_RSA_WITH_AES_128_GCM_SHA256` &lbrack;`TLS-ECDHE`&rbrack; with the P-256 elliptic curve &lbrack;`FIPS186`&rbrack; is supported by default.

The following example permits HTTP/1.1 and HTTP/2 connections on port 8000. Connections are secured by TLS with a supplied certificate:

```csharp
webBuilder.ConfigureKestrel(serverOptions =>
{
    serverOptions.Listen(IPAddress.Any, 8000, listenOptions =>
    {
        listenOptions.UseHttps("testCert.pfx", "testPassword");
    });
});
```

Use Connection Middleware to filter TLS handshakes on a per-connection basis for specific ciphers if required.

The following example throws <xref:System.NotSupportedException> for any cipher algorithm that the app doesn't support. Alternatively, define and compare [ITlsHandshakeFeature.CipherAlgorithm](xref:Microsoft.AspNetCore.Connections.Features.ITlsHandshakeFeature.CipherAlgorithm) to a list of acceptable cipher suites.

No encryption is used with a [CipherAlgorithmType.Null](xref:System.Security.Authentication.CipherAlgorithmType) cipher algorithm.

```csharp
// using System.Net;
// using Microsoft.AspNetCore.Connections;

webBuilder.ConfigureKestrel(serverOptions =>
{
    serverOptions.Listen(IPAddress.Any, 8000, listenOptions =>
    {
        listenOptions.UseHttps("testCert.pfx", "testPassword");
        listenOptions.UseTlsFilter();
    });
});
```

```csharp
using System;
using System.Security.Authentication;
using Microsoft.AspNetCore.Connections.Features;

namespace Microsoft.AspNetCore.Connections
{
    public static class TlsFilterConnectionMiddlewareExtensions
    {
        public static IConnectionBuilder UseTlsFilter(
            this IConnectionBuilder builder)
        {
            return builder.Use((connection, next) =>
            {
                var tlsFeature = connection.Features.Get<ITlsHandshakeFeature>();

                if (tlsFeature.CipherAlgorithm == CipherAlgorithmType.Null)
                {
                    throw new NotSupportedException("Prohibited cipher: " +
                        tlsFeature.CipherAlgorithm);
                }

                return next();
            });
        }
    }
}
```

Connection filtering can also be configured via an <xref:Microsoft.AspNetCore.Connections.IConnectionBuilder> lambda:

```csharp
// using System;
// using System.Net;
// using System.Security.Authentication;
// using Microsoft.AspNetCore.Connections;
// using Microsoft.AspNetCore.Connections.Features;

webBuilder.ConfigureKestrel(serverOptions =>
{
    serverOptions.Listen(IPAddress.Any, 8000, listenOptions =>
    {
        listenOptions.UseHttps("testCert.pfx", "testPassword");
        listenOptions.Use((context, next) =>
        {
            var tlsFeature = context.Features.Get<ITlsHandshakeFeature>();

            if (tlsFeature.CipherAlgorithm == CipherAlgorithmType.Null)
            {
                throw new NotSupportedException(
                    $"Prohibited cipher: {tlsFeature.CipherAlgorithm}");
            }

            return next();
        });
    });
});
```

On Linux, <xref:System.Net.Security.CipherSuitesPolicy> can be used to filter TLS handshakes on a per-connection basis:

```csharp
// using System.Net.Security;
// using Microsoft.AspNetCore.Hosting;
// using Microsoft.AspNetCore.Server.Kestrel.Core;
// using Microsoft.Extensions.DependencyInjection;
// using Microsoft.Extensions.Hosting;

webBuilder.ConfigureKestrel(serverOptions =>
{
    serverOptions.ConfigureHttpsDefaults(listenOptions =>
    {
        listenOptions.OnAuthenticate = (context, sslOptions) =>
        {
            sslOptions.CipherSuitesPolicy = new CipherSuitesPolicy(
                new[]
                {
                    TlsCipherSuite.TLS_ECDHE_ECDSA_WITH_AES_128_GCM_SHA256,
                    TlsCipherSuite.TLS_ECDHE_ECDSA_WITH_AES_256_GCM_SHA384,
                    // ...
                });
        };
    });
});
```

*Set the protocol from configuration*

`CreateDefaultBuilder` calls `serverOptions.Configure(context.Configuration.GetSection("Kestrel"))` by default to load Kestrel configuration.

The following `appsettings.json` example establishes HTTP/1.1 as the default connection protocol for all endpoints:

```json
{
  "Kestrel": {
    "EndpointDefaults": {
      "Protocols": "Http1"
    }
  }
}
```

The following `appsettings.json` example establishes the HTTP/1.1 connection protocol for a specific endpoint:

```json
{
  "Kestrel": {
    "Endpoints": {
      "HttpsDefaultCert": {
        "Url": "https://localhost:5001",
        "Protocols": "Http1"
      }
    }
  }
}
```

Protocols specified in code override values set by configuration.

### URL prefixes

When using `UseUrls`, `--urls` command-line argument, `urls` host configuration key, or `ASPNETCORE_URLS` environment variable, the URL prefixes can be in any of the following formats.

Only HTTP URL prefixes are valid. Kestrel doesn't support HTTPS when configuring URL bindings using `UseUrls`.

* IPv4 address with port number

  ```
  http://65.55.39.10:80/
  ```

  `0.0.0.0` is a special case that binds to all IPv4 addresses.

* IPv6 address with port number

  ```
  http://[0:0:0:0:0:ffff:4137:270a]:80/
  ```

  `[::]` is the IPv6 equivalent of IPv4 `0.0.0.0`.

* Host name with port number

  ```
  http://contoso.com:80/
  http://*:80/
  ```

  Host names, `*`, and `+`, aren't special. Anything not recognized as a valid IP address or `localhost` binds to all IPv4 and IPv6 IPs. To bind different host names to different ASP.NET Core apps on the same port, use [HTTP.sys](xref:fundamentals/servers/httpsys) or a reverse proxy server, such as IIS, Nginx, or Apache.

  > [!WARNING]
  > Hosting in a reverse proxy configuration requires [Forwarded Headers Middleware configuration](xref:host-and-deploy/proxy-load-balancer).

* Host `localhost` name with port number or loopback IP with port number

  ```
  http://localhost:5000/
  http://127.0.0.1:5000/
  http://[::1]:5000/
  ```

  When `localhost` is specified, Kestrel attempts to bind to both IPv4 and IPv6 loopback interfaces. If the requested port is in use by another service on either loopback interface, Kestrel fails to start. If either loopback interface is unavailable for any other reason (most commonly because IPv6 isn't supported), Kestrel logs a warning.

## Host filtering

While Kestrel supports configuration based on prefixes such as `http://example.com:5000`, Kestrel largely ignores the host name. Host `localhost` is a special case used for binding to loopback addresses. Any host other than an explicit IP address binds to all public IP addresses. `Host` headers aren't validated.

As a workaround, use Host Filtering Middleware. Host Filtering Middleware is provided by the [Microsoft.AspNetCore.HostFiltering](https://www.nuget.org/packages/Microsoft.AspNetCore.HostFiltering) package, which is implicitly provided for ASP.NET Core apps. The middleware is added by <xref:Microsoft.AspNetCore.WebHost.CreateDefaultBuilder%2A>, which calls <xref:Microsoft.AspNetCore.Builder.HostFilteringServicesExtensions.AddHostFiltering%2A>:

:::code language="csharp" source="kestrel/samples-snapshot/2.x/KestrelSample/Program.cs" id="snippet_Program" highlight="9":::

Host Filtering Middleware is disabled by default. To enable the middleware, define an `AllowedHosts` key in `appsettings.json`/`appsettings.{Environment}.json`. The value is a semicolon-delimited list of host names without port numbers:

`appsettings.json`:

```json
{
  "AllowedHosts": "example.com;localhost"
}
```

> [!NOTE]
> [Forwarded Headers Middleware](xref:host-and-deploy/proxy-load-balancer) also has an <xref:Microsoft.AspNetCore.Builder.ForwardedHeadersOptions.AllowedHosts> option. Forwarded Headers Middleware and Host Filtering Middleware have similar functionality for different scenarios. Setting `AllowedHosts` with Forwarded Headers Middleware is appropriate when the `Host` header isn't preserved while forwarding requests with a reverse proxy server or load balancer. Setting `AllowedHosts` with Host Filtering Middleware is appropriate when Kestrel is used as a public-facing edge server or when the `Host` header is directly forwarded.
>
> For more information on Forwarded Headers Middleware, see <xref:host-and-deploy/proxy-load-balancer>.

## Libuv transport configuration

For projects that require the use of Libuv (<xref:Microsoft.AspNetCore.Hosting.WebHostBuilderLibuvExtensions.UseLibuv%2A>):

* Add a dependency for the [`Microsoft.AspNetCore.Server.Kestrel.Transport.Libuv`](https://www.nuget.org/packages/Microsoft.AspNetCore.Server.Kestrel.Transport.Libuv) package to the app's project file:

  ```xml
  <PackageReference Include="Microsoft.AspNetCore.Server.Kestrel.Transport.Libuv"
                    Version="{VERSION}" />
  ```

* Call <xref:Microsoft.AspNetCore.Hosting.WebHostBuilderLibuvExtensions.UseLibuv%2A> on the `IWebHostBuilder`:

  ```csharp
  public class Program
  {
      public static void Main(string[] args)
      {
          CreateHostBuilder(args).Build().Run();
      }

      public static IHostBuilder CreateHostBuilder(string[] args) =>
          Host.CreateDefaultBuilder(args)
              .ConfigureWebHostDefaults(webBuilder =>
              {
                  webBuilder.UseLibuv();
                  webBuilder.UseStartup<Startup>();
              });
  }
  ```

## HTTP/1.1 request draining

Opening HTTP connections is time consuming. For HTTPS, it's also resource intensive. Therefore, Kestrel tries to reuse connections per the HTTP/1.1 protocol. A request body must be fully consumed to allow the connection to be reused. The app doesn't always consume the request body, such as a `POST` requests where the server returns a redirect or 404 response. In the `POST`-redirect case:

* The client may already have sent part of the `POST` data.
* The server writes the 301 response.
* The connection can't be used for a new request until the `POST` data from the previous request body has been fully read.
* Kestrel tries to drain the request body. Draining the request body means reading and discarding the data without processing it.

The draining process makes a tradeoff between allowing the connection to be reused and the time it takes to drain any remaining data:

* Draining has a timeout of five seconds, which isn't configurable.
* If all of the data specified by the `Content-Length` or `Transfer-Encoding` header hasn't been read before the timeout, the connection is closed.

Sometimes you may want to terminate the request immediately, before or after writing the response. For example, clients may have restrictive data caps, so limiting uploaded data might be a priority. In such cases to terminate a request, call [HttpContext.Abort](xref:Microsoft.AspNetCore.Http.HttpContext.Abort%2A) from a controller, Razor Page, or middleware.

There are caveats to calling `Abort`:

* Creating new connections can be slow and expensive.
* There's no guarantee that the client has read the response before the connection closes.
* Calling `Abort` should be rare and reserved for severe error cases, not common errors.
  * Only call `Abort` when a specific problem needs to be solved. For example, call `Abort` if malicious clients are trying to `POST` data or when there's a bug in client code that causes large or numerous requests.
  * Don't call `Abort` for common error situations, such as HTTP 404 (Not Found).

Calling [HttpResponse.CompleteAsync](xref:Microsoft.AspNetCore.Http.HttpResponse.CompleteAsync%2A) before calling `Abort` ensures that the server has completed writing the response. However, client behavior isn't predictable and they may not read the response before the connection is aborted.

This process is different for HTTP/2 because the protocol supports aborting individual request streams without closing the connection. The five second drain timeout doesn't apply. If there's any unread request body data after completing a response, then the server sends an HTTP/2 RST frame. Additional request body data frames are ignored.

If possible, it's better for clients to utilize the [Expect: 100-continue](https://developer.mozilla.org/docs/Web/HTTP/Status/100) request header and wait for the server to respond before starting to send the request body. That gives the client an opportunity to examine the response and abort before sending unneeded data.

## Additional resources

* When using UNIX sockets on Linux, the socket is not automatically deleted on app shut down. For more information, see [this GitHub issue](https://github.com/dotnet/aspnetcore/issues/14134).
* <xref:test/troubleshoot>
* <xref:security/enforcing-ssl>
* <xref:host-and-deploy/proxy-load-balancer>
* [RFC 7230: Message Syntax and Routing (Section 5.4: Host)](https://tools.ietf.org/html/rfc7230#section-5.4)

:::moniker-end<|MERGE_RESOLUTION|>--- conflicted
+++ resolved
@@ -5,13 +5,8 @@
 monikerRange: '>= aspnetcore-3.1'
 ms.author: riande
 ms.custom: mvc
-<<<<<<< HEAD
 ms.date: 03/14/2022
-no-loc: ["Blazor Hybrid", Home, Privacy, Kestrel, appsettings.json, "ASP.NET Core Identity", cookie, Cookie, Blazor, "Blazor Server", "Blazor WebAssembly", "Identity", "Let's Encrypt", Razor, SignalR]
-=======
-ms.date: 05/04/2020
 no-loc: [".NET MAUI", "Mac Catalyst", "Blazor Hybrid", Home, Privacy, Kestrel, appsettings.json, "ASP.NET Core Identity", cookie, Cookie, Blazor, "Blazor Server", "Blazor WebAssembly", "Identity", "Let's Encrypt", Razor, SignalR]
->>>>>>> 597eae9b
 uid: fundamentals/servers/kestrel
 ---
 # Kestrel web server implementation in ASP.NET Core
