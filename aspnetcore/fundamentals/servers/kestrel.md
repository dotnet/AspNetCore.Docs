---
title: Kestrel web server implementation in ASP.NET Core
author: rick-anderson
description: Learn about Kestrel, the cross-platform web server for ASP.NET Core.
manager: wpickett
ms.author: tdykstra
ms.custom: mvc
ms.date: 05/02/2018
ms.prod: asp.net-core
ms.technology: aspnet
ms.topic: article
uid: fundamentals/servers/kestrel
---
# Kestrel web server implementation in ASP.NET Core

By [Tom Dykstra](https://github.com/tdykstra), [Chris Ross](https://github.com/Tratcher), and [Stephen Halter](https://twitter.com/halter73)

Kestrel is a cross-platform [web server for ASP.NET Core](xref:fundamentals/servers/index). Kestrel is the web server that's included by default in ASP.NET Core project templates.

Kestrel supports the following features:

* HTTPS
* Opaque upgrade used to enable [WebSockets](https://github.com/aspnet/websockets)
* Unix sockets for high performance behind Nginx

Kestrel is supported on all platforms and versions that .NET Core supports.

[View or download sample code](https://github.com/aspnet/Docs/tree/master/aspnetcore/fundamentals/servers/kestrel/samples) ([how to download](xref:tutorials/index#how-to-download-a-sample))

## When to use Kestrel with a reverse proxy

# [ASP.NET Core 2.x](#tab/aspnetcore2x)

You can use Kestrel by itself or with a *reverse proxy server*, such as IIS, Nginx, or Apache. A reverse proxy server receives HTTP requests from the Internet and forwards them to Kestrel after some preliminary handling.

![Kestrel communicates directly with the Internet without a reverse proxy server](kestrel/_static/kestrel-to-internet2.png)

![Kestrel communicates indirectly with the Internet through a reverse proxy server, such as IIS, Nginx, or Apache](kestrel/_static/kestrel-to-internet.png)

Either configuration&mdash;with or without a reverse proxy server&mdash;is a valid and supported hosting configuration for ASP.NET Core 2.0 or later apps.

# [ASP.NET Core 1.x](#tab/aspnetcore1x)

If an app accepts requests only from an internal network, Kestrel can be used directly as the app's server.

![Kestrel communicates directly with your internal network](kestrel/_static/kestrel-to-internal.png)

If you expose your app to the Internet, use IIS, Nginx, or Apache as a *reverse proxy server*. A reverse proxy server receives HTTP requests from the Internet and forwards them to Kestrel after some preliminary handling.

![Kestrel communicates indirectly with the Internet through a reverse proxy server, such as IIS, Nginx, or Apache](kestrel/_static/kestrel-to-internet.png)

A reverse proxy is required for edge deployments (exposed to traffic from the Internet) for security reasons. The 1.x versions of Kestrel don't have a full complement of defenses against attacks, such as appropriate timeouts, size limits, and concurrent connection limits.

---

A reverse proxy scenario exists when there are multiple apps that share the same IP and port running on a single server. Kestrel doesn't support this scenario because Kestrel doesn't support sharing the same IP and port among multiple processes. When Kestrel is configured to listen on a port, Kestrel handles all of the traffic for that port regardless of requests' host header. A reverse proxy that can share ports has the ability to forward requests to Kestrel on a unique IP and port.

Even if a reverse proxy server isn't required, using a reverse proxy server might be a good choice:

* It can limit the exposed public surface area of the apps that it hosts.
* It provides an additional layer of configuration and defense.
* It might integrate better with existing infrastructure.
* It simplifies load balancing and SSL configuration. Only the reverse proxy server requires an SSL certificate, and that server can communicate with your app servers on the internal network using plain HTTP.

> [!WARNING]
> If not using a reverse proxy with host filtering enabled, [host filtering](#host-filtering) must be enabled.

## How to use Kestrel in ASP.NET Core apps

# [ASP.NET Core 2.x](#tab/aspnetcore2x/)

The [Microsoft.AspNetCore.Server.Kestrel](https://www.nuget.org/packages/Microsoft.AspNetCore.Server.Kestrel/) package is included in the [Microsoft.AspNetCore.App metapackage]
(xref:fundamentals/metapackage-app).

ASP.NET Core project templates use Kestrel by default. In *Program.cs*, the template code calls [CreateDefaultBuilder](/dotnet/api/microsoft.aspnetcore.webhost.createdefaultbuilder), which calls [UseKestrel](/dotnet/api/microsoft.aspnetcore.hosting.webhostbuilderkestrelextensions.usekestrel) behind the scenes.

[!code-csharp[](kestrel/samples/2.x/KestrelSample/Program.cs?name=snippet_DefaultBuilder&highlight=7)]

# [ASP.NET Core 1.x](#tab/aspnetcore1x/)

Install the [Microsoft.AspNetCore.Server.Kestrel](https://www.nuget.org/packages/Microsoft.AspNetCore.Server.Kestrel/) NuGet package.

Call the [UseKestrel](/dotnet/api/microsoft.aspnetcore.hosting.webhostbuilderkestrelextensions.usekestrel?view=aspnetcore-1.1) extension method on [WebHostBuilder](/dotnet/api/microsoft.aspnetcore.hosting.webhostbuilder?view=aspnetcore-1.1) in the `Main` method, specifying any [Kestrel options](/dotnet/api/microsoft.aspnetcore.server.kestrel.kestrelserveroptions?view=aspnetcore-1.1) required, as shown in the next section.

[!code-csharp[](kestrel/samples/1.x/KestrelSample/Program.cs?name=snippet_Main&highlight=13-19)]

---

### Kestrel options

# [ASP.NET Core 2.x](#tab/aspnetcore2x/)

The Kestrel web server has constraint configuration options that are especially useful in Internet-facing deployments. A few important limits that can be customized:

* Maximum client connections
* Maximum request body size
* Minimum request body data rate

Set these and other constraints on the [Limits](/dotnet/api/microsoft.aspnetcore.server.kestrel.core.kestrelserveroptions.limits) property of the [KestrelServerOptions](/dotnet/api/microsoft.aspnetcore.server.kestrel.core.kestrelserveroptions) class. The `Limits` property holds an instance of the [KestrelServerLimits](/dotnet/api/microsoft.aspnetcore.server.kestrel.core.kestrelserverlimits) class.

**Maximum client connections**

[MaxConcurrentConnections](/dotnet/api/microsoft.aspnetcore.server.kestrel.core.kestrelserverlimits.maxconcurrentconnections)  
[MaxConcurrentUpgradedConnections](/dotnet/api/microsoft.aspnetcore.server.kestrel.core.kestrelserverlimits.maxconcurrentupgradedconnections)

The maximum number of concurrent open TCP connections can be set for the entire app with the following code:

[!code-csharp[](kestrel/samples/2.x/KestrelSample/Program.cs?name=snippet_Limits&highlight=3)]

There's a separate limit for connections that have been upgraded from HTTP or HTTPS to another protocol (for example, on a WebSockets request). After a connection is upgraded, it isn't counted against the `MaxConcurrentConnections` limit.

[!code-csharp[](kestrel/samples/2.x/KestrelSample/Program.cs?name=snippet_Limits&highlight=4)]

The maximum number of connections is unlimited (null) by default.

**Maximum request body size**

[MaxRequestBodySize](/dotnet/api/microsoft.aspnetcore.server.kestrel.core.kestrelserverlimits.maxrequestbodysize)

The default maximum request body size is 30,000,000 bytes, which is approximately 28.6 MB.

The recommended approach to override the limit in an ASP.NET Core MVC app is to use the [RequestSizeLimit](/dotnet/api/microsoft.aspnetcore.mvc.requestsizelimitattribute) attribute on an action method:

```csharp
[RequestSizeLimit(100000000)]
public IActionResult MyActionMethod()
```

Here's an example that shows how to configure the constraint for the app on every request:

[!code-csharp[](kestrel/samples/2.x/KestrelSample/Program.cs?name=snippet_Limits&highlight=5)]

You can override the setting on a specific request in middleware:

[!code-csharp[](kestrel/samples/2.x/KestrelSample/Startup.cs?name=snippet_Limits&highlight=3-4)]

An exception is thrown if you attempt to configure the limit on a request after the app has started to read the request. There's an `IsReadOnly` property that indicates if the `MaxRequestBodySize` property is in read-only state, meaning it's too late to configure the limit.

**Minimum request body data rate**

[MinRequestBodyDataRate](/dotnet/api/microsoft.aspnetcore.server.kestrel.core.kestrelserverlimits.minrequestbodydatarate)  
[MinResponseDataRate](/dotnet/api/microsoft.aspnetcore.server.kestrel.core.kestrelserverlimits.minresponsedatarate)

Kestrel checks every second if data is arriving at the specified rate in bytes/second. If the rate drops below the minimum, the connection is timed out. The grace period is the amount of time that Kestrel gives the client to increase its send rate up to the minimum; the rate isn't checked during that time. The grace period helps avoid dropping connections that are initially sending data at a slow rate due to TCP slow-start.

The default minimum rate is 240 bytes/second with a 5 second grace period.

A minimum rate also applies to the response. The code to set the request limit and the response limit is the same except for having `RequestBody` or `Response` in the property and interface names.

Here's an example that shows how to configure the minimum data rates in *Program.cs*:

[!code-csharp[](kestrel/samples/2.x/KestrelSample/Program.cs?name=snippet_Limits&highlight=6-7)]

You can configure the rates per request in middleware:

[!code-csharp[](kestrel/samples/2.x/KestrelSample/Startup.cs?name=snippet_Limits&highlight=5-8)]

For information about other Kestrel options and limits, see:

* [KestrelServerOptions](/dotnet/api/microsoft.aspnetcore.server.kestrel.core.kestrelserveroptions)
* [KestrelServerLimits](/dotnet/api/microsoft.aspnetcore.server.kestrel.core.kestrelserverlimits)
* [ListenOptions](/dotnet/api/microsoft.aspnetcore.server.kestrel.core.listenoptions)

# [ASP.NET Core 1.x](#tab/aspnetcore1x/)

For information about Kestrel options and limits, see:

* [KestrelServerOptions class](/dotnet/api/microsoft.aspnetcore.server.kestrel.kestrelserveroptions?view=aspnetcore-1.1)
* [KestrelServerLimits](/dotnet/api/microsoft.aspnetcore.server.kestrel.kestrelserverlimits?view=aspnetcore-1.1)

---

### Endpoint configuration

# [ASP.NET Core 2.x](#tab/aspnetcore2x/)

::: moniker range="= aspnetcore-2.0"
By default, ASP.NET Core binds to `http://localhost:5000`. Call [Listen](/dotnet/api/microsoft.aspnetcore.server.kestrel.core.kestrelserveroptions.listen) or [ListenUnixSocket](/dotnet/api/microsoft.aspnetcore.server.kestrel.core.kestrelserveroptions.listenunixsocket) methods on [KestrelServerOptions](/dotnet/api/microsoft.aspnetcore.server.kestrel.core.kestrelserveroptions) to configure URL prefixes and ports for Kestrel. `UseUrls`, the `--urls` command-line argument, `urls` host configuration key, and the `ASPNETCORE_URLS` environment variable also work but have the limitations noted later in this section.

The `urls` host configuration key must come from the host configuration, not the app configuration. Adding a `urls` key and value to *appsettings.json* doesn't affect host configuration because the host is completely initialized by the time the configuration is read from the configuration file. However, a `urls` key in *appsettings.json* can be used with [UseConfiguration](/dotnet/api/microsoft.aspnetcore.hosting.hostingabstractionswebhostbuilderextensions.useconfiguration) on the host builder to configure the host:

```csharp
var config = new ConfigurationBuilder()
    .SetBasePath(Directory.GetCurrentDirectory())
    .AddJsonFile("appSettings.json", optional: true, reloadOnChange: true)
    .Build();

var host = new WebHostBuilder()
    .UseKestrel()
    .UseConfiguration(config)
    .UseContentRoot(Directory.GetCurrentDirectory())
    .UseStartup<Startup>()
    .Build();
```

::: moniker-end
::: moniker range=">= aspnetcore-2.1"

By default, ASP.NET Core binds to:

* `http://localhost:5000`
* `https://localhost:5001` (when a local development certificate is present)

A development certificate is created:

* When the [.NET Core SDK](/dotnet/core/sdk) is installed.
* The [dev-certs tool](https://github.com/aspnet/DotNetTools/tree/dev/src/dotnet-dev-certs) is used to create a certificate.

Some browsers require that you grant explicit permission to the browser to trust the local development certificate.

ASP.NET Core 2.1 and later project templates configure apps to run on HTTPS by default and include [HTTPS redirection and HSTS support](xref:security/enforcing-ssl).

Call [Listen](/dotnet/api/microsoft.aspnetcore.server.kestrel.core.kestrelserveroptions.listen) or [ListenUnixSocket](/dotnet/api/microsoft.aspnetcore.server.kestrel.core.kestrelserveroptions.listenunixsocket) methods on [KestrelServerOptions](/dotnet/api/microsoft.aspnetcore.server.kestrel.core.kestrelserveroptions) to configure URL prefixes and ports for Kestrel.

`UseUrls`, the `--urls` command-line argument, `urls` host configuration key, and the `ASPNETCORE_URLS` environment variable also work but have the limitations noted later in this section (a default certificate must be available for HTTPS endpoint configuration).

ASP.NET Core 2.1 `KestrelServerOptions` configuration:

**ConfigureEndpointDefaults(Action&lt;ListenOptions&gt;)**  
Specifies a configuration `Action` to run for each specified endpoint. Calling `ConfigureEndpointDefaults` multiple times replaces prior `Action`s with the last `Action` specified.

**ConfigureHttpsDefaults(Action&lt;HttpsConnectionAdapterOptions&gt;)**  
Specifies a configuration `Action` to run for each HTTPS endpoint. Calling `ConfigureHttpsDefaults` multiple times replaces prior `Action`s with the last `Action` specified.

**Configure(IConfiguration)**  
Creates a configuration loader for setting up Kestrel that takes an [IConfiguration](/dotnet/api/microsoft.extensions.configuration.iconfiguration) as input. The configuration must be scoped to the configuration section for Kestrel.

**ListenOptions.UseHttps**  
Configure Kestrel to use HTTPS.

`ListenOptions.UseHttps` extensions:

* `UseHttps` &ndash; Configure Kestrel to use HTTPS with the default certificate. Throws an exception if no default certificate is configured.
* `UseHttps(string fileName)`
* `UseHttps(string fileName, string password)`
* `UseHttps(string fileName, string password, Action<HttpsConnectionAdapterOptions> configureOptions)`
* `UseHttps(StoreName storeName, string subject)`
* `UseHttps(StoreName storeName, string subject, bool allowInvalid)`
* `UseHttps(StoreName storeName, string subject, bool allowInvalid, StoreLocation location)`
* `UseHttps(StoreName storeName, string subject, bool allowInvalid, StoreLocation location, Action<HttpsConnectionAdapterOptions> configureOptions)`
* `UseHttps(X509Certificate2 serverCertificate)`
* `UseHttps(X509Certificate2 serverCertificate, Action<HttpsConnectionAdapterOptions> configureOptions)`
* `UseHttps(Action<HttpsConnectionAdapterOptions> configureOptions)`

`ListenOptions.UseHttps` parameters:

* `filename` is the path and file name of a certificate file, relative to the directory that contains the app's content files.
* `password` is the password required to access the X.509 certificate data.
* `configureOptions` is an `Action` to configure the `HttpsConnectionAdapterOptions`. Returns the `ListenOptions`.
* `storeName` is the certificate store from which to load the certificate.
* `subject` is the subject name for the certificate.
* `allowInvalid` indicates if invalid certificates should be considered, such as self-signed certificates.
* `location` is the store location to load the certificate from.
* `serverCertificate` is the X.509 certificate.

In production, HTTPS must be explicitly configured. At a minimum, a default certificate must be provided.

Supported configurations described next:

* No configuration
* Replace the default certificate from configuration
* Change the defaults in code

*No configuration*

Kestrel listens on `http://localhost:5000` and `https://localhost:5001` (if a default cert is available).

Specify URLs using the:

* `ASPNETCORE_URLS` environment variable.
* `--urls` command-line argument.
* `urls` host configuration key.
* `UseUrls` extension method.

For more information, see [Server URLs](xref:fundamentals/host/web-host#server-urls) and [Override configuration](xref:fundamentals/host/web-host#override-configuration).

The value provided using these approaches can be one or more HTTP and HTTPS endpoints (HTTPS if a default cert is available). Configure the value as a semicolon-separated list (for example, `"Urls": "http://localhost:8000;http://localhost:8001"`).

*Replace the default certificate from configuration*

[WebHost.CreateDefaultBuilder](/dotnet/api/microsoft.aspnetcore.webhost.createdefaultbuilder) calls `serverOptions.Configure(context.Configuration.GetSection("Kestrel"))` by default to load Kestrel configuration. A default HTTPS app settings configuration schema is available for Kestrel. Configure multiple endpoints, including the URLs and the certificates to use, either from a file on disk or from a certificate store.

In the following *appsettings.json* example:

* Set **AllowInvalid** to `true` to permit the use of invalid certificates (for example, self-signed certificates).
* Any HTTPS endpoint that doesn't specify a certificate (**HttpsDefaultCert** in the example that follows) falls back to the cert defined under **Certificates** > **Default** or the development certificate.

```json
{
"Kestrel": {
  "EndPoints": {
    "Http": {
      "Url": "http://localhost:5000"
    },

    "HttpsInlineCertFile": {
      "Url": "https://localhost:5001",
      "Certificate": {
        "Path": "<path to .pfx file>",
        "Password": "<certificate password>"
      }
    },

    "HttpsInlineCertStore": {
      "Url": "https://localhost:5002",
      "Certificate": {
        "Subject": "<subject; required>",
        "Store": "<certificate store; defaults to My>",
        "Location": "<location; defaults to CurrentUser>",
        "AllowInvalid": "<true or false; defaults to false>"
      }
    },

    "HttpsDefaultCert": {
      "Url": "https://localhost:5003"
    },

    "Https": {
      "Url": "https://*:5004",
      "Certificate": {
      "Path": "<path to .pfx file>",
      "Password": "<certificate password>"
      }
    }
    },
    "Certificates": {
      "Default": {
        "Path": "<path to .pfx file>",
        "Password": "<certificate password>"
      }
    }
  }
}
```

An alternative to using **Path** and **Password** for any certificate node is to specify the certificate using certificate store fields. For example, the **Certificates** > **Default** certificate can be specified as:

```json
"Default": {
  "Subject": "<subject; required>",
  "Store": "<cert store; defaults to My>",
  "Location": "<location; defaults to CurrentUser>",
  "AllowInvalid": "<true or false; defaults to false>"
}
```

Schema notes:

* Endpoints names are case-insensitive. For example, `HTTPS` and `Https` are valid.
* The `Url` parameter is required for each endpoint. The format for this parameter is the same as the top-level `Urls` configuration parameter except that it's limited to a single value.
* These endpoints replace those defined in the top-level `Urls` configuration rather than adding to them. Endpoints defined in code via `Listen` are cumulative with the endpoints defined in the configuration section.
* The `Certificate` section is optional. If the `Certificate` section isn't specified, the defaults defined in earlier scenarios are used. If no defaults are available, the server throws an exception and fails to start.
* The `Certificate` section supports both **Path**&ndash;**Password** and **Subject**&ndash;**Store** certificates.
* Any number of endpoints may be defined in this way so long as they don't cause port conflicts.
* `serverOptions.Configure(context.Configuration.GetSection("Kestrel"))` returns a `KestrelConfigurationLoader` with an `.Endpoint(string name, options => { })` method that can be used to supplement a configured endpoint's settings:

  ```csharp
  serverOptions.Configure(context.Configuration.GetSection("Kestrel"))
      .Endpoint("HTTPS", opt =>
      {
          opt.HttpsOptions.SslProtocols = SslProtocols.Tls12;
      });
  ```

<<<<<<< HEAD
  You can also directly access `KestrelServerOptions.ConfigurationLoader` to keep iterating on the existing loader, such as the one provided by `WebHost.CreateDefaultBuilder`.
=======
  You can also directly access `KestrelServerOptions.ConfigurationLoader` to keep iterating on the existing loader, such as the one provided by [WebHost.CreateDefaultBuilder](/dotnet/api/microsoft.aspnetcore.webhost.createdefaultbuilder).
>>>>>>> 5d544297

* The configuration section for each endpoint is a available on the options in the `Endpoint` method so that custom settings may be read.
* Multiple configurations may be loaded by calling `serverOptions.Configure(context.Configuration.GetSection("Kestrel"))` again with another section. Only the last configuration is used, unless `Load` is explicitly called on prior instances. The metapackage doesn't call `Load` so that its default configuration section may be replaced.
* `KestrelConfigurationLoader` mirrors the `Listen` family of APIs from `KestrelServerOptions` as `Endpoint` overloads, so code and config endpoints may be configured in the same place. These overloads don't use names and only consume default settings from configuration.

*Change the defaults in code*

`ConfigureEndpointDefaults` and `ConfigureHttpsDefaults` can be used to change default settings for `ListenOptions` and `HttpsConnectionAdapterOptions`, including overriding the default certificate specified in the prior scenario. `ConfigureEndpointDefaults` and `ConfigureHttpsDefaults` should be called before any endpoints are configured.

```csharp
options.ConfigureEndpointDefaults(opt =>
{
    opt.NoDelay = true;
});

options.ConfigureHttpsDefaults(httpsOptions =>
{
    httpsOptions.SslProtocols = SslProtocols.Tls12;
});
```

*Kestrel support for SNI*

[Server Name Indication (SNI)](https://tools.ietf.org/html/rfc6066#section-3) can be used to host multiple domains on the same IP address and port. For SNI to function, the client sends the host name for the secure session to the server during the TLS handshake so that the server can provide the correct certificate. The client uses the furnished certificate for encrypted communication with the server during the secure session that follows the TLS handshake.

Kestrel supports SNI via the `ServerCertificateSelector` callback. The callback is invoked once per connection to allow the app to inspect the host name and select the appropriate certificate.

SNI support requires running on target framework `netcoreapp2.1`. On `netcoreapp2.0` and `net461`, the callback is invoked but the `name` is always `null`. The `name` is also `null` if the client doesn't provide the host name parameter in the TLS handshake.

```csharp
WebHost.CreateDefaultBuilder()
    .UseKestrel((context, options) =>
    {
        options.ListenAnyIP(5005, listenOptions =>
        {
            listenOptions.UseHttps(httpsOptions =>
            {
                var localhostCert = CertificateLoader.LoadFromStoreCert(
                    "localhost", "My", StoreLocation.CurrentUser, 
                    allowInvalid: true);
                var exampleCert = CertificateLoader.LoadFromStoreCert(
                    "example.com", "My", StoreLocation.CurrentUser, 
                    allowInvalid: true);
                var subExampleCert = CertificateLoader.LoadFromStoreCert(
                    "sub.example.com", "My", StoreLocation.CurrentUser, 
                    allowInvalid: true);
                var certs = new Dictionary(StringComparer.OrdinalIgnoreCase);
                certs["localhost"] = localhostCert;
                certs["example.com"] = exampleCert;
                certs["sub.example.com"] = subExampleCert;

                httpsOptions.ServerCertificateSelector = (connectionContext, name) =>
                {
                    if (name != null && certs.TryGetValue(name, out var cert))
                    {
                        return cert;
                    }

                    return exampleCert;
                };
            });
        });
    });
```

::: moniker-end

**Bind to a TCP socket**

The [Listen](/dotnet/api/microsoft.aspnetcore.server.kestrel.core.kestrelserveroptions.listen) method binds to a TCP socket, and an options lambda permits SSL certificate configuration:

[!code-csharp[](kestrel/samples/2.x/KestrelSample/Program.cs?name=snippet_TCPSocket&highlight=9-16)]

The example configures SSL for an endpoint with [ListenOptions](/dotnet/api/microsoft.aspnetcore.server.kestrel.core.listenoptions). Use the same API to configure other Kestrel settings for specific endpoints.

[!INCLUDE [How to make an X.509 cert](~/includes/make-x509-cert.md)]

**Bind to a Unix socket**

Listen on a Unix socket with [ListenUnixSocket](/dotnet/api/microsoft.aspnetcore.server.kestrel.core.kestrelserveroptions.listenunixsocket) for improved performance with Nginx, as shown in this example:

[!code-csharp[](kestrel/samples/2.x/KestrelSample/Program.cs?name=snippet_UnixSocket)]

**Port 0**

When the port number `0` is specified, Kestrel dynamically binds to an available port. The following example shows how to determine which port Kestrel actually bound at runtime:

[!code-csharp[](kestrel/samples/2.x/KestrelSample/Startup.cs?name=snippet_Port0&highlight=3)]

When the app is run, the console window output indicates the dynamic port where the app can be reached:

```console
Now listening on: http://127.0.0.1:48508
```

**UseUrls, --urls command-line argument, urls host configuration key, and ASPNETCORE_URLS environment variable limitations**

Configure endpoints with the following approaches:

* [UseUrls](/dotnet/api/microsoft.aspnetcore.hosting.hostingabstractionswebhostbuilderextensions.useurls)
* `--urls` command-line argument
* `urls` host configuration key
* `ASPNETCORE_URLS` environment variable

These methods are useful for making code work with servers other than Kestrel. However, be aware of these limitations:

* SSL can't be used with these approaches unless a default certificate is provided in the HTTPS endpoint configuration (for example, using `KestrelServerOptions` configuration or a configuration file as shown earlier in this topic).
* When both the `Listen` and `UseUrls` approaches are used simultaneously, the `Listen` endpoints override the `UseUrls` endpoints.

**IIS endpoint configuration**

When using IIS, the URL bindings for IIS override bindings are set by either `Listen` or `UseUrls`. For more information, see the [ASP.NET Core Module](xref:fundamentals/servers/aspnet-core-module) topic.

# [ASP.NET Core 1.x](#tab/aspnetcore1x/)

By default, ASP.NET Core binds to `http://localhost:5000`. Configure URL prefixes and ports for Kestrel using:

* [UseUrls](/dotnet/api/microsoft.aspnetcore.hosting.hostingabstractionswebhostbuilderextensions.useurls?view=aspnetcore-1.1) extension method
* `--urls` command-line argument
* `urls` host configuration key
* ASP.NET Core configuration system, including `ASPNETCORE_URLS` environment variable

For more information on these methods, see [Hosting](xref:fundamentals/host/index).

**IIS endpoint configuration**

When using IIS, the URL bindings for IIS override bindings set by `UseUrls`. For more information, see the [ASP.NET Core Module](xref:fundamentals/servers/aspnet-core-module) topic.

---

::: moniker range=">= aspnetcore-2.1"

## Transport configuration

With the release of ASP.NET Core 2.1, Kestrel's default transport is no longer based on Libuv but instead based on managed sockets. This is a breaking change for ASP.NET Core 2.0 apps upgrading to 2.1 that call [WebHostBuilderLibuvExtensions.UseLibuv](/dotnet/api/microsoft.aspnetcore.hosting.webhostbuilderlibuvextensions.uselibuv) and depend on either of the following packages:

* [Microsoft.AspNetCore.Server.Kestrel](https://www.nuget.org/packages/Microsoft.AspNetCore.Server.Kestrel/) (direct package reference)
* [Microsoft.AspNetCore.App](https://www.nuget.org/packages/Microsoft.AspNetCore.App/)

For ASP.NET Core 2.1 or later projects that use the `Microsoft.AspNetCore.App` metapackage and require the use of Libuv:

* Add a dependency for the [Microsoft.AspNetCore.Server.Kestrel.Transport.Libuv](https://www.nuget.org/packages/Microsoft.AspNetCore.Server.Kestrel.Transport.Libuv/) package to the app's project file:

    ```xml
    <PackageReference Include="Microsoft.AspNetCore.Server.Kestrel.Transport.Libuv" 
                      Version="2.1.0" />
    ```

* Call [WebHostBuilderLibuvExtensions.UseLibuv](/dotnet/api/microsoft.aspnetcore.hosting.webhostbuilderlibuvextensions.uselibuv):

    ```csharp
    public class Program
    {
        public static void Main(string[] args)
        {
            CreateWebHostBuilder(args).Build().Run();
        }

        public static IWebHostBuilder CreateWebHostBuilder(string[] args) =>
            WebHost.CreateDefaultBuilder(args)
                .UseLibuv()
                .UseStartup<Startup>();
    }
    ```

::: moniker-end

### URL prefixes

When using `UseUrls`, `--urls` command-line argument, `urls` host configuration key, or `ASPNETCORE_URLS` environment variable, the URL prefixes can be in any of the following formats.

# [ASP.NET Core 2.x](#tab/aspnetcore2x/)

Only HTTP URL prefixes are valid. Kestrel doesn't support SSL when configuring URL bindings using `UseUrls`.

* IPv4 address with port number

  ```
  http://65.55.39.10:80/
  ```

  `0.0.0.0` is a special case that binds to all IPv4 addresses.

* IPv6 address with port number

  ```
  http://[0:0:0:0:0:ffff:4137:270a]:80/
  ```

  `[::]` is the IPv6 equivalent of IPv4 `0.0.0.0`.

* Host name with port number

  ```
  http://contoso.com:80/
  http://*:80/
  ```

  Host names, `*`, and `+`, aren't special. Anything not recognized as a valid IP address or `localhost` binds to all IPv4 and IPv6 IPs. To bind different host names to different ASP.NET Core apps on the same port, use [HTTP.sys](xref:fundamentals/servers/httpsys) or a reverse proxy server, such as IIS, Nginx, or Apache.

  > [!WARNING]
  > If not using a reverse proxy with host filtering enabled, enable [host filtering](#host-filtering).

* Host `localhost` name with port number or loopback IP with port number

  ```
  http://localhost:5000/
  http://127.0.0.1:5000/
  http://[::1]:5000/
  ```

  When `localhost` is specified, Kestrel attempts to bind to both IPv4 and IPv6 loopback interfaces. If the requested port is in use by another service on either loopback interface, Kestrel fails to start. If either loopback interface is unavailable for any other reason (most commonly because IPv6 isn't supported), Kestrel logs a warning.

# [ASP.NET Core 1.x](#tab/aspnetcore1x/)

* IPv4 address with port number

  ```
  http://65.55.39.10:80/
  https://65.55.39.10:443/
  ```

  `0.0.0.0` is a special case that binds to all IPv4 addresses.

* IPv6 address with port number

  ```
  http://[0:0:0:0:0:ffff:4137:270a]:80/
  https://[0:0:0:0:0:ffff:4137:270a]:443/
  ```

  `[::]` is the IPv6 equivalent of IPv4 `0.0.0.0`.

* Host name with port number

  ```
  http://contoso.com:80/
  http://*:80/
  https://contoso.com:443/
  https://*:443/
  ```

  Host names, `*`, and `+` aren't special. Anything that isn't a recognized IP address or `localhost` binds to all IPv4 and IPv6 IPs. To bind different host names to different ASP.NET Core apps on the same port, use [WebListener](xref:fundamentals/servers/weblistener) or a reverse proxy server, such as IIS, Nginx, or Apache.

* Host `localhost` name with port number or loopback IP with port number

  ```
  http://localhost:5000/
  http://127.0.0.1:5000/
  http://[::1]:5000/
  ```

  When `localhost` is specified, Kestrel attempts to bind to both IPv4 and IPv6 loopback interfaces. If the requested port is in use by another service on either loopback interface, Kestrel fails to start. If either loopback interface is unavailable for any other reason (most commonly because IPv6 isn't supported), Kestrel logs a warning.

* Unix socket

  ```
  http://unix:/run/dan-live.sock
  ```

**Port 0**

When the port number is `0` is specified, Kestrel dynamically binds to an available port. Binding to port `0` is allowed for any host name or IP except for `localhost`.

When the app is run, the console window output indicates the dynamic port where the app can be reached:

```console
Now listening on: http://127.0.0.1:48508
```

**URL prefixes for SSL**

If calling the `UseHttps` extension method, be sure to include URL prefixes with `https:`:

```csharp
var host = new WebHostBuilder()
    .UseKestrel(options =>
    {
        options.UseHttps("testCert.pfx", "testPassword");
    })
   .UseUrls("http://localhost:5000", "https://localhost:5001")
   .UseContentRoot(Directory.GetCurrentDirectory())
   .UseStartup<Startup>()
   .Build();
```

> [!NOTE]
> HTTPS and HTTP can't be hosted on the same port.

[!INCLUDE [How to make an X.509 cert](~/includes/make-x509-cert.md)]

---

## Host filtering

While Kestrel supports configuration based on prefixes such as `http://example.com:5000`, Kestrel largely ignores the host name. Host `localhost` is a special case used for binding to loopback addresses. Any host other than an explicit IP address binds to all public IP addresses. None of this information is used to validate request `Host` headers.

::: moniker range="< aspnetcore-2.0"

As a workaround, host behind a reverse proxy with host header filtering. This is the only supported scenario for Kestrel in ASP.NET Core 1.x.

::: moniker-end

::: moniker range="= aspnetcore-2.0"

As a workaround, use middleware to filter requests by the `Host` header:

```csharp
using Microsoft.AspNetCore.Http;
using Microsoft.Extensions.Configuration;
using Microsoft.Extensions.Logging;
using Microsoft.Extensions.Primitives;
using Microsoft.Net.Http.Headers;
using System;
using System.Collections.Generic;
using System.Threading.Tasks;

// A normal middleware would provide an options type, config binding, extension methods, etc..
// This intentionally does all of the work inside of the middleware so it can be
// easily copy-pasted into docs and other projects.
public class HostFilteringMiddleware
{
    private readonly RequestDelegate _next;
    private readonly IList<string> _hosts;
    private readonly ILogger<HostFilteringMiddleware> _logger;

    public HostFilteringMiddleware(RequestDelegate next, IConfiguration config, ILogger<HostFilteringMiddleware> logger)
    {
        if (config == null)
        {
            throw new ArgumentNullException(nameof(config));
        }

        _next = next ?? throw new ArgumentNullException(nameof(next));
        _logger = logger ?? throw new ArgumentNullException(nameof(logger));

        // A semicolon separated list of host names without the port numbers.
        // IPv6 addresses must use the bounding brackets and be in their normalized form.
        _hosts = config["AllowedHosts"]?.Split(new[] { ';' }, StringSplitOptions.RemoveEmptyEntries);
        if (_hosts == null || _hosts.Count == 0)
        {
            throw new InvalidOperationException("No configuration entry found for AllowedHosts.");
        }
    }

    public Task Invoke(HttpContext context)
    {
        if (!ValidateHost(context))
        {
            context.Response.StatusCode = 400;
            _logger.LogDebug("Request rejected due to incorrect Host header.");
            return Task.CompletedTask;
        }

        return _next(context);
    }

    // This does not duplicate format validations that are expected to be performed by the host.
    private bool ValidateHost(HttpContext context)
    {
        StringSegment host = context.Request.Headers[HeaderNames.Host].ToString().Trim();

        if (StringSegment.IsNullOrEmpty(host))
        {
            // Http/1.0 does not require the Host header.
            // Http/1.1 requires the header but the value may be empty.
            return true;
        }

        // Drop the port

        var colonIndex = host.LastIndexOf(':');

        // IPv6 special case
        if (host.StartsWith("[", StringComparison.Ordinal))
        {
            var endBracketIndex = host.IndexOf(']');
            if (endBracketIndex < 0)
            {
                // Invalid format
                return false;
            }
            if (colonIndex < endBracketIndex)
            {
                // No port, just the IPv6 Host
                colonIndex = -1;
            }
        }

        if (colonIndex > 0)
        {
            host = host.Subsegment(0, colonIndex);
        }

        foreach (var allowedHost in _hosts)
        {
            if (StringSegment.Equals(allowedHost, host, StringComparison.OrdinalIgnoreCase))
            {
                return true;
            }

            // Sub-domain wildcards: *.example.com
            if (allowedHost.StartsWith("*.", StringComparison.Ordinal) && host.Length >= allowedHost.Length)
            {
                // .example.com
                var allowedRoot = new StringSegment(allowedHost, 1, allowedHost.Length - 1);

                var hostRoot = host.Subsegment(host.Length - allowedRoot.Length, allowedRoot.Length);
                if (hostRoot.Equals(allowedRoot, StringComparison.OrdinalIgnoreCase))
                {
                    return true;
                }
            }
        }

        return false;
    }
}
```

Register the preceding `HostFilteringMiddleware` in `Startup.Configure`. Note that the [ordering of middleware registration](xref:fundamentals/middleware/index#ordering) is important. Registration should occur immediately after Diagnostic Middleware registration (for example, `app.UseExceptionHandler`).

```csharp
public void Configure(IApplicationBuilder app, IHostingEnvironment env)
{
    if (env.IsDevelopment())
    {
        app.UseDeveloperExceptionPage();
        app.UseBrowserLink();
    }
    else
    {
        app.UseExceptionHandler("/Home/Error");
    }

    app.UseMiddleware<HostFilteringMiddleware>();

    app.UseMvcWithDefaultRoute();
}
```

The middleware expects an `AllowedHosts` key in *appsettings.json*/*appsettings.\<EnvironmentName>.json*. The value is a semicolon-delimited list of host names without port numbers:

::: moniker-end

::: moniker range=">= aspnetcore-2.1"

As a workaround, use Host Filtering Middleware. Host Filtering Middleware is provided by the [Microsoft.AspNetCore.HostFiltering](https://www.nuget.org/packages/Microsoft.AspNetCore.HostFiltering) package, which is included in the [Microsoft.AspNetCore.App](xref:fundamentals/metapackage-app) metapackage. The middleware is added by [CreateDefaultBuilder](/dotnet/api/microsoft.aspnetcore.webhost.createdefaultbuilder), which calls [AddHostFiltering](/dotnet/api/microsoft.aspnetcore.builder.hostfilteringservicesextensions.addhostfiltering):

[!code-csharp[](kestrel/samples-snapshot/2.x/KestrelSample/Program.cs?name=snippet_Program&highlight=9)]

Host Filtering Middleware is disabled by default. To enable the middleware, define an `AllowedHosts` key in *appsettings.json*/*appsettings.\<EnvironmentName>.json*. The value is a semicolon-delimited list of host names without port numbers:

::: moniker-end

::: moniker range=">= aspnetcore-2.0"

*appsettings.json*:

```json
{
  "AllowedHosts": "example.com;localhost"
}
```

> [!NOTE]
> [Forwarded Headers Middleware](xref:host-and-deploy/proxy-load-balancer) also has an [ForwardedHeadersOptions.AllowedHosts](/dotnet/api/microsoft.aspnetcore.builder.forwardedheadersoptions.allowedhosts) option. Forwarded Headers Middleware and Host Filtering Middleware have similar functionality for different scenarios. Setting `AllowedHosts` with Forwarded Headers Middleware is appropriate when the Host header isn't preserved while forwarding requests with a reverse proxy server or load balancer. Setting `AllowedHosts` with Host Filtering Middleware is appropriate when Kestrel is used as an edge server or when the Host header is directly forwarded.
>
> For more information on Forwarded Headers Middleware, see [Configure ASP.NET Core to work with proxy servers and load balancers](xref:host-and-deploy/proxy-load-balancer).

::: moniker-end

## Additional resources

* [Enforce HTTPS](xref:security/enforcing-ssl)
* [Kestrel source code](https://github.com/aspnet/KestrelHttpServer)
* [RFC 7230: Message Syntax and Routing (Section 5.4: Host)](https://tools.ietf.org/html/rfc7230#section-5.4)
* [Configure ASP.NET Core to work with proxy servers and load balancers](xref:host-and-deploy/proxy-load-balancer)<|MERGE_RESOLUTION|>--- conflicted
+++ resolved
@@ -362,11 +362,7 @@
       });
   ```
 
-<<<<<<< HEAD
-  You can also directly access `KestrelServerOptions.ConfigurationLoader` to keep iterating on the existing loader, such as the one provided by `WebHost.CreateDefaultBuilder`.
-=======
   You can also directly access `KestrelServerOptions.ConfigurationLoader` to keep iterating on the existing loader, such as the one provided by [WebHost.CreateDefaultBuilder](/dotnet/api/microsoft.aspnetcore.webhost.createdefaultbuilder).
->>>>>>> 5d544297
 
 * The configuration section for each endpoint is a available on the options in the `Endpoint` method so that custom settings may be read.
 * Multiple configurations may be loaded by calling `serverOptions.Configure(context.Configuration.GetSection("Kestrel"))` again with another section. Only the last configuration is used, unless `Load` is explicitly called on prior instances. The metapackage doesn't call `Load` so that its default configuration section may be replaced.
