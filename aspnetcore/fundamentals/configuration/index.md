---
title: Configuration in ASP.NET Core
author: rick-anderson
description: Use the Configuration API to configure an ASP.NET Core app by multiple methods.
manager: wpickett
ms.author: riande
ms.custom: mvc
ms.date: 01/11/2018
ms.topic: article
ms.technology: aspnet
ms.prod: asp.net-core
uid: fundamentals/configuration/index
---
# Configure an ASP.NET Core App

By [Rick Anderson](https://twitter.com/RickAndMSFT), [Mark Michaelis](http://intellitect.com/author/mark-michaelis/), [Steve Smith](https://ardalis.com/), [Daniel Roth](https://github.com/danroth27), and [Luke Latham](https://github.com/guardrex)

The Configuration API provides a way to configure an ASP.NET Core web app based on a list of name-value pairs. Configuration is read at runtime from multiple sources. Name-value pairs can be grouped into a multi-level hierarchy.

There are configuration providers for:

* File formats (INI, JSON, and XML)
* Command-line arguments
* Environment variables
* In-memory .NET objects
* An encrypted user store
* [Azure Key Vault](xref:security/key-vault-configuration)
* Custom providers (installed or created)

Each configuration value maps to a string key. There's built-in binding support to deserialize settings into a custom [POCO](https://wikipedia.org/wiki/Plain_Old_CLR_Object) object (a simple .NET class with properties).

The options pattern uses options classes to represent groups of related settings. For more information on using the options pattern, see the [Options](xref:fundamentals/configuration/options) topic.

[View or download sample code](https://github.com/aspnet/docs/tree/master/aspnetcore/fundamentals/configuration/index/sample) ([how to download](xref:tutorials/index#how-to-download-a-sample))

## JSON configuration

The following console app uses the JSON configuration provider:

[!code-csharp[Main](index/sample/ConfigJson/Program.cs)]

The app reads and displays the following configuration settings:

[!code-json[Main](index/sample/ConfigJson/appsettings.json)]

Configuration consists of a hierarchical list of name-value pairs in which the nodes are separated by a colon. To retrieve a value, access the `Configuration` indexer with the corresponding item's key:

[!code-csharp[Main](index/sample/ConfigJson/Program.cs?range=21-22)]

To work with arrays in JSON-formatted configuration sources, use an array index as part of the colon-separated string. The following example gets the name of the first item in the preceding `wizards` array:

```csharp
Console.Write($"{Configuration["wizards:0:Name"]}");
// Output: Gandalf
```

<<<<<<< HEAD
Name-value pairs written to the built-in [Configuration](https://docs.microsoft.com/ dotnet/api/microsoft.extensions.configuration) providers are **not** persisted. However, a custom provider that saves values can be created. See [custom configuration provider](xref:fundamentals/configuration/index#custom-config-providers).
=======
Name-value pairs written to the built-in [Configuration](/dotnet/api/microsoft.extensions.configuration) providers are **not** persisted. However, you can create a custom provider that saves values. See [custom configuration provider](xref:fundamentals/configuration/index#custom-config-providers).
>>>>>>> 92478b7f

The preceding sample uses the configuration indexer to read values. To access configuration outside of `Startup`, use the *options pattern*. For more information, see the [Options](xref:fundamentals/configuration/options) topic.


## Configuration by environment

It's typical to have different configuration settings for different environments, for example, development, testing, and production. The `CreateDefaultBuilder` extension method in an ASP.NET Core 2.x app (or using `AddJsonFile` and `AddEnvironmentVariables` directly in an ASP.NET Core 1.x app) adds configuration providers for reading JSON files and system configuration sources:

* *appsettings.json*
* *appsettings.\<EnvironmentName>.json*
* Environment variables

ASP.NET Core 1.x apps need to call `AddJsonFile` and [AddEnvironmentVariables](/dotnet/api/microsoft.extensions.configuration.environmentvariablesextensions.addenvironmentvariables#Microsoft_Extensions_Configuration_EnvironmentVariablesExtensions_AddEnvironmentVariables_Microsoft_Extensions_Configuration_IConfigurationBuilder_System_String_).

See [AddJsonFile](/dotnet/api/microsoft.extensions.configuration.jsonconfigurationextensions) for an explanation of the parameters. `reloadOnChange` is only supported in ASP.NET Core 1.1 and later.

Configuration sources are read in the order that they're specified. In the preceding code, the environment variables are read last. Any configuration values set through the environment replace those set in the two previous providers.

Consider the following *appsettings.Staging.json* file:

[!code-json[Main](index/sample/appsettings.Staging.json)]

When the environment is set to `Staging`, the following `Configure` method reads the value of `MyConfig`:

[!code-csharp[Main](index/sample/StartupConfig.cs?name=snippet&highlight=3,4)]


The environment is typically set to `Development`, `Staging`, or `Production`. For more information, see [Working with multiple environments](xref:fundamentals/environments).

Configuration considerations:

* `IOptionsSnapshot` can reload configuration data when it changes. For more information, see [IOptionsSnapshot](xref:fundamentals/configuration/options#reload-configuration-data-with-ioptionssnapshot).,
* Configuration keys are **not** case-sensitive.
* **Never** store passwords or other sensitive data in configuration provider code or in plain text configuration files. Don't use production secrets in development or test environments. Specify secrets outside of the project so that they can't be accidentally committed to a repository. Learn more about [working with multiple environments](xref:fundamentals/environments) and managing [safe storage of app secrets during development](xref:security/app-secrets).
* If a colon (`:`) can't be used in environment variables on a system, replace the colon (`:`) with a double-underscore (`__`).

## In-memory provider and binding to a POCO class

The following sample shows how to use the in-memory provider and bind to a class:

[!code-csharp[Main](index/sample/InMemory/Program.cs)]

Configuration values are returned as strings, but binding enables the construction of objects. Binding allows the retrievial pf POCO objects or even entire object graphs.

### GetValue

The following sample demonstrates the [GetValue&lt;T&gt;](/dotnet/api/microsoft.extensions.configuration.configurationbinder.get?view=aspnetcore-2.0#Microsoft_Extensions_Configuration_ConfigurationBinder_Get__1_Microsoft_Extensions_Configuration_IConfiguration_) extension method:

[!code-csharp[Main](index/sample/InMemoryGetValue/Program.cs?highlight=31)]

The ConfigurationBinder's `GetValue<T>` method allows specification of a default value (80 in the sample). `GetValue<T>` is for simple scenarios and does not bind to entire sections. `GetValue<T>` gets scalar values from `GetSection(key).Value` converted to a specific type.

## Bind to an object graph

Each object in a class can be recursively bound. Consider the following `AppSettings` class:

[!code-csharp[Main](index/sample/ObjectGraph/AppSettings.cs)]

The following sample binds to the `AppSettings` class:

[!code-csharp[Main](index/sample/ObjectGraph/Program.cs?highlight=15-16)]

**ASP.NET Core 1.1** and higher can use `Get<T>`, which works with entire sections. `Get<T>` can be more convenient than using `Bind`. The following code shows how to use `Get<T>` with the preceding sample:

```csharp
var appConfig = config.GetSection("App").Get<AppSettings>();
```

Using the following *appsettings.json* file:

[!code-json[Main](index/sample/ObjectGraph/appsettings.json)]

The program displays `Height 11`.

The following code can be used to unit test the configuration:

```csharp
[Fact]
public void CanBindObjectTree()
{
    var dict = new Dictionary<string, string>
        {
            {"App:Profile:Machine", "Rick"},
            {"App:Connection:Value", "connectionstring"},
            {"App:Window:Height", "11"},
            {"App:Window:Width", "11"}
        };
    var builder = new ConfigurationBuilder();
    builder.AddInMemoryCollection(dict);
    var config = builder.Build();

    var settings = new AppSettings();
    config.GetSection("App").Bind(settings);

    Assert.Equal("Rick", settings.Profile.Machine);
    Assert.Equal(11, settings.Window.Height);
    Assert.Equal(11, settings.Window.Width);
    Assert.Equal("connectionstring", settings.Connection.Value);
}
```

<a name="custom-config-providers"></a>

## Create an Entity Framework custom provider

In this section, a basic configuration provider that reads name-value pairs from a database using EF is created.

Define a `ConfigurationValue` entity for storing configuration values in the database:

[!code-csharp[Main](index/sample/CustomConfigurationProvider/ConfigurationValue.cs)]

Add a `ConfigurationContext` to store and access the configured values:

[!code-csharp[Main](index/sample/CustomConfigurationProvider/ConfigurationContext.cs?name=snippet1)]

Create a class that implements [IConfigurationSource](/dotnet/api/Microsoft.Extensions.Configuration.IConfigurationSource):

[!code-csharp[Main](index/sample/CustomConfigurationProvider/EntityFrameworkConfigurationSource.cs?highlight=7)]

Create the custom configuration provider by inheriting from [ConfigurationProvider](/dotnet/api/Microsoft.Extensions.Configuration.ConfigurationProvider). The configuration provider initializes the database when it's empty:

[!code-csharp[Main](index/sample/CustomConfigurationProvider/EntityFrameworkConfigurationProvider.cs?highlight=9,18-31,38-39)]

The highlighted values from the database ("value_from_ef_1" and "value_from_ef_2") are displayed when the sample is run.

An `EFConfigSource` extension method for adding the configuration source can be added:

[!code-csharp[Main](index/sample/CustomConfigurationProvider/EntityFrameworkExtensions.cs?highlight=12)]

The following code shows how to use the custom `EFConfigProvider`:

[!code-csharp[Main](index/sample/CustomConfigurationProvider/Program.cs?highlight=21-26)]

Note the sample adds the custom `EFConfigProvider` after the JSON provider, so any settings from the database will override settings from the *appsettings.json* file.

Using the following *appsettings.json* file:

[!code-json[Main](index/sample/CustomConfigurationProvider/appsettings.json)]

The following output is displayed:

```console
key1=value_from_ef_1
key2=value_from_ef_2
key3=value_from_json_3
```

## CommandLine configuration provider

The [CommandLine configuration provider](/aspnet/core/api/microsoft.extensions.configuration.commandline.commandlineconfigurationprovider) receives command-line argument key-value pairs for configuration at runtime.

[View or download the CommandLine configuration sample](https://github.com/aspnet/docs/tree/master/aspnetcore/fundamentals/index/sample/CommandLine)

### Setup and use the CommandLine configuration provider

# [Basic Configuration](#tab/basicconfiguration)

To activate command-line configuration, call the `AddCommandLine` extension method on an instance of [ConfigurationBuilder](/api/microsoft.extensions.configuration.configurationbuilder):

[!code-csharp[Main](index/sample_snapshot//CommandLine/Program.cs?highlight=18,21)]

Running the code, the following output is displayed:

```console
MachineName: MairaPC
Left: 1980
```

Passing argument key-value pairs on the command line changes the values of `Profile:MachineName` and `App:MainWindow:Left`:

```console
dotnet run Profile:MachineName=BartPC App:MainWindow:Left=1979
```

The console window displays:

```console
MachineName: BartPC
Left: 1979
```

To override configuration provided by other configuration providers with command-line configuration, call `AddCommandLine` last on `ConfigurationBuilder`:

[!code-csharp[Main](index/sample_snapshot//CommandLine/Program2.cs?range=11-16&highlight=1,5)]

# [ASP.NET Core 2.x](#tab/aspnetcore2x)

Typical ASP.NET Core 2.x apps use the static convenience method `CreateDefaultBuilder` to build the host:

[!code-csharp[Main](index/sample_snapshot//Program.cs?highlight=12)]

`CreateDefaultBuilder` loads optional configuration from *appsettings.json*, *appsettings.{Environment}.json*, [user secrets](xref:security/app-secrets) (in the `Development` environment), environment variables, and command-line arguments. The CommandLine configuration provider is called last. Calling the provider last allows the command-line arguments passed at runtime to override configuration set by the other configuration providers called earlier.

For *appsettings* files where:

* `reloadOnChange` is enabled.
* Contain the same setting in the command-line arguments and an *appsettings* file.
* The *appsettings* file containing the matching command-line argument is changed after the app starts.

If all the preceding conditions are true, the command-line arguments are overridden.

ASP.NET Core 2.x app can use WebHostBuilder](/dotnet/api/microsoft.aspnetcore.hosting.webhostbuilder) instead of ``CreateDefaultBuilder`. When using `WebHostBuilder`, manually set configuration with [ConfigurationBuilder](/api/microsoft.extensions.configuration.configurationbuilder). See the ASP.NET Core 1.x tab for more information.

# [ASP.NET Core 1.x](#tab/aspnetcore1x)

Create a [ConfigurationBuilder](/api/microsoft.extensions.configuration.configurationbuilder) and call the `AddCommandLine` method to use the CommandLine configuration provider. Calling the provider last allows the command-line arguments passed at runtime to override configuration set by the other configuration providers called earlier. Apply the configuration to [WebHostBuilder](/dotnet/api/microsoft.aspnetcore.hosting.webhostbuilder) with the `UseConfiguration` method:

[!code-csharp[Main](index/sample_snapshot//CommandLine/Program2.cs?highlight=11,15,19)]

---

### Arguments

Arguments passed on the command line must conform to one of two formats shown in the following table:

| Argument format                                                     | Example        |
| ------------------------------------------------------------------- | :------------: |
| Single argument: a key-value pair separated by an equals sign (`=`) | `key1=value`   |
| Sequence of two arguments: a key-value pair separated by a space    | `/key1 value1` |

**Single argument**

The value must follow an equals sign (`=`). The value can be null (for example, `mykey=`).

The key may have a prefix.

| Key prefix               | Example         |
| ------------------------ | :-------------: |
| No prefix                | `key1=value1`   |
| Single dash (`-`)&#8224; | `-key2=value2`  |
| Two dashes (`--`)        | `--key3=value3` |
| Forward slash (`/`)      | `/key4=value4`  |

&#8224;A key with a single dash prefix (`-`) must be provided in [switch mappings](#switch-mappings), described below.

Example command:

```console
dotnet run key1=value1 -key2=value2 --key3=value3 /key4=value4
```

Note: If `-key1` isn't present in the [switch mappings](#switch-mappings) given to the configuration provider, a `FormatException` is thrown.

**Sequence of two arguments**

The value can't be null and must follow the key separated by a space.

The key must have a prefix.

| Key prefix               | Example         |
| ------------------------ | :-------------: |
| Single dash (`-`)&#8224; | `-key1 value1`  |
| Two dashes (`--`)        | `--key2 value2` |
| Forward slash (`/`)      | `/key3 value3`  |

&#8224;A key with a single dash prefix (`-`) must be provided in [switch mappings](#switch-mappings), described below.

Example command:

```console
dotnet run -key1 value1 --key2 value2 /key3 value3
```

Note: If `-key1` isn't present in the [switch mappings](#switch-mappings) given to the configuration provider, a `FormatException` is thrown.

### Duplicate keys

If duplicate keys are provided, the last key-value pair is used.

### Switch mappings

When manually building configuration with `ConfigurationBuilder`, a switch mappings dictionary can be added to the `AddCommandLine` method. Switch mappings allow for key name replacement logic.

When the switch mappings dictionary is used, the dictionary is checked for a key that matches the key provided by a command-line argument. If the command-line key is found in the dictionary, the dictionary value (the key replacement) is passed back to set the configuration. A switch mapping is required for any command-line key prefixed with a single dash (`-`).

Switch mappings dictionary key rules:

* Switches must start with a dash (`-`) or double-dash (`--`).
* The switch mappings dictionary must not contain duplicate keys.

In the following example, the `GetSwitchMappings` method allows command-line arguments to use a single dash (`-`) key prefix and avoid leading subkey prefixes.

[!code-csharp[Main](index/sample/CommandLine/Program.cs?highlight=10-19,32)]

Without providing command-line arguments, the dictionary provided to `AddInMemoryCollection` sets the configuration values. Run the app with the following command:

```console
dotnet run
```

The console window displays:

```console
MachineName: RickPC
Left: 1980
```

Use the following to pass in configuration settings:

```console
dotnet run /Profile:MachineName=DahliaPC /App:MainWindow:Left=1984
```

The console window displays:

```console
MachineName: DahliaPC
Left: 1984
```

After the switch mappings dictionary is created, it contains the data shown in the following table:

| Key            | Value                 |
| -------------- | --------------------- |
| `-MachineName` | `Profile:MachineName` |
| `-Left`        | `App:MainWindow:Left` |

To demonstrate key switching using the dictionary, run the following command:

```console
dotnet run -MachineName=ChadPC -Left=1988
```

The command-line keys are swapped. The console window displays the configuration values for `Profile:MachineName` and `App:MainWindow:Left`:

```console
MachineName: ChadPC
Left: 1988
```

## The web.config file

A *web.config* file is required when hosting the app in IIS or IIS Express. Settings in *web.config* enable the [ASP.NET Core Module](xref:fundamentals/servers/aspnet-core-module) to launch the app and configure other IIS settings and modules. If the *web.config* file isn't present and the project file includes `<Project Sdk="Microsoft.NET.Sdk.Web">`, publishing the project creates a *web.config* file in the published output (the *publish* folder). For more information, see [Host ASP.NET Core on Windows with IIS](xref:host-and-deploy/iis/index#webconfig).

## Accessing configuration during startup

To access configuration within `ConfigureServices` or `Configure` during startup, see the examples in the [Application startup](xref:fundamentals/startup) topic.

## Additional notes

* Dependency Injection (DI) is not set up until after `ConfigureServices` is invoked.
* The configuration system is not DI aware.
* `IConfiguration` has two specializations:
  * `IConfigurationRoot` Used for the root node. Can trigger a reload.
  * `IConfigurationSection` Represents a section of configuration values. The `GetSection` and `GetChildren` methods return an `IConfigurationSection`.
<<<<<<< HEAD
  * Use [IConfigurationRoot](/dotnet/api/microsoft.extensions.configuration.iconfigurationroot) when reloading configuration or for access to each provider. Neither of these situations are common.
=======
  * Use [IConfigurationRoot](/dotnet/api/microsoft.extensions.configuration.iconfigurationroot) when reloading configuration or need access to each provider. Neither of these situations are common.
>>>>>>> 92478b7f

## Additional resources

* [Options](xref:fundamentals/configuration/options)
* [Working with Multiple Environments](xref:fundamentals/environments)
* [Safe storage of app secrets during development](xref:security/app-secrets)
* [Hosting in ASP.NET Core](xref:fundamentals/hosting)
* [Dependency Injection](xref:fundamentals/dependency-injection)
* [Azure Key Vault configuration provider](xref:security/key-vault-configuration)<|MERGE_RESOLUTION|>--- conflicted
+++ resolved
@@ -54,11 +54,7 @@
 // Output: Gandalf
 ```
 
-<<<<<<< HEAD
-Name-value pairs written to the built-in [Configuration](https://docs.microsoft.com/ dotnet/api/microsoft.extensions.configuration) providers are **not** persisted. However, a custom provider that saves values can be created. See [custom configuration provider](xref:fundamentals/configuration/index#custom-config-providers).
-=======
-Name-value pairs written to the built-in [Configuration](/dotnet/api/microsoft.extensions.configuration) providers are **not** persisted. However, you can create a custom provider that saves values. See [custom configuration provider](xref:fundamentals/configuration/index#custom-config-providers).
->>>>>>> 92478b7f
+Name-value pairs written to the built-in [Configuration](/dotnet/api/microsoft.extensions.configuration) providers are **not** persisted. However, a custom provider that saves values can be created. See [custom configuration provider](xref:fundamentals/configuration/index#custom-config-providers).
 
 The preceding sample uses the configuration indexer to read values. To access configuration outside of `Startup`, use the *options pattern*. For more information, see the [Options](xref:fundamentals/configuration/options) topic.
 
@@ -404,11 +400,7 @@
 * `IConfiguration` has two specializations:
   * `IConfigurationRoot` Used for the root node. Can trigger a reload.
   * `IConfigurationSection` Represents a section of configuration values. The `GetSection` and `GetChildren` methods return an `IConfigurationSection`.
-<<<<<<< HEAD
   * Use [IConfigurationRoot](/dotnet/api/microsoft.extensions.configuration.iconfigurationroot) when reloading configuration or for access to each provider. Neither of these situations are common.
-=======
-  * Use [IConfigurationRoot](/dotnet/api/microsoft.extensions.configuration.iconfigurationroot) when reloading configuration or need access to each provider. Neither of these situations are common.
->>>>>>> 92478b7f
 
 ## Additional resources
 
