--- conflicted
+++ resolved
@@ -57,13 +57,10 @@
 
 The preceding sample uses the configuration indexer to read values. To access configuration outside of `Startup`, use the *options pattern*. For more information, see the [Options](xref:fundamentals/configuration/options) topic.
 
-<<<<<<< HEAD
-It's typical to have different configuration settings for different environments, for example, development, testing, and production. The [CreateDefaultBuilder](https://docs.microsoft.com/ dotnet/api/microsoft.aspnetcore.webhost.createdefaultbuilder #Microsoft_AspNetCore_WebHost_CreateDefaultBuilder_System_String___) method adds configuration providers for reading JSON files and system configuration sources:
-=======
+
 ## Configuration by environment
 
 It's typical to have different configuration settings for different environments, for example, development, testing, and production. The `CreateDefaultBuilder` extension method in an ASP.NET Core 2.x app (or using `AddJsonFile` and `AddEnvironmentVariables` directly in an ASP.NET Core 1.x app) adds configuration providers for reading JSON files and system configuration sources:
->>>>>>> 79776061
 
 * *appsettings.json*
 * *appsettings.\<EnvironmentName>.json*
@@ -73,9 +70,6 @@
 
 See [AddJsonFile](/dotnet/api/microsoft.extensions.configuration.jsonconfigurationextensions) for an explanation of the parameters. `reloadOnChange` is only supported in ASP.NET Core 1.1 and later.
 
-<<<<<<< HEAD
-Configuration sources are read in the order that they're specified. In the code above, the environment variables are read last. Any configuration values set through the environment replace configuration values set in the two previous providers. Reading environment variables last is considered a best practice. Production apps frequently set configuration values with environment variables.
-=======
 Configuration sources are read in the order that they're specified. In the preceding code, the environment variables are read last. Any configuration values set through the environment replace those set in the two previous providers.
 
 Consider the following *appsettings.Staging.json* file:
@@ -85,7 +79,7 @@
 When the environment is set to `Staging`, the following `Configure` method reads the value of `MyConfig`:
 
 [!code-csharp[Main](index/sample/StartupConfig.cs?name=snippet&highlight=3,4)]
->>>>>>> 79776061
+
 
 The environment is typically set to `Development`, `Staging`, or `Production`. For more information, see [Working with multiple environments](xref:fundamentals/environments).
 
