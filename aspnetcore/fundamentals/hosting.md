--- conflicted
+++ resolved
@@ -233,12 +233,10 @@
 }
 ```
 
-<<<<<<< HEAD
 The URL formats that are valid here depend on the server you're using. For more information, see [Server URLs](#server-urls) earlier in this article.
-=======
+
 > [!NOTE]
 > The `UseConfiguration` extension method isn't currently capable of parsing a configuration section returned by `GetSection` (for example, `.UseConfiguration(Configuration.GetSection("section"))`. The `GetSection` method filters the configuration keys to the section requested but leaves the section name on the keys (for example, `section:urls`, `section:environment`). The `UseConfiguration` method expects the keys to match the `WebHostBuilder` keys (for example, `urls`, `environment`). The presence of the section name on the keys prevents the section's values from configuring the host. This issue will be addressed in an upcoming release. For more information and workarounds, see [Passing configuration section into WebHostBuilder.UseConfiguration uses full keys](https://github.com/aspnet/Hosting/issues/839).
->>>>>>> d182d049
 
 ### Ordering Importance
 
