---
title: ASP.NET Core fundamentals
author: rick-anderson
description: Discover the foundational concepts for building ASP.NET Core apps.
ms.author: riande
ms.custom: mvc
<<<<<<< HEAD
ms.date: 08/06/2018
=======
ms.date: 08/20/2018
>>>>>>> b2decd4b
uid: fundamentals/index
---
# ASP.NET Core fundamentals

An ASP.NET Core app is a console app that creates a web server in its `Main` method:

::: moniker range=">= aspnetcore-2.0"

[!code-csharp[](index/snapshots/2.x/Program.cs)]

<<<<<<< HEAD
The `Main` method invokes `WebHost.CreateDefaultBuilder`, which follows the builder pattern to create a web host. The builder has methods that define the web server (for example, `UseKestrel`) and the startup class (`UseStartup`). In the preceding example, the [Kestrel](xref:fundamentals/servers/kestrel) web server is automatically allocated. ASP.NET Core's web host attempts to run on IIS, if available. Other web servers, such as [HTTP.sys](xref:fundamentals/servers/httpsys), can be used by invoking the appropriate extension method. `UseStartup` is explained further in the next section.
=======
The `Main` method invokes [WebHost.CreateDefaultBuilder](xref:Microsoft.AspNetCore.WebHost.CreateDefaultBuilder*), which follows the [builder pattern](https://wikipedia.org/wiki/Builder_pattern) to create a web host. The builder has methods that define the web server (for example, <xref:Microsoft.AspNetCore.Hosting.WebHostBuilderKestrelExtensions.UseKestrel*>) and the startup class (<xref:Microsoft.AspNetCore.Hosting.WebHostBuilderExtensions.UseStartup*>). In the preceding example, the [Kestrel](xref:fundamentals/servers/kestrel) web server is automatically allocated. ASP.NET Core's web host attempts to run on IIS, if available. Other web servers, such as [HTTP.sys](xref:fundamentals/servers/httpsys), can be used by invoking the appropriate extension method. `UseStartup` is explained further in the next section.
>>>>>>> b2decd4b

<xref:Microsoft.AspNetCore.Hosting.IWebHostBuilder>, the return type of the `WebHost.CreateDefaultBuilder` invocation, provides many optional methods. Some of these methods include `UseHttpSys` for hosting the app in HTTP.sys and <xref:Microsoft.Extensions.Hosting.HostingHostBuilderExtensions.UseContentRoot*> for specifying the root content directory. The <xref:Microsoft.AspNetCore.Hosting.IWebHostBuilder.Build*> and <xref:Microsoft.AspNetCore.Hosting.WebHostExtensions.Run*> methods build the <xref:Microsoft.AspNetCore.Hosting.IWebHost> object that hosts the app and begins listening for HTTP requests.

::: moniker-end
<<<<<<< HEAD

::: moniker range="< aspnetcore-2.0"
=======
>>>>>>> b2decd4b

::: moniker range="< aspnetcore-2.0"

<<<<<<< HEAD
The `Main` method uses `WebHostBuilder`, which follows the builder pattern to create a web host. The builder has methods that define the web server (for example, `UseKestrel`) and the startup class (`UseStartup`). In the preceding example, the [Kestrel](xref:fundamentals/servers/kestrel) web server is used. Other web servers, such as [WebListener](xref:fundamentals/servers/weblistener), can be used by invoking the appropriate extension method. `UseStartup` is explained further in the next section.
=======
[!code-csharp[](index/snapshots/1.x/Program.cs)]
>>>>>>> b2decd4b

The `Main` method uses <xref:Microsoft.AspNetCore.Hosting.WebHostBuilder>, which follows the [builder pattern](https://wikipedia.org/wiki/Builder_pattern) to create a web app host. The builder has methods that define the web server (for example, <xref:Microsoft.AspNetCore.Hosting.WebHostBuilderKestrelExtensions.UseKestrel*>) and the startup class (<xref:Microsoft.AspNetCore.Hosting.WebHostBuilderExtensions.UseStartup*>). In the preceding example, the [Kestrel](xref:fundamentals/servers/kestrel) web server is used. Other web servers, such as [WebListener](xref:fundamentals/servers/weblistener), can be used by invoking the appropriate extension method. `UseStartup` is explained further in the next section.

<<<<<<< HEAD
=======
`WebHostBuilder` provides many optional methods, including <xref:Microsoft.AspNetCore.Hosting.WebHostBuilderIISExtensions.UseIISIntegration*> for hosting in IIS and IIS Express and <xref:Microsoft.Extensions.Hosting.HostingHostBuilderExtensions.UseContentRoot*> for specifying the root content directory. The <xref:Microsoft.AspNetCore.Hosting.IWebHostBuilder.Build*> and <xref:Microsoft.AspNetCore.Hosting.WebHostExtensions.Run*> methods build the <xref:Microsoft.AspNetCore.Hosting.IWebHost> object that hosts the app and begins listening for HTTP requests.

>>>>>>> b2decd4b
::: moniker-end

## Startup

The `UseStartup` method on `WebHostBuilder` specifies the `Startup` class for your app:

::: moniker range=">= aspnetcore-2.0"

[!code-csharp[](index/snapshots/2.x/Program.cs?highlight=10)]

::: moniker-end
<<<<<<< HEAD

::: moniker range="< aspnetcore-2.0"
=======
>>>>>>> b2decd4b

::: moniker range="< aspnetcore-2.0"

<<<<<<< HEAD
=======
[!code-csharp[](index/snapshots/1.x/Program.cs?highlight=7)]

>>>>>>> b2decd4b
::: moniker-end

The `Startup` class is where you define the request handling pipeline and where any services needed by the app are configured. The `Startup` class must be public and contain the following methods:

::: moniker range=">= aspnetcore-2.0"

[!code-csharp[](index/snapshots/2.x/Startup.cs)]

::: moniker-end

::: moniker range="< aspnetcore-2.0"

[!code-csharp[](index/snapshots/1.x/Startup.cs)]

::: moniker-end

<xref:Microsoft.AspNetCore.Hosting.IStartup.ConfigureServices*> defines the [Services](#dependency-injection-services) used by your app (for example, ASP.NET Core MVC, Entity Framework Core, Identity). <xref:Microsoft.AspNetCore.Hosting.IStartup.Configure*> defines the [middleware](xref:fundamentals/middleware/index) called in the request pipeline.

For more information, see <xref:fundamentals/startup>.

## Content root

<<<<<<< HEAD
The content root is the base path to any content used by the app, such as views, [Razor Pages](xref:razor-pages/index), and static assets. By default, the content root is the same as app base path for the executable hosting the app.
=======
The content root is the base path to any content used by the app, such as [Razor Pages](xref:razor-pages/index), MVC views, and static assets. By default, the content root is the same location as the app base path for the executable hosting the app.
>>>>>>> b2decd4b

## Web root

The web root of an app is the directory in the project containing public, static resources, such as CSS, JavaScript, and image files.

## Dependency injection (services)

<<<<<<< HEAD
A service is a component that's intended for common consumption in an app. Services are made available through [dependency injection (DI)](xref:fundamentals/dependency-injection). ASP.NET Core includes a native Inversion of Control (IoC) container that supports [constructor injection](xref:mvc/controllers/dependency-injection#constructor-injection) by default. You can replace the default native container if you wish. In addition to its loose coupling benefit, DI makes services available throughout your app (for example, [logging](xref:fundamentals/logging/index)).
=======
A *service* is a component that's intended for common consumption in an app. Services are made available through [dependency injection (DI)](xref:fundamentals/dependency-injection). ASP.NET Core includes a native Inversion of Control (IoC) container that supports [constructor injection](xref:mvc/controllers/dependency-injection#constructor-injection) by default. You can replace the default container if you wish. In addition to its [loose coupling benefit](/dotnet/standard/modern-web-apps-azure-architecture/architectural-principles#encapsulation), DI makes services, such as [logging](xref:fundamentals/logging/index), available throughout your app.
>>>>>>> b2decd4b

For more information, see <xref:fundamentals/dependency-injection>.

## Middleware

<<<<<<< HEAD
In ASP.NET Core, you compose your request pipeline using [middleware](xref:fundamentals/middleware/index). ASP.NET Core middleware performs asynchronous logic on an [HttpContext](/dotnet/api/microsoft.aspnetcore.http.httpcontext) and then either invokes the next middleware in the sequence or terminates the request directly. A middleware component called "XYZ" is added by invoking an `UseXYZ` extension method in the `Configure` method. You can write your own custom middleware.

ASP.NET Core includes a rich set of built-in middleware, including:
=======
In ASP.NET Core, you compose your request pipeline using [middleware](xref:fundamentals/middleware/index). ASP.NET Core middleware performs asynchronous operations on an `HttpContext` and then either invokes the next middleware in the pipeline or terminates the request.

By convention, a middleware component called "XYZ" is added to the pipeline by invoking a `UseXYZ` extension method in the `Configure` method.
>>>>>>> b2decd4b

ASP.NET Core includes a rich set of built-in middleware, and you can write your own custom middleware. [Open Web Interface for .NET (OWIN)](xref:fundamentals/owin), which allows web apps to be decoupled from web servers, is supported in ASP.NET Core apps.

<<<<<<< HEAD
For more information, see <xref:fundamentals/middleware/index>.

## Static files
=======
For more information, see <xref:fundamentals/middleware/index> and <xref:fundamentals/owin>.
>>>>>>> b2decd4b

Static Files Middleware serves static files, such as HTML, CSS, image, and JavaScript.

For more information, see <xref:fundamentals/static-files>.

<<<<<<< HEAD
## Routing
=======
<xref:System.Net.Http.IHttpClientFactory> is available to access <xref:System.Net.Http.HttpClient> instances to make HTTP requests.

For more information, see <xref:fundamentals/http-requests>.
>>>>>>> b2decd4b

ASP.NET Core offers scenarios for routing of app requests to route handlers.

For more information, see <xref:fundamentals/routing>.

## Environments

<<<<<<< HEAD
Environments, such as *Development* and *Production*, are a first-class notion in ASP.NET Core and can be set using environment variables and command-line tools.

For more information, see <xref:fundamentals/environments>.
=======
Environments, such as *Development* and *Production*, are a first-class notion in ASP.NET Core and can be set using an environment variable, settings file, and command-line argument.

For more information, see <xref:fundamentals/environments>.

## Hosting

ASP.NET Core apps configure and launch a *host*, which is responsible for app startup and lifetime management.

For more information, see <xref:fundamentals/host/index>.

## Servers

The ASP.NET Core hosting model doesn't directly listen for requests. The hosting model relies on an HTTP server implementation to forward the request to the app. The forwarded request is wrapped as a set of feature objects that can be accessed through interfaces. ASP.NET Core includes a managed, cross-platform web server, called [Kestrel](xref:fundamentals/servers/kestrel). Kestrel is commonly run behind a production web server, such as [IIS](https://www.iis.net/) or [Nginx](http://nginx.org) in a reverse proxy configuration. Kestrel can also be run as an edge server exposed directly to the Internet in ASP.NET Core 2.0 or later.

For more information, see <xref:fundamentals/servers/index>.
>>>>>>> b2decd4b

## Configuration and options

<<<<<<< HEAD
ASP.NET Core app configuration uses a configuration model based on name-value pairs. Configuration obtains settings from an ordered set of configuration providers. The built-in configuration providers support a variety of file formats (XML, JSON, INI) and environment variables to enable environment-based configuration. You can also write your own custom configuration providers.

The [host](#host), which is responsible app startup and lifetime management, has its own configuration. Configuration data used for host configuration flows into the global configuration model used by the app.

For more information, see:

* <xref:fundamentals/configuration/index>
* <xref:fundamentals/configuration/options>
* <xref:fundamentals/host/index>
=======
ASP.NET Core uses a configuration model based on name-value pairs. The configuration model isn't based on <xref:System.Configuration> or *web.config*. Configuration obtains settings from an ordered set of configuration providers. The built-in configuration providers support a variety of file formats (XML, JSON, INI), environment variables, and command-line arguments. You can also write your own custom configuration providers.

For more information, see <xref:fundamentals/configuration/index>.
>>>>>>> b2decd4b

## Logging

ASP.NET Core supports a Logging API that works with a variety of logging providers. Built-in providers support sending logs to one or more destinations. Third-party logging frameworks can be used.

For more information, see <xref:fundamentals/logging/index>.

## Handle errors

ASP.NET Core has built-in scenarios for handling errors in apps, including a developer exception page, custom error pages, static status code pages, and startup exception handling.

For more information, see <xref:fundamentals/error-handling>.

## Host

<<<<<<< HEAD
ASP.NET Core apps configure and launch a *host*, which is responsible for app startup and lifetime management.

The app has its own configuration. Host configuration flows into the global configuration model used by the app. For more information on app configuration, <xref:fundamentals/configuration/index>.
=======
ASP.NET Core offers scenarios for routing of app requests to route handlers.

For more information, see <xref:fundamentals/routing>.
>>>>>>> b2decd4b

For more information, see <xref:fundamentals/host/index>.

<<<<<<< HEAD
## Background tasks
=======
ASP.NET Core abstracts file system access through the use of File Providers, which offers a common interface for working with files across platforms.

For more information, see <xref:fundamentals/file-providers>.
>>>>>>> b2decd4b

Background tasks are implemented as *hosted services*. A hosted service is a class with background task logic that implements the [IHostedService](/dotnet/api/microsoft.extensions.hosting.ihostedservice) interface.

<<<<<<< HEAD
For more information, see <xref:fundamentals/host/hosted-services>.

## Servers

The ASP.NET Core hosting model doesn't directly listen for requests. The hosting model relies on an HTTP server implementation to forward requests to the app. A forwarded request is wrapped as a set of objects that can be accessed through interfaces. ASP.NET Core includes a managed, cross-platform web server, called [Kestrel](xref:fundamentals/servers/kestrel). Kestrel is often run in a reverse proxy configuration behind a production web server, such as [IIS](https://www.iis.net/) or [Nginx](http://nginx.org). Kestrel can be run as an edge server.

For more information, see <xref:fundamentals/servers/index> and the following topics:

* <xref:fundamentals/servers/kestrel>
* <xref:fundamentals/servers/aspnet-core-module>
* <xref:fundamentals/servers/httpsys> (HTTP.sys is formerly called [WebListener](xref:fundamentals/servers/weblistener))
=======
Static Files Middleware serves static files, such as HTML, CSS, image, and JavaScript files.

For more information, see <xref:fundamentals/static-files>.
>>>>>>> b2decd4b

## Session and app state

ASP.NET Core offers several approaches to preserve session and app state while a user browses a web app.
<<<<<<< HEAD

For more information, see <xref:fundamentals/app-state>.

## File Providers

ASP.NET Core abstracts file system access through the use of File Providers, which offers a common interface for working with files across platforms.

For more information, see <xref:fundamentals/file-providers>.

## Repository pattern

The *repository pattern* is a design pattern that isolates data access behind interface abstractions.

For more information, see <xref:fundamentals/repository-pattern>.
=======

For more information, see <xref:fundamentals/app-state>.
>>>>>>> b2decd4b

## Globalization and localization

Creating a multilingual website with ASP.NET Core allows your site to reach a wider audience. ASP.NET Core provides services and middleware for localizing content into different languages and cultures.

For more information, see <xref:fundamentals/localization>.

::: moniker range=">= aspnetcore-2.1"

## Initiate HTTP requests

<<<<<<< HEAD
For information on using [IHttpClientFactory](/dotnet/api/system.net.http.ihttpclientfactory) to access [HttpClient](/dotnet/api/system.net.http.httpclient) instances to make HTTP requests, see <xref:fundamentals/http-requests>.
=======
For more information, see <xref:fundamentals/request-features>.
>>>>>>> b2decd4b

::: moniker-end

<<<<<<< HEAD
## Request Features

Web server implementation details related to HTTP requests and responses are defined in interfaces. These interfaces are used by server implementations and middleware to create and modify the app's hosting pipeline.

For more information, see <xref:fundamentals/request-features>.

## Access HttpContext

Access the [HttpContext](/dotnet/api/microsoft.aspnetcore.http.httpcontext) through the [IHttpContextAccessor](/dotnet/api/microsoft.aspnetcore.http.ihttpcontextaccessor) interface and its default implementation [HttpContextAccessor](/dotnet/api/microsoft.aspnetcore.http.httpcontextaccessor).

For more information, see <xref:fundamentals/httpcontext>.

## Open Web Interface for .NET (OWIN)

ASP.NET Core supports the Open Web Interface for .NET (OWIN). OWIN allows web apps to be decoupled from web servers.

For more information, see <xref:fundamentals/owin>.

=======
Background tasks are implemented as *hosted services*. A hosted service is a class with background task logic that implements the <xref:Microsoft.Extensions.Hosting.IHostedService> interface.

For more information, see <xref:fundamentals/host/hosted-services>.

## Access HttpContext

`HttpContext` is automatically available when processing requests with Razor Pages and MVC. In circumstances where `HttpContext` isn't readily available, you can access the `HttpContext` through the <xref:Microsoft.AspNetCore.Http.IHttpContextAccessor> interface and its default implementation, <xref:Microsoft.AspNetCore.Http.HttpContextAccessor>.

For more information, see <xref:fundamentals/httpcontext>.

>>>>>>> b2decd4b
## WebSockets

[WebSocket](https://wikipedia.org/wiki/WebSocket) is a protocol that enables two-way persistent communication channels over TCP connections. It's used for apps such as chat, stock tickers, games, and anywhere you desire real-time functionality in a web app. ASP.NET Core supports web socket scenarios.

For more information, see <xref:fundamentals/websockets>.

::: moniker range=">= aspnetcore-2.1"

## Microsoft.AspNetCore.App metapackage

<<<<<<< HEAD
The [Microsoft.AspNetCore.App](https://www.nuget.org/packages/Microsoft.AspNetCore.App/) metapackage simplifies package management. For more information, see <xref:fundamentals/metapackage-app>.
=======
The [Microsoft.AspNetCore.App](https://www.nuget.org/packages/Microsoft.AspNetCore.App/) metapackage simplifies package management.

For more information, see <xref:fundamentals/metapackage-app>.
>>>>>>> b2decd4b

::: moniker-end

::: moniker range="= aspnetcore-2.0"

## Microsoft.AspNetCore.All metapackage

The [Microsoft.AspNetCore.All](https://www.nuget.org/packages/Microsoft.AspNetCore.All) metapackage for ASP.NET Core includes:

* All supported packages from the ASP.NET Core team.
* All supported packages from [Entity Framework Core](/ef/core/).
* Internal and 3rd-party dependencies used by ASP.NET Core and Entity Framework Core.

For more information, see <xref:fundamentals/metapackage>.

::: moniker-end

## .NET Core vs. .NET Framework runtime

An ASP.NET Core app can target the .NET Core or .NET Framework runtime.

For more information, see [Choosing between .NET Core and .NET Framework](/dotnet/articles/standard/choosing-core-framework-server).

## Choose between ASP.NET Core and ASP.NET

For more information on choosing between ASP.NET Core and ASP.NET, see <xref:fundamentals/choose-between-aspnet-and-aspnetcore>.<|MERGE_RESOLUTION|>--- conflicted
+++ resolved
@@ -4,11 +4,7 @@
 description: Discover the foundational concepts for building ASP.NET Core apps.
 ms.author: riande
 ms.custom: mvc
-<<<<<<< HEAD
-ms.date: 08/06/2018
-=======
 ms.date: 08/20/2018
->>>>>>> b2decd4b
 uid: fundamentals/index
 ---
 # ASP.NET Core fundamentals
@@ -19,71 +15,47 @@
 
 [!code-csharp[](index/snapshots/2.x/Program.cs)]
 
-<<<<<<< HEAD
-The `Main` method invokes `WebHost.CreateDefaultBuilder`, which follows the builder pattern to create a web host. The builder has methods that define the web server (for example, `UseKestrel`) and the startup class (`UseStartup`). In the preceding example, the [Kestrel](xref:fundamentals/servers/kestrel) web server is automatically allocated. ASP.NET Core's web host attempts to run on IIS, if available. Other web servers, such as [HTTP.sys](xref:fundamentals/servers/httpsys), can be used by invoking the appropriate extension method. `UseStartup` is explained further in the next section.
-=======
 The `Main` method invokes [WebHost.CreateDefaultBuilder](xref:Microsoft.AspNetCore.WebHost.CreateDefaultBuilder*), which follows the [builder pattern](https://wikipedia.org/wiki/Builder_pattern) to create a web host. The builder has methods that define the web server (for example, <xref:Microsoft.AspNetCore.Hosting.WebHostBuilderKestrelExtensions.UseKestrel*>) and the startup class (<xref:Microsoft.AspNetCore.Hosting.WebHostBuilderExtensions.UseStartup*>). In the preceding example, the [Kestrel](xref:fundamentals/servers/kestrel) web server is automatically allocated. ASP.NET Core's web host attempts to run on IIS, if available. Other web servers, such as [HTTP.sys](xref:fundamentals/servers/httpsys), can be used by invoking the appropriate extension method. `UseStartup` is explained further in the next section.
->>>>>>> b2decd4b
 
 <xref:Microsoft.AspNetCore.Hosting.IWebHostBuilder>, the return type of the `WebHost.CreateDefaultBuilder` invocation, provides many optional methods. Some of these methods include `UseHttpSys` for hosting the app in HTTP.sys and <xref:Microsoft.Extensions.Hosting.HostingHostBuilderExtensions.UseContentRoot*> for specifying the root content directory. The <xref:Microsoft.AspNetCore.Hosting.IWebHostBuilder.Build*> and <xref:Microsoft.AspNetCore.Hosting.WebHostExtensions.Run*> methods build the <xref:Microsoft.AspNetCore.Hosting.IWebHost> object that hosts the app and begins listening for HTTP requests.
 
 ::: moniker-end
-<<<<<<< HEAD
 
 ::: moniker range="< aspnetcore-2.0"
-=======
->>>>>>> b2decd4b
+
+[!code-csharp[](index/snapshots/1.x/Program.cs)]
+
+The `Main` method uses <xref:Microsoft.AspNetCore.Hosting.WebHostBuilder>, which follows the [builder pattern](https://wikipedia.org/wiki/Builder_pattern) to create a web app host. The builder has methods that define the web server (for example, <xref:Microsoft.AspNetCore.Hosting.WebHostBuilderKestrelExtensions.UseKestrel*>) and the startup class (<xref:Microsoft.AspNetCore.Hosting.WebHostBuilderExtensions.UseStartup*>). In the preceding example, the [Kestrel](xref:fundamentals/servers/kestrel) web server is used. Other web servers, such as [WebListener](xref:fundamentals/servers/weblistener), can be used by invoking the appropriate extension method. `UseStartup` is explained further in the next section.
+
+`WebHostBuilder` provides many optional methods, including <xref:Microsoft.AspNetCore.Hosting.WebHostBuilderIISExtensions.UseIISIntegration*> for hosting in IIS and IIS Express and <xref:Microsoft.Extensions.Hosting.HostingHostBuilderExtensions.UseContentRoot*> for specifying the root content directory. The <xref:Microsoft.AspNetCore.Hosting.IWebHostBuilder.Build*> and <xref:Microsoft.AspNetCore.Hosting.WebHostExtensions.Run*> methods build the <xref:Microsoft.AspNetCore.Hosting.IWebHost> object that hosts the app and begins listening for HTTP requests.
+
+::: moniker-end
+
+## Startup
+
+The `UseStartup` method on `WebHostBuilder` specifies the `Startup` class for your app:
+
+::: moniker range=">= aspnetcore-2.0"
+
+[!code-csharp[](index/snapshots/2.x/Program.cs?highlight=10)]
+
+::: moniker-end
 
 ::: moniker range="< aspnetcore-2.0"
 
-<<<<<<< HEAD
-The `Main` method uses `WebHostBuilder`, which follows the builder pattern to create a web host. The builder has methods that define the web server (for example, `UseKestrel`) and the startup class (`UseStartup`). In the preceding example, the [Kestrel](xref:fundamentals/servers/kestrel) web server is used. Other web servers, such as [WebListener](xref:fundamentals/servers/weblistener), can be used by invoking the appropriate extension method. `UseStartup` is explained further in the next section.
-=======
-[!code-csharp[](index/snapshots/1.x/Program.cs)]
->>>>>>> b2decd4b
-
-The `Main` method uses <xref:Microsoft.AspNetCore.Hosting.WebHostBuilder>, which follows the [builder pattern](https://wikipedia.org/wiki/Builder_pattern) to create a web app host. The builder has methods that define the web server (for example, <xref:Microsoft.AspNetCore.Hosting.WebHostBuilderKestrelExtensions.UseKestrel*>) and the startup class (<xref:Microsoft.AspNetCore.Hosting.WebHostBuilderExtensions.UseStartup*>). In the preceding example, the [Kestrel](xref:fundamentals/servers/kestrel) web server is used. Other web servers, such as [WebListener](xref:fundamentals/servers/weblistener), can be used by invoking the appropriate extension method. `UseStartup` is explained further in the next section.
-
-<<<<<<< HEAD
-=======
-`WebHostBuilder` provides many optional methods, including <xref:Microsoft.AspNetCore.Hosting.WebHostBuilderIISExtensions.UseIISIntegration*> for hosting in IIS and IIS Express and <xref:Microsoft.Extensions.Hosting.HostingHostBuilderExtensions.UseContentRoot*> for specifying the root content directory. The <xref:Microsoft.AspNetCore.Hosting.IWebHostBuilder.Build*> and <xref:Microsoft.AspNetCore.Hosting.WebHostExtensions.Run*> methods build the <xref:Microsoft.AspNetCore.Hosting.IWebHost> object that hosts the app and begins listening for HTTP requests.
-
->>>>>>> b2decd4b
-::: moniker-end
-
-## Startup
-
-The `UseStartup` method on `WebHostBuilder` specifies the `Startup` class for your app:
+[!code-csharp[](index/snapshots/1.x/Program.cs?highlight=7)]
+
+::: moniker-end
+
+The `Startup` class is where you define the request handling pipeline and where any services needed by the app are configured. The `Startup` class must be public and contain the following methods:
 
 ::: moniker range=">= aspnetcore-2.0"
 
-[!code-csharp[](index/snapshots/2.x/Program.cs?highlight=10)]
-
-::: moniker-end
-<<<<<<< HEAD
+[!code-csharp[](index/snapshots/2.x/Startup.cs)]
+
+::: moniker-end
 
 ::: moniker range="< aspnetcore-2.0"
-=======
->>>>>>> b2decd4b
-
-::: moniker range="< aspnetcore-2.0"
-
-<<<<<<< HEAD
-=======
-[!code-csharp[](index/snapshots/1.x/Program.cs?highlight=7)]
-
->>>>>>> b2decd4b
-::: moniker-end
-
-The `Startup` class is where you define the request handling pipeline and where any services needed by the app are configured. The `Startup` class must be public and contain the following methods:
-
-::: moniker range=">= aspnetcore-2.0"
-
-[!code-csharp[](index/snapshots/2.x/Startup.cs)]
-
-::: moniker-end
-
-::: moniker range="< aspnetcore-2.0"
 
 [!code-csharp[](index/snapshots/1.x/Startup.cs)]
 
@@ -95,11 +67,7 @@
 
 ## Content root
 
-<<<<<<< HEAD
-The content root is the base path to any content used by the app, such as views, [Razor Pages](xref:razor-pages/index), and static assets. By default, the content root is the same as app base path for the executable hosting the app.
-=======
 The content root is the base path to any content used by the app, such as [Razor Pages](xref:razor-pages/index), MVC views, and static assets. By default, the content root is the same location as the app base path for the executable hosting the app.
->>>>>>> b2decd4b
 
 ## Web root
 
@@ -107,237 +75,127 @@
 
 ## Dependency injection (services)
 
-<<<<<<< HEAD
-A service is a component that's intended for common consumption in an app. Services are made available through [dependency injection (DI)](xref:fundamentals/dependency-injection). ASP.NET Core includes a native Inversion of Control (IoC) container that supports [constructor injection](xref:mvc/controllers/dependency-injection#constructor-injection) by default. You can replace the default native container if you wish. In addition to its loose coupling benefit, DI makes services available throughout your app (for example, [logging](xref:fundamentals/logging/index)).
-=======
 A *service* is a component that's intended for common consumption in an app. Services are made available through [dependency injection (DI)](xref:fundamentals/dependency-injection). ASP.NET Core includes a native Inversion of Control (IoC) container that supports [constructor injection](xref:mvc/controllers/dependency-injection#constructor-injection) by default. You can replace the default container if you wish. In addition to its [loose coupling benefit](/dotnet/standard/modern-web-apps-azure-architecture/architectural-principles#encapsulation), DI makes services, such as [logging](xref:fundamentals/logging/index), available throughout your app.
->>>>>>> b2decd4b
 
 For more information, see <xref:fundamentals/dependency-injection>.
 
 ## Middleware
 
-<<<<<<< HEAD
-In ASP.NET Core, you compose your request pipeline using [middleware](xref:fundamentals/middleware/index). ASP.NET Core middleware performs asynchronous logic on an [HttpContext](/dotnet/api/microsoft.aspnetcore.http.httpcontext) and then either invokes the next middleware in the sequence or terminates the request directly. A middleware component called "XYZ" is added by invoking an `UseXYZ` extension method in the `Configure` method. You can write your own custom middleware.
-
-ASP.NET Core includes a rich set of built-in middleware, including:
-=======
 In ASP.NET Core, you compose your request pipeline using [middleware](xref:fundamentals/middleware/index). ASP.NET Core middleware performs asynchronous operations on an `HttpContext` and then either invokes the next middleware in the pipeline or terminates the request.
 
 By convention, a middleware component called "XYZ" is added to the pipeline by invoking a `UseXYZ` extension method in the `Configure` method.
->>>>>>> b2decd4b
 
 ASP.NET Core includes a rich set of built-in middleware, and you can write your own custom middleware. [Open Web Interface for .NET (OWIN)](xref:fundamentals/owin), which allows web apps to be decoupled from web servers, is supported in ASP.NET Core apps.
 
-<<<<<<< HEAD
-For more information, see <xref:fundamentals/middleware/index>.
+For more information, see <xref:fundamentals/middleware/index> and <xref:fundamentals/owin>.
+
+::: moniker range=">= aspnetcore-2.1"
+
+## Initiate HTTP requests
+
+<xref:System.Net.Http.IHttpClientFactory> is available to access <xref:System.Net.Http.HttpClient> instances to make HTTP requests.
+
+For more information, see <xref:fundamentals/http-requests>.
+
+::: moniker-end
+
+## Environments
+
+Environments, such as *Development* and *Production*, are a first-class notion in ASP.NET Core and can be set using an environment variable, settings file, and command-line argument.
+
+For more information, see <xref:fundamentals/environments>.
+
+## Hosting
+
+ASP.NET Core apps configure and launch a *host*, which is responsible for app startup and lifetime management.
+
+For more information, see <xref:fundamentals/host/index>.
+
+## Servers
+
+The ASP.NET Core hosting model doesn't directly listen for requests. The hosting model relies on an HTTP server implementation to forward the request to the app. The forwarded request is wrapped as a set of feature objects that can be accessed through interfaces. ASP.NET Core includes a managed, cross-platform web server, called [Kestrel](xref:fundamentals/servers/kestrel). Kestrel is commonly run behind a production web server, such as [IIS](https://www.iis.net/) or [Nginx](http://nginx.org) in a reverse proxy configuration. Kestrel can also be run as an edge server exposed directly to the Internet in ASP.NET Core 2.0 or later.
+
+For more information, see <xref:fundamentals/servers/index>.
+
+## Configuration
+
+ASP.NET Core uses a configuration model based on name-value pairs. The configuration model isn't based on <xref:System.Configuration> or *web.config*. Configuration obtains settings from an ordered set of configuration providers. The built-in configuration providers support a variety of file formats (XML, JSON, INI), environment variables, and command-line arguments. You can also write your own custom configuration providers.
+
+For more information, see <xref:fundamentals/configuration/index>.
+
+## Logging
+
+ASP.NET Core supports a Logging API that works with a variety of logging providers. Built-in providers support sending logs to one or more destinations. Third-party logging frameworks can be used.
+
+For more information, see <xref:fundamentals/logging/index>.
+
+## Error handling
+
+ASP.NET Core has built-in scenarios for handling errors in apps, including a developer exception page, custom error pages, static status code pages, and startup exception handling.
+
+For more information, see <xref:fundamentals/error-handling>.
+
+## Routing
+
+ASP.NET Core offers scenarios for routing of app requests to route handlers.
+
+For more information, see <xref:fundamentals/routing>.
+
+## File Providers
+
+ASP.NET Core abstracts file system access through the use of File Providers, which offers a common interface for working with files across platforms.
+
+For more information, see <xref:fundamentals/file-providers>.
 
 ## Static files
-=======
-For more information, see <xref:fundamentals/middleware/index> and <xref:fundamentals/owin>.
->>>>>>> b2decd4b
-
-Static Files Middleware serves static files, such as HTML, CSS, image, and JavaScript.
+
+Static Files Middleware serves static files, such as HTML, CSS, image, and JavaScript files.
 
 For more information, see <xref:fundamentals/static-files>.
 
-<<<<<<< HEAD
-## Routing
-=======
-<xref:System.Net.Http.IHttpClientFactory> is available to access <xref:System.Net.Http.HttpClient> instances to make HTTP requests.
-
-For more information, see <xref:fundamentals/http-requests>.
->>>>>>> b2decd4b
-
-ASP.NET Core offers scenarios for routing of app requests to route handlers.
-
-For more information, see <xref:fundamentals/routing>.
-
-## Environments
-
-<<<<<<< HEAD
-Environments, such as *Development* and *Production*, are a first-class notion in ASP.NET Core and can be set using environment variables and command-line tools.
-
-For more information, see <xref:fundamentals/environments>.
-=======
-Environments, such as *Development* and *Production*, are a first-class notion in ASP.NET Core and can be set using an environment variable, settings file, and command-line argument.
-
-For more information, see <xref:fundamentals/environments>.
-
-## Hosting
-
-ASP.NET Core apps configure and launch a *host*, which is responsible for app startup and lifetime management.
-
-For more information, see <xref:fundamentals/host/index>.
-
-## Servers
-
-The ASP.NET Core hosting model doesn't directly listen for requests. The hosting model relies on an HTTP server implementation to forward the request to the app. The forwarded request is wrapped as a set of feature objects that can be accessed through interfaces. ASP.NET Core includes a managed, cross-platform web server, called [Kestrel](xref:fundamentals/servers/kestrel). Kestrel is commonly run behind a production web server, such as [IIS](https://www.iis.net/) or [Nginx](http://nginx.org) in a reverse proxy configuration. Kestrel can also be run as an edge server exposed directly to the Internet in ASP.NET Core 2.0 or later.
-
-For more information, see <xref:fundamentals/servers/index>.
->>>>>>> b2decd4b
-
-## Configuration and options
-
-<<<<<<< HEAD
-ASP.NET Core app configuration uses a configuration model based on name-value pairs. Configuration obtains settings from an ordered set of configuration providers. The built-in configuration providers support a variety of file formats (XML, JSON, INI) and environment variables to enable environment-based configuration. You can also write your own custom configuration providers.
-
-The [host](#host), which is responsible app startup and lifetime management, has its own configuration. Configuration data used for host configuration flows into the global configuration model used by the app.
-
-For more information, see:
-
-* <xref:fundamentals/configuration/index>
-* <xref:fundamentals/configuration/options>
-* <xref:fundamentals/host/index>
-=======
-ASP.NET Core uses a configuration model based on name-value pairs. The configuration model isn't based on <xref:System.Configuration> or *web.config*. Configuration obtains settings from an ordered set of configuration providers. The built-in configuration providers support a variety of file formats (XML, JSON, INI), environment variables, and command-line arguments. You can also write your own custom configuration providers.
-
-For more information, see <xref:fundamentals/configuration/index>.
->>>>>>> b2decd4b
-
-## Logging
-
-ASP.NET Core supports a Logging API that works with a variety of logging providers. Built-in providers support sending logs to one or more destinations. Third-party logging frameworks can be used.
-
-For more information, see <xref:fundamentals/logging/index>.
-
-## Handle errors
-
-ASP.NET Core has built-in scenarios for handling errors in apps, including a developer exception page, custom error pages, static status code pages, and startup exception handling.
-
-For more information, see <xref:fundamentals/error-handling>.
-
-## Host
-
-<<<<<<< HEAD
-ASP.NET Core apps configure and launch a *host*, which is responsible for app startup and lifetime management.
-
-The app has its own configuration. Host configuration flows into the global configuration model used by the app. For more information on app configuration, <xref:fundamentals/configuration/index>.
-=======
-ASP.NET Core offers scenarios for routing of app requests to route handlers.
-
-For more information, see <xref:fundamentals/routing>.
->>>>>>> b2decd4b
-
-For more information, see <xref:fundamentals/host/index>.
-
-<<<<<<< HEAD
+## Session and app state
+
+ASP.NET Core offers several approaches to preserve session and app state while a user browses a web app.
+
+For more information, see <xref:fundamentals/app-state>.
+
+## Globalization and localization
+
+Creating a multilingual website with ASP.NET Core allows your site to reach a wider audience. ASP.NET Core provides services and middleware for localizing content into different languages and cultures.
+
+For more information, see <xref:fundamentals/localization>.
+
+## Request features
+
+Web server implementation details related to HTTP requests and responses are defined in interfaces. These interfaces are used by server implementations and middleware to create and modify the app's hosting pipeline.
+
+For more information, see <xref:fundamentals/request-features>.
+
 ## Background tasks
-=======
-ASP.NET Core abstracts file system access through the use of File Providers, which offers a common interface for working with files across platforms.
-
-For more information, see <xref:fundamentals/file-providers>.
->>>>>>> b2decd4b
-
-Background tasks are implemented as *hosted services*. A hosted service is a class with background task logic that implements the [IHostedService](/dotnet/api/microsoft.extensions.hosting.ihostedservice) interface.
-
-<<<<<<< HEAD
+
+Background tasks are implemented as *hosted services*. A hosted service is a class with background task logic that implements the <xref:Microsoft.Extensions.Hosting.IHostedService> interface.
+
 For more information, see <xref:fundamentals/host/hosted-services>.
 
-## Servers
-
-The ASP.NET Core hosting model doesn't directly listen for requests. The hosting model relies on an HTTP server implementation to forward requests to the app. A forwarded request is wrapped as a set of objects that can be accessed through interfaces. ASP.NET Core includes a managed, cross-platform web server, called [Kestrel](xref:fundamentals/servers/kestrel). Kestrel is often run in a reverse proxy configuration behind a production web server, such as [IIS](https://www.iis.net/) or [Nginx](http://nginx.org). Kestrel can be run as an edge server.
-
-For more information, see <xref:fundamentals/servers/index> and the following topics:
-
-* <xref:fundamentals/servers/kestrel>
-* <xref:fundamentals/servers/aspnet-core-module>
-* <xref:fundamentals/servers/httpsys> (HTTP.sys is formerly called [WebListener](xref:fundamentals/servers/weblistener))
-=======
-Static Files Middleware serves static files, such as HTML, CSS, image, and JavaScript files.
-
-For more information, see <xref:fundamentals/static-files>.
->>>>>>> b2decd4b
-
-## Session and app state
-
-ASP.NET Core offers several approaches to preserve session and app state while a user browses a web app.
-<<<<<<< HEAD
-
-For more information, see <xref:fundamentals/app-state>.
-
-## File Providers
-
-ASP.NET Core abstracts file system access through the use of File Providers, which offers a common interface for working with files across platforms.
-
-For more information, see <xref:fundamentals/file-providers>.
-
-## Repository pattern
-
-The *repository pattern* is a design pattern that isolates data access behind interface abstractions.
-
-For more information, see <xref:fundamentals/repository-pattern>.
-=======
-
-For more information, see <xref:fundamentals/app-state>.
->>>>>>> b2decd4b
-
-## Globalization and localization
-
-Creating a multilingual website with ASP.NET Core allows your site to reach a wider audience. ASP.NET Core provides services and middleware for localizing content into different languages and cultures.
-
-For more information, see <xref:fundamentals/localization>.
+## Access HttpContext
+
+`HttpContext` is automatically available when processing requests with Razor Pages and MVC. In circumstances where `HttpContext` isn't readily available, you can access the `HttpContext` through the <xref:Microsoft.AspNetCore.Http.IHttpContextAccessor> interface and its default implementation, <xref:Microsoft.AspNetCore.Http.HttpContextAccessor>.
+
+For more information, see <xref:fundamentals/httpcontext>.
+
+## WebSockets
+
+[WebSocket](https://wikipedia.org/wiki/WebSocket) is a protocol that enables two-way persistent communication channels over TCP connections. It's used for apps such as chat, stock tickers, games, and anywhere you desire real-time functionality in a web app. ASP.NET Core supports web socket scenarios.
+
+For more information, see <xref:fundamentals/websockets>.
 
 ::: moniker range=">= aspnetcore-2.1"
 
-## Initiate HTTP requests
-
-<<<<<<< HEAD
-For information on using [IHttpClientFactory](/dotnet/api/system.net.http.ihttpclientfactory) to access [HttpClient](/dotnet/api/system.net.http.httpclient) instances to make HTTP requests, see <xref:fundamentals/http-requests>.
-=======
-For more information, see <xref:fundamentals/request-features>.
->>>>>>> b2decd4b
-
-::: moniker-end
-
-<<<<<<< HEAD
-## Request Features
-
-Web server implementation details related to HTTP requests and responses are defined in interfaces. These interfaces are used by server implementations and middleware to create and modify the app's hosting pipeline.
-
-For more information, see <xref:fundamentals/request-features>.
-
-## Access HttpContext
-
-Access the [HttpContext](/dotnet/api/microsoft.aspnetcore.http.httpcontext) through the [IHttpContextAccessor](/dotnet/api/microsoft.aspnetcore.http.ihttpcontextaccessor) interface and its default implementation [HttpContextAccessor](/dotnet/api/microsoft.aspnetcore.http.httpcontextaccessor).
-
-For more information, see <xref:fundamentals/httpcontext>.
-
-## Open Web Interface for .NET (OWIN)
-
-ASP.NET Core supports the Open Web Interface for .NET (OWIN). OWIN allows web apps to be decoupled from web servers.
-
-For more information, see <xref:fundamentals/owin>.
-
-=======
-Background tasks are implemented as *hosted services*. A hosted service is a class with background task logic that implements the <xref:Microsoft.Extensions.Hosting.IHostedService> interface.
-
-For more information, see <xref:fundamentals/host/hosted-services>.
-
-## Access HttpContext
-
-`HttpContext` is automatically available when processing requests with Razor Pages and MVC. In circumstances where `HttpContext` isn't readily available, you can access the `HttpContext` through the <xref:Microsoft.AspNetCore.Http.IHttpContextAccessor> interface and its default implementation, <xref:Microsoft.AspNetCore.Http.HttpContextAccessor>.
-
-For more information, see <xref:fundamentals/httpcontext>.
-
->>>>>>> b2decd4b
-## WebSockets
-
-[WebSocket](https://wikipedia.org/wiki/WebSocket) is a protocol that enables two-way persistent communication channels over TCP connections. It's used for apps such as chat, stock tickers, games, and anywhere you desire real-time functionality in a web app. ASP.NET Core supports web socket scenarios.
-
-For more information, see <xref:fundamentals/websockets>.
-
-::: moniker range=">= aspnetcore-2.1"
-
 ## Microsoft.AspNetCore.App metapackage
 
-<<<<<<< HEAD
-The [Microsoft.AspNetCore.App](https://www.nuget.org/packages/Microsoft.AspNetCore.App/) metapackage simplifies package management. For more information, see <xref:fundamentals/metapackage-app>.
-=======
 The [Microsoft.AspNetCore.App](https://www.nuget.org/packages/Microsoft.AspNetCore.App/) metapackage simplifies package management.
 
 For more information, see <xref:fundamentals/metapackage-app>.
->>>>>>> b2decd4b
 
 ::: moniker-end
 
@@ -347,8 +205,8 @@
 
 The [Microsoft.AspNetCore.All](https://www.nuget.org/packages/Microsoft.AspNetCore.All) metapackage for ASP.NET Core includes:
 
-* All supported packages from the ASP.NET Core team.
-* All supported packages from [Entity Framework Core](/ef/core/).
+* All supported packages by the ASP.NET Core team.
+* All supported packages by Entity Framework Core.
 * Internal and 3rd-party dependencies used by ASP.NET Core and Entity Framework Core.
 
 For more information, see <xref:fundamentals/metapackage>.
