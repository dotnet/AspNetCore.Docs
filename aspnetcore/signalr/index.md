---
title: ASP.NET Core SignalR
author: rachelappel
description: Discover topics that pertain to ASP.NET Core SignalR.
monikerRange: '>= aspnetcore-2.1'
ms.author: rachelap
<<<<<<< HEAD
ms.date: 06/13/2018
ms.prod: asp.net-core
ms.technology: aspnet
ms.topic: article
=======
ms.date: 06/18/2018
>>>>>>> e5854d8a
uid: signalr/index
---
# ASP.NET Core SignalR

* [Introduction](xref:signalr/introduction)
* [Hubs](xref:signalr/hubs)
* [JavaScript client](xref:signalr/javascript-client)
* [.NET client](xref:signalr/dotnet-client)
* [Users and groups](xref:signalr/groups)
* [Configuration](xref:signalr/configuration)
* [MessagePack hub protocol](xref:signalr/messagepackhubprotocol)
* [Publish to Azure](xref:signalr/publish-to-azure-web-app)
* [Streaming](xref:signalr/streaming)
* [Supported platforms](xref:signalr/supported-platforms)<|MERGE_RESOLUTION|>--- conflicted
+++ resolved
@@ -4,14 +4,10 @@
 description: Discover topics that pertain to ASP.NET Core SignalR.
 monikerRange: '>= aspnetcore-2.1'
 ms.author: rachelap
-<<<<<<< HEAD
 ms.date: 06/13/2018
 ms.prod: asp.net-core
 ms.technology: aspnet
 ms.topic: article
-=======
-ms.date: 06/18/2018
->>>>>>> e5854d8a
 uid: signalr/index
 ---
 # ASP.NET Core SignalR
