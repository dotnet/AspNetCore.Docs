--- conflicted
+++ resolved
@@ -90,16 +90,6 @@
 * A SignalR app must scale out based on number of clients even if few messages are being sent.
 * A SignalR app uses significantly more connection resources than a web app without SignalR.
 
-<<<<<<< HEAD
-## Linux with Nginx
-
-Set the proxy's `Connection` and `Upgrade` headers to the following for SignalR WebSockets:
-
-```
-proxy_set_header Upgrade $http_upgrade;
-proxy_set_header Connection $connection_upgrade;
-```
-=======
 ## IIS limitations on Windows client OS
 
 Windows 10 and Windows 8.x are client operating systems. IIS on client operating systems has a limit of 10 concurrent connections. SignalR's connections are:
@@ -111,7 +101,15 @@
 
 * Avoid IIS.
 * Use Kestrel or IIS Express as deployment targets.
->>>>>>> 0de7763b
+
+## Linux with Nginx
+
+Set the proxy's `Connection` and `Upgrade` headers to the following for SignalR WebSockets:
+
+```
+proxy_set_header Upgrade $http_upgrade;
+proxy_set_header Connection $connection_upgrade;
+```
 
 ## Next steps
 
