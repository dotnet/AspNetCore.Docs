--- conflicted
+++ resolved
@@ -5,11 +5,7 @@
 monikerRange: '>= aspnetcore-2.1'
 ms.author: bradyg
 ms.custom: mvc
-<<<<<<< HEAD
-ms.date: 10/17/2019
-=======
-ms.date: 07/15/2019
->>>>>>> 6246c416
+ms.date: 10/17
 uid: signalr/authn-and-authz
 ---
 
