--- conflicted
+++ resolved
@@ -261,11 +261,7 @@
 1. A function (in this case, the `start` function) is created to start the connection.
 1. Call the `start` function in the connection's `onclose` event handler.
 
-<<<<<<< HEAD
-[!code-javascript[](javascript-client/samples/3.x/SignalRChat/wwwroot/chat.js?range=30-46)]
-=======
 [!code-javascript[](javascript-client/samples/3.x/SignalRChat/wwwroot/chat.js?range=30-42)]
->>>>>>> 673bb2a0
 
 A production implementation would use an exponential back-off or retry a specified number of times before giving up.
 
