--- conflicted
+++ resolved
@@ -4,11 +4,7 @@
 description: Differences between SignalR and ASP.NET Core SignalR
 monikerRange: '>= aspnetcore-2.1'
 ms.author: bradyg
-<<<<<<< HEAD
 ms.date: 11/21/2019
-=======
-ms.date: 11/18/2019
->>>>>>> d2852a5e
 no-loc: [SignalR]
 uid: signalr/version-differences
 ---
@@ -49,9 +45,6 @@
 
 ### Automatic reconnects
 
-<<<<<<< HEAD
-Automatic reconnects aren't supported in ASP.NET Core SignalR. If the client is disconnected, the user must explicitly start a new connection to reconnect. In ASP.NET SignalR, SignalR attempts to reconnect to the server if the connection is dropped.
-=======
 ::: moniker range=">= aspnetcore-3.0"
 
 In ASP.NET SignalR:
@@ -83,7 +76,6 @@
 Prior to ASP.NET Core 3.0, SignalR doesn't support automatic reconnects. If the client is disconnected, the user must explicitly start a new connection to reconnect. In ASP.NET SignalR, SignalR attempts to reconnect to the server if the connection is dropped.
 
 ::: moniker-end
->>>>>>> d2852a5e
 
 ### Protocol support
 
