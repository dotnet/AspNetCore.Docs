---
title: ASP.NET Core SignalR Java client
author: mikaelm12
description: Learn how to use the ASP.NET Core SignalR Java client.
monikerRange: '>= aspnetcore-2.2'
ms.author: mimengis
ms.custom: mvc
<<<<<<< HEAD
ms.date: 11/07/2018
=======
ms.date: 11/06/2018
>>>>>>> 7fd2a47a
uid: signalr/java-client
---
# ASP.NET Core SignalR Java client

By [Mikael Mengistu](https://twitter.com/MikaelM_12)

The Java client enables connecting to an ASP.NET Core SignalR server from Java code, including Android apps. Like the [JavaScript client](xref:signalr/javascript-client) and the [.NET client](xref:signalr/dotnet-client), the Java client enables you to receive and send messages to a hub in real time. The Java client is available in ASP.NET Core 2.2 and later.

The sample Java console app referenced in this article uses the SignalR Java client.

[View or download sample code](https://github.com/aspnet/Docs/tree/master/aspnetcore/signalr/java-client/sample) ([how to download](xref:index#how-to-download-a-sample))

## Install the SignalR Java client package

The *signalr-1.0.0-preview3-35501* JAR file allows clients to connect to SignalR hubs. To find the latest JAR file version number, see the [Maven search results](https://search.maven.org/search?q=g:com.microsoft.signalr%20AND%20a:signalr).

If using Gradle, add the following line to the `dependencies` section of your *build.gradle* file:

```gradle
implementation 'com.microsoft.signalr:signalr:1.0.0-preview3-35501'
implementation 'io.reactivex.rxjava2:rxjava:2.2.2'
```

If using Maven, add the following lines inside the `<dependencies>` element of your *pom.xml* file:

[!code-xml[pom.xml dependency element](java-client/sample/pom.xml?name=snippet_dependencyElement)]

## Connect to a hub

To establish a `HubConnection`, the `HubConnectionBuilder` should be used. The hub URL and log level can be configured while building a connection. Configure any required options by calling any of the `HubConnectionBuilder` methods before `build`. Start the connection with `start`.

[!code-java[Build hub connection](java-client/sample/src/main/java/Chat.java?range=16-17)]

## Call hub methods from client

A call to `send` invokes a hub method. Pass the hub method name and any arguments defined in the hub method to `send`.

[!code-java[send method](java-client/sample/src/main/java/Chat.java?range=28)]

## Call client methods from hub

Use `hubConnection.on` to define methods on the client that the hub can call. Define the methods after building but before starting the connection.

[!code-java[Define client methods](java-client/sample/src/main/java/Chat.java?range=19-21)]

## Add logging

The SignalR Java client uses the [SLF4J](https://www.slf4j.org/) library for logging. It's a high-level logging API that allows users of the library to chose their own specific logging implementation by bringing in a specific logging dependency. The following code snippet shows how to use `java.util.logging` with the SignalR Java client.

```gradle
implementation 'org.slf4j:slf4j-jdk14:1.7.25'
```

If you don't configure logging in your dependencies, SLF4J loads a default no-operation logger with the following warning message:

```
SLF4J: Failed to load class "org.slf4j.impl.StaticLoggerBinder".
SLF4J: Defaulting to no-operation (NOP) logger implementation
SLF4J: See http://www.slf4j.org/codes.html#StaticLoggerBinder for further details.
```

This can safely be ignored.

<<<<<<< HEAD
## Android development notes

With regards to Android SDK compatibility for the SignalR client features, consider the following items when specifying your target Android SDK version:

* The SignalR Java Client will run on Android API Level 16 and later.
* Connecting through the Azure SignalR Service will require Android API Level 20 and later because the [Azure SignalR Service](/azure/azure-signalr/signalr-overview) requires TLS 1.2 and doesn't support SHA-1-based cipher suites. Android [added support for SHA-256 (and above) cipher suites](https://developer.android.com/reference/javax/net/ssl/SSLSocket) in API Level 20.
=======

## Configure bearer token authentication

In the SignalR Java client, you can configure a bearer token to use for authentication by providing an "access token factory" to the [HttpHubConnectionBuilder](/java/api/com.microsoft.signalr._http_hub_connection_builder?view=aspnet-signalr-java). Use [withAccessTokenFactory](/java/api/com.microsoft.signalr._http_hub_connection_builder.withaccesstokenprovider?view=aspnet-signalr-java#com_microsoft_signalr__http_hub_connection_builder_withAccessTokenProvider_Single_String__) to provide an [RxJava](https://github.com/ReactiveX/RxJava) [Single<String>](http://reactivex.io/documentation/single.html). With a call to [Single.defer](http://reactivex.io/RxJava/javadoc/io/reactivex/Single.html#defer-java.util.concurrent.Callable-), you can write logic to produce access tokens for your client.

```java
HubConnection hubConnection = HubConnectionBuilder.create("YOUR HUB URL HERE")
    .withAccessTokenProvider(Single.defer(() -> {
        // Your logic here.
        return Single.just("An Access Token");
    })).build();
```
>>>>>>> 7fd2a47a

## Known limitations

This is a preview release of the Java client. Some features aren't supported:

* Only the JSON protocol is supported.
* Only the WebSockets transport is supported.
* Streaming isn't supported yet.

## Additional resources

* [Java API reference](/java/api/com.microsoft.signalr?view=aspnet-signalr-java)
* <xref:signalr/hubs>
* <xref:signalr/javascript-client>
* <xref:signalr/publish-to-azure-web-app><|MERGE_RESOLUTION|>--- conflicted
+++ resolved
@@ -5,11 +5,7 @@
 monikerRange: '>= aspnetcore-2.2'
 ms.author: mimengis
 ms.custom: mvc
-<<<<<<< HEAD
 ms.date: 11/07/2018
-=======
-ms.date: 11/06/2018
->>>>>>> 7fd2a47a
 uid: signalr/java-client
 ---
 # ASP.NET Core SignalR Java client
@@ -73,14 +69,12 @@
 
 This can safely be ignored.
 
-<<<<<<< HEAD
 ## Android development notes
 
 With regards to Android SDK compatibility for the SignalR client features, consider the following items when specifying your target Android SDK version:
 
 * The SignalR Java Client will run on Android API Level 16 and later.
 * Connecting through the Azure SignalR Service will require Android API Level 20 and later because the [Azure SignalR Service](/azure/azure-signalr/signalr-overview) requires TLS 1.2 and doesn't support SHA-1-based cipher suites. Android [added support for SHA-256 (and above) cipher suites](https://developer.android.com/reference/javax/net/ssl/SSLSocket) in API Level 20.
-=======
 
 ## Configure bearer token authentication
 
@@ -93,7 +87,6 @@
         return Single.just("An Access Token");
     })).build();
 ```
->>>>>>> 7fd2a47a
 
 ## Known limitations
 
