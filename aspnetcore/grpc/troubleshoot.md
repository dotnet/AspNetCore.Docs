--- conflicted
+++ resolved
@@ -13,11 +13,8 @@
 
 By [James Newton-King](https://twitter.com/jamesnk)
 
-<<<<<<< HEAD
-=======
 [!INCLUDE[](~/includes/not-latest-version.md)]
 
->>>>>>> c2a17f6f
 :::moniker range="= aspnetcore-8.0"
 
 This document discusses commonly encountered problems when developing gRPC apps on .NET.
