--- conflicted
+++ resolved
@@ -3,11 +3,7 @@
 author: Rick-Anderson
 description: Explains how to create reusable Razor UI using partial views in a class library in ASP.NET Core.
 ms.author: riande
-<<<<<<< HEAD
-ms.date: 01/23/2020
-=======
 ms.date: 01/25/2020
->>>>>>> 73be7bd5
 ms.custom: "mvc, seodec18"
 uid: razor-pages/ui-class
 ---
