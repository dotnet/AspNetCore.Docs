--- conflicted
+++ resolved
@@ -1,11 +1,9 @@
-<<<<<<< HEAD
+
 ### Accessing a Command Terminal on Mac
-=======
+
 ---
 no-loc: [appsettings.json, "ASP.NET Core Identity", cookie, Cookie, Blazor, "Blazor Server", "Blazor WebAssembly", "Identity", "Let's Encrypt", Razor, SignalR]
 ---
-### Accessing a Command Terminal on Visual Studios for Mac
->>>>>>> 6158f1d8
 
 Accessing a command terminal on Mac for the first time requires the following setting configurations:
 
