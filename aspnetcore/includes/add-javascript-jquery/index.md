--- conflicted
+++ resolved
@@ -1,7 +1,4 @@
-<<<<<<< HEAD
 <!-- comment out until fixed. See https://github.com/aspnet/Docs/issues/6004
-=======
->>>>>>> bd75a7bf
 ## Call the Web API with jQuery
 
 In this section, an HTML page is added that uses jQuery to call the Web API. jQuery initiates the request and updates the page with the details from the API's response. Add an HTML page with the following:
@@ -24,9 +21,6 @@
 
 [!code-javascript[Main](samples/sample5.js)]
 
-<<<<<<< HEAD
 The `getJSON` function is still invoked to send the AJAX request, but this time the ID is included in the request URI. The response from this request is a JSON representation of a single ToDo item.
--->
-=======
-The `getJSON` function is still invoked to send the AJAX request, but this time the ID is included in the request URI. The response from this request is a JSON representation of a single ToDo item.
->>>>>>> bd75a7bf
+
+-->