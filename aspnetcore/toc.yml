- name: ASP.NET Core documentation
  href: /aspnet/#pivot=core
- name: Overview
  items:
    - name: About ASP.NET Core
      uid: index
    - name: Compare ASP.NET Core and ASP.NET
      uid: fundamentals/choose-between-aspnet-and-aspnetcore
    - name: Compare .NET Core and .NET Framework
      href: /dotnet/standard/choosing-core-framework-server?toc=/aspnet/core/toc.json&bc=/aspnet/core/breadcrumb/toc.json
- name: Get started
  uid: getting-started
- name: What's new
  items:
    - name: What's new in 3.0
      uid: aspnetcore-3.0
    - name: What's new in 2.2
      uid: aspnetcore-2.2
    - name: What's new in 2.1
      uid: aspnetcore-2.1
    - name: What's new in 2.0
      uid: aspnetcore-2.0
    - name: What's new in 1.1
      uid: aspnetcore-1.1
- name: Tutorials
  items:
    - name: Web apps
      items:
        - name: Razor Pages
          displayName: tutorial
          items:
            - name: Overview
              uid: tutorials/razor-pages/index
            - name: Get started
              uid: tutorials/razor-pages/razor-pages-start
            - name: Add a model
              uid: tutorials/razor-pages/model
            - name: Scaffolding
              uid: tutorials/razor-pages/page
            - name: Work with a database
              uid: tutorials/razor-pages/sql
            - name: Update the pages
              uid: tutorials/razor-pages/da1
            - name: Add search
              uid: tutorials/razor-pages/search
            - name: Add a new field
              uid: tutorials/razor-pages/new-field
            - name: Add validation
              uid: tutorials/razor-pages/validation
        - name: MVC
          displayName: tutorial
          items:
            - name: Overview
              uid: tutorials/first-mvc-app/index
            - name: Get started
              uid: tutorials/first-mvc-app/start-mvc
            - name: Add a controller
              uid: tutorials/first-mvc-app/adding-controller
            - name: Add a view
              uid: tutorials/first-mvc-app/adding-view
            - name: Add a model
              uid: tutorials/first-mvc-app/adding-model
            - name: Work with a database
              uid: tutorials/first-mvc-app/working-with-sql
            - name: Controller actions and views
              uid: tutorials/first-mvc-app/controller-methods-views
            - name: Add search
              uid: tutorials/first-mvc-app/search
            - name: Add a new field
              uid: tutorials/first-mvc-app/new-field
            - name: Add validation
              uid: tutorials/first-mvc-app/validation
            - name: Examine the Details and Delete methods
              uid: tutorials/first-mvc-app/details
        - name: Blazor
          displayName: tutorial
          uid: tutorials/first-blazor-app
    - name: Web API apps
      items:
        - name: Create a web API
          displayName: tutorial
          uid: tutorials/first-web-api
        - name: Web API with MongoDB
          displayName: tutorial
          uid: tutorials/first-mongo-app
        - name: Web API with JavaScript
          displayName: tutorial
          uid: tutorials/web-api-javascript
        - name: Backend for mobile
          displayName: tutorial
          uid: mobile/native-mobile-backend
    - name: Real-time web apps
      items:
        - name: SignalR with JavaScript
          displayName: tutorial
          uid: tutorials/signalr
        - name: SignalR with TypeScript
          displayName: tutorial
          uid: tutorials/signalr-typescript-webpack
    - name: Remote Procedure Call apps
      items:
        - name: Get started with a gRPC service
          uid: tutorials/grpc/grpc-start
    - name: Data access
      items:
        - name: EF Core with Razor Pages
          displayName: tutorial
          items:
            - name: Get started
              uid: data/ef-rp/intro
            - name: Create, Read, Update, and Delete
              uid: data/ef-rp/crud
            - name: Sort, filter, page, and group
              uid: data/ef-rp/sort-filter-page
            - name: Migrations
              uid: data/ef-rp/migrations
            - name: Create a complex data model
              uid: data/ef-rp/complex-data-model
            - name: Read related data
              uid: data/ef-rp/read-related-data
            - name: Update related data
              uid: data/ef-rp/update-related-data
            - name: Handle concurrency conflicts
              uid: data/ef-rp/concurrency
        - name: EF Core with MVC
          displayName: tutorial
          items:
            - name: Overview
              uid: data/ef-mvc/index
            - name: Get started
              uid: data/ef-mvc/intro
            - name: Create, Read, Update, and Delete
              uid: data/ef-mvc/crud
            - name: Sort, filter, page, and group
              uid: data/ef-mvc/sort-filter-page
            - name: Migrations
              uid: data/ef-mvc/migrations
            - name: Create a complex data model
              uid: data/ef-mvc/complex-data-model
            - name: Read related data
              uid: data/ef-mvc/read-related-data
            - name: Update related data
              uid: data/ef-mvc/update-related-data
            - name: Handle concurrency conflicts
              uid: data/ef-mvc/concurrency
            - name: Inheritance
              uid: data/ef-mvc/inheritance
            - name: Advanced topics
              uid: data/ef-mvc/advanced
- name: Tutorials (Microsoft Learn)
  displayName: tutorial
  items:
    - name: Web apps
      displayName: tutorial, razor, razor pages, ui
      href: /learn/modules/create-razor-pages-aspnet-core/
    - name: Web API apps
      href: /learn/modules/build-web-api-net-core/
    - name: Data access
      displayName: tutorial, ef, entity framework
      href: /learn/modules/persist-data-ef-core/
    - name: Web app security
      displayName: tutorial, identity
      href: /learn/modules/secure-aspnet-core-identity/
- name: Fundamentals
  items:
    - name: Overview
      uid: fundamentals/index
    - name: The Startup class
      uid: fundamentals/startup
    - name: Dependency injection (services)
      uid: fundamentals/dependency-injection
    - name: Middleware
      uid: fundamentals/middleware/index
    - name: Host
      items:
      - name: Generic Host
        uid: fundamentals/host/generic-host
      - name: Web Host
        uid: fundamentals/host/web-host
    - name: Servers
      uid: fundamentals/servers/index
    - name: Configuration
      uid: fundamentals/configuration/index
    - name: Options
      uid: fundamentals/configuration/options
    - name: Environments (dev, stage, prod)
      uid: fundamentals/environments
    - name: Logging
      uid: fundamentals/logging/index
    - name: Routing
      uid: fundamentals/routing
    - name: Handle errors
      uid: fundamentals/error-handling
    - name: Make HTTP requests
      displayName: httpclient, httpclientfactory
      uid: fundamentals/http-requests
    - name: Static files
      uid: fundamentals/static-files
- name: Web apps
  items:
    - name: Razor Pages
      items:
        - name: Introduction
          uid: razor-pages/index
        - name: Tutorial
          items:
            - name: Overview
              uid: tutorials/razor-pages/index
            - name: Get started
              uid: tutorials/razor-pages/razor-pages-start
            - name: Add a model
              uid: tutorials/razor-pages/model
            - name: Scaffolding
              uid: tutorials/razor-pages/page
            - name: Work with a database
              uid: tutorials/razor-pages/sql
            - name: Update the pages
              uid: tutorials/razor-pages/da1
            - name: Add search
              uid: tutorials/razor-pages/search
            - name: Add a new field
              uid: tutorials/razor-pages/new-field
            - name: Add validation
              uid: tutorials/razor-pages/validation
        - name: Filters
          uid: razor-pages/filter
        - name: Route and app conventions
          uid: razor-pages/razor-pages-conventions
        - name: Razor SDK
          uid: razor-pages/sdk
    - name: MVC
      items:
        - name: Overview
          uid: mvc/overview
        - name: Tutorial
          items:
            - name: Overview
              uid: tutorials/first-mvc-app/index
            - name: Get started
              uid: tutorials/first-mvc-app/start-mvc
            - name: Add a controller
              uid: tutorials/first-mvc-app/adding-controller
            - name: Add a view
              uid: tutorials/first-mvc-app/adding-view
            - name: Add a model
              uid: tutorials/first-mvc-app/adding-model
            - name: Work with a database
              uid: tutorials/first-mvc-app/working-with-sql
            - name: Controller actions and views
              uid: tutorials/first-mvc-app/controller-methods-views
            - name: Add search
              uid: tutorials/first-mvc-app/search
            - name: Add a new field
              uid: tutorials/first-mvc-app/new-field
            - name: Add validation
              uid: tutorials/first-mvc-app/validation
            - name: Examine the Details and Delete methods
              uid: tutorials/first-mvc-app/details
        - name: Views
          uid: mvc/views/overview
        - name: Partial views
          uid: mvc/views/partial
        - name: Controllers
          uid: mvc/controllers/actions
        - name: Routing
          uid: mvc/controllers/routing
        - name: Dependency injection - controllers
          uid: mvc/controllers/dependency-injection
        - name: Dependency injection - views
          uid: mvc/views/dependency-injection
        - name: Unit test
          uid: mvc/controllers/testing
    - name: Blazor
      items:
        - name: Overview
          uid: blazor/index
        - name: Supported platforms
          uid: blazor/supported-platforms
        - name: Get started
          uid: blazor/get-started
        - name: Hosting models
          uid: blazor/hosting-models
        - name: Build your first app
          uid: tutorials/first-blazor-app
        - name: Components
          uid: blazor/components
        - name: Forms and validation
          uid: blazor/forms-validation
        - name: Component libraries
          uid: blazor/class-libraries
        - name: Layouts
          uid: blazor/layouts
        - name: Dependency injection
          uid: blazor/dependency-injection
        - name: Routing
          uid: blazor/routing
        - name: JavaScript interop
          uid: blazor/javascript-interop
        - name: Security and Identity
          items:
            - name: Overview
              uid: security/blazor/index
            - name: Blazor Server
              uid: security/blazor/server
        - name: State management
          uid: blazor/state-management
        - name: Handle errors
          uid: blazor/handle-errors
        - name: Debug
          uid: blazor/debug
        - name: Call a web API
          uid: blazor/call-web-api
        - name: Hosting and deployment
          items:
            - name: Overview
              uid: host-and-deploy/blazor/index
            - name: Blazor WebAssembly
              uid: host-and-deploy/blazor/webassembly
            - name: Blazor Server
              uid: host-and-deploy/blazor/server
            - name: Configure the Linker
              uid: host-and-deploy/blazor/configure-linker
        - name: Samples
          href: https://github.com/aspnet/samples/tree/master/samples/aspnetcore/blazor
    - name: Client-side development
      items:
        - name: Single Page Apps
          items:
            - name: Angular
              uid: spa/angular
            - name: React
              uid: spa/react
            - name: React with Redux
              uid: spa/react-with-redux
            - name: JavaScript Services
              uid: client-side/spa-services
        - name: LibMan
          items:
            - name: Overview
              uid: client-side/libman/index
            - name: CLI
              uid: client-side/libman/libman-cli
            - name: Visual Studio
              uid: client-side/libman/libman-vs
        - name: Grunt
          uid: client-side/using-grunt
        - name: Bower
          uid: client-side/bower
        - name: Bundle and minify
          uid: client-side/bundling-and-minification
        - name: Browser Link
          uid: client-side/using-browserlink
    - name: Session and app state
      uid: fundamentals/app-state
    - name: Layout
      uid: mvc/views/layout
    - name: Razor syntax
      uid: mvc/views/razor
    - name: Razor class libraries
      uid: razor-pages/ui-class
    - name: Tag Helpers
      uid: mvc/views/tag-helpers/builtin-th/Index
      items:
        - name: Overview
          uid: mvc/views/tag-helpers/intro
        - name: Create Tag Helpers
          uid: mvc/views/tag-helpers/authoring
        - name: Use Tag Helpers in forms
          uid: mvc/views/working-with-forms
        - name: Tag Helper Components
          uid: mvc/views/tag-helpers/th-components
        - name: Built-in Tag Helpers
          items:
            - name: Anchor
              uid: mvc/views/tag-helpers/builtin-th/anchor-tag-helper
            - name: Cache
              uid: mvc/views/tag-helpers/builtin-th/cache-tag-helper
            - name: Distributed Cache
              uid: mvc/views/tag-helpers/builtin-th/distributed-cache-tag-helper
            - name: Environment
              uid: mvc/views/tag-helpers/builtin-th/environment-tag-helper
            - name: Form
              href: mvc/views/working-with-forms.md#the-form-tag-helper
            - name: Image
              uid: mvc/views/tag-helpers/builtin-th/image-tag-helper
            - name: Input
              href: mvc/views/working-with-forms.md#the-input-tag-helper
            - name: Label
              href: mvc/views/working-with-forms.md#the-label-tag-helper
            - name: Partial
              uid: mvc/views/tag-helpers/builtin-th/partial-tag-helper
            - name: Select
              href: mvc/views/working-with-forms.md#the-select-tag-helper
            - name: Textarea
              href: mvc/views/working-with-forms.md#the-textarea-tag-helper
            - name: Validation Message
              href: mvc/views/working-with-forms.md#the-validation-message-tag-helper
            - name: Validation Summary
              href: mvc/views/working-with-forms.md#the-validation-summary-tag-helper
    - name: Advanced
      items:
        - name: View components
          uid: mvc/views/view-components
        - name: View compilation
          uid: mvc/views/view-compilation
        - name: App model
          uid: mvc/controllers/application-model
        - name: Filters
          uid: mvc/controllers/filters
        - name: Areas
          uid: mvc/controllers/areas
        - name: Upload files
          uid: mvc/models/file-uploads
        - name: App parts
          uid: mvc/extensibility/app-parts
        - name: aspnet-codegenerator
          uid: fundamentals/tools/dotnet-aspnet-codegenerator
- name: Web API apps
  items:
    - name: Overview
      uid: web-api/index
    - name: Tutorials
      items:
        - name: Create a web API
          uid: tutorials/first-web-api
        - name: Web API with MongoDB
          uid: tutorials/first-mongo-app
    - name: Swagger / OpenAPI
      items:
        - name: Overview
          uid: tutorials/web-api-help-pages-using-swagger
        - name: Get started with Swashbuckle
          uid: tutorials/get-started-with-swashbuckle
        - name: Get started with NSwag
          uid: tutorials/get-started-with-nswag
        - name: OpenAPI tools
          uid: web-api/Microsoft.dotnet-openapi
    - name: Action return types
      uid: web-api/action-return-types
    - name: Handle JSON Patch requests
      uid: web-api/jsonpatch
    - name: Format response data
      uid: web-api/advanced/formatting
    - name: Custom formatters
      uid: web-api/advanced/custom-formatters
    - name: Analyzers
      uid: web-api/advanced/analyzers
    - name: Conventions
      uid: web-api/advanced/conventions
    - name: Handle errors
      uid: web-api/handle-errors
    - name: Test APIs with HTTP REPL
      uid: web-api/http-repl
- name: Real-time apps
  displayName: signalr
  items:
    - name: SignalR overview
      uid: signalr/introduction
    - name: Supported platforms
      uid: signalr/supported-platforms
      displayName: signalr
    - name: Tutorials
      items:
        - name: SignalR with JavaScript
          uid: tutorials/signalr
        - name: SignalR with TypeScript
          uid: tutorials/signalr-typescript-webpack
    - name: Samples
      href: https://github.com/aspnet/SignalR-samples
      displayName: signalr
    - name: Server concepts
      displayName: signalr
      items:
        - name: Hubs
          uid: signalr/hubs
          displayName: signalr
        - name: Send from outside a hub
          uid: signalr/hubcontext
          displayName: signalr
        - name: Users and groups
          uid: signalr/groups
          displayName: signalr
        - name: API design considerations
          uid: signalr/api-design
          displayName: signalr
    - name: Clients
      displayName: signalr
      items:
        - name: SignalR client features
          uid: signalr/client-features
          displayName: signalr
        - name: .NET client
          uid: signalr/dotnet-client
          displayName: signalr
        - name: .NET API reference
          href: /dotnet/api/microsoft.aspnetcore.signalr.client
          displayName: signalr
        - name: Java client
          uid: signalr/java-client
          displayName: signalr
        - name: Java API reference
          href: /java/api/com.microsoft.signalr?view=aspnet-signalr-java
          displayName: signalr
        - name: JavaScript client
          uid: signalr/javascript-client
          displayName: signalr
        - name: JavaScript API reference
          href: /javascript/api/?view=signalr-js-latest
          displayName: signalr
    - name: Hosting and scaling
      displayName: signalr
      items:
        - name: Overview
          displayName: signalr
          uid: signalr/scale
        - name: Azure App Service
          uid: signalr/publish-to-azure-web-app
          displayName: signalr
        - name: Redis backplane
          displayName: signalr
          uid: signalr/redis-backplane
        - name: SignalR with background services
          uid: signalr/background-services
    - name: Configuration
      uid: signalr/configuration
      displayName: signalr
    - name: Authentication and authorization
      uid: signalr/authn-and-authz
      displayName: signalr
    - name: Security considerations
      uid: signalr/security
      displayName: signalr
    - name: MessagePack Hub Protocol
      uid: signalr/messagepackhubprotocol
      displayName: signalr
    - name: Streaming
      uid: signalr/streaming
      displayName: signalr
    - name: Compare SignalR and SignalR Core
      uid: signalr/version-differences
      displayName: signalr
    - name: WebSockets without SignalR
      displayName: signalr
      uid: fundamentals/websockets
    - name: Logging and diagnostics
      displayName: signalr
      uid: signalr/diagnostics
- name: Remote Procedure Call apps
  items:
    - name: Introduction to gRPC services
      uid: grpc/index
    - name: Tutorials
      items:
        - name: Get started with a gRPC service
          uid: tutorials/grpc/grpc-start
    - name: gRPC services with C#
      uid: grpc/basics
    - name: gRPC services with ASP.NET Core
      uid: grpc/aspnetcore
    - name: Call gRPC services with .NET client
      uid: grpc/client
    - name: gRPC client factory integration
      uid: grpc/clientfactory
    - name: Configuration
      uid: grpc/configuration
    - name: Authentication and authorization
      uid: grpc/authn-and-authz
    - name: Logging and diagnostics
      uid: grpc/diagnostics
    - name: Security considerations
      uid: grpc/security
<<<<<<< HEAD
    - name: Manage Protobuf references with dotnet-grpc
      uid: grpc/dotnet-grpc
    - name: Migrate gRPC services from C Core
=======
    - name: Migrate gRPC services from C-core
>>>>>>> 74de68cf
      uid: grpc/migration
    - name: Compare gRPC services with HTTP APIs
      uid: grpc/comparison
    - name: Samples
      href: https://github.com/grpc/grpc-dotnet/tree/master/examples
    - name: Troubleshoot
      uid: grpc/troubleshoot
- name: Test, debug, and troubleshoot
  items:
    - name: Unit testing
      href: /dotnet/core/testing/unit-testing-with-dotnet-test?toc=/aspnet/core/toc.json&bc=/aspnet/core/breadcrumb/toc.json
    - name: Razor Pages unit tests
      uid: test/razor-pages-tests
    - name: Test controllers
      uid: mvc/controllers/testing
    - name: Remote debugging
      href: /visualstudio/debugger/remote-debugging-azure
    - name: Snapshot debugging
      href: /azure/azure-monitor/app/snapshot-debugger?toc=/aspnet/core/toc.json&bc=/aspnet/core/breadcrumb/toc.json
    - name: Snapshot debugging in Visual Studio
      href: /visualstudio/debugger/debug-live-azure-applications
    - name: Integration tests
      uid: test/integration-tests
    - name: Load and stress testing
      uid: test/loadtests
    - name: Troubleshoot
      uid: test/troubleshoot
    - name: Logging
      uid: fundamentals/logging/index
    - name: Troubleshoot Azure and IIS
      uid: test/troubleshoot-azure-iis
    - name: Azure and IIS errors reference
      uid: host-and-deploy/azure-iis-errors-reference
- name: Data access
  items:
    - name: Tutorials
      items:
        - name: EF Core with Razor Pages
          items:
            - name: Get started
              uid: data/ef-rp/intro
            - name: Create, Read, Update, and Delete
              uid: data/ef-rp/crud
            - name: Sort, filter, page, and group
              uid: data/ef-rp/sort-filter-page
            - name: Migrations
              uid: data/ef-rp/migrations
            - name: Create a complex data model
              uid: data/ef-rp/complex-data-model
            - name: Read related data
              uid: data/ef-rp/read-related-data
            - name: Update related data
              uid: data/ef-rp/update-related-data
            - name: Handle concurrency conflicts
              uid: data/ef-rp/concurrency
        - name: EF Core with MVC
          items:
            - name: Overview
              uid: data/ef-mvc/index
            - name: Get started
              uid: data/ef-mvc/intro
            - name: Create, Read, Update, and Delete
              uid: data/ef-mvc/crud
            - name: Sort, filter, page, and group
              uid: data/ef-mvc/sort-filter-page
            - name: Migrations
              uid: data/ef-mvc/migrations
            - name: Create a complex data model
              uid: data/ef-mvc/complex-data-model
            - name: Read related data
              uid: data/ef-mvc/read-related-data
            - name: Update related data
              uid: data/ef-mvc/update-related-data
            - name: Handle concurrency conflicts
              uid: data/ef-mvc/concurrency
            - name: Inheritance
              uid: data/ef-mvc/inheritance
            - name: Advanced topics
              uid: data/ef-mvc/advanced
    - name: EF 6 with ASP.NET Core
      uid: data/entity-framework-6
    - name: Azure Storage with Visual Studio
      items:
        - name: Connected Services
          href: /visualstudio/azure/vs-azure-tools-connected-services-storage
        - name: Blob storage
          href: /azure/visual-studio/vs-storage-aspnet5-getting-started-blobs?toc=/aspnet/core/toc.json&bc=/aspnet/core/breadcrumb/toc.json
        - name: Queue storage
          href: /azure/visual-studio/vs-storage-aspnet5-getting-started-queues?toc=/aspnet/core/toc.json&bc=/aspnet/core/breadcrumb/toc.json
        - name: Table storage
          href: /azure/visual-studio/vs-storage-aspnet5-getting-started-tables?toc=/aspnet/core/toc.json&bc=/aspnet/core/breadcrumb/toc.json
- name: Hosting and deployment
  displayName: publish
  items:
    - name: Overview
      displayName: azure, deploy, publish
      uid: host-and-deploy/index
    - name: Host on Azure App Service
      displayName: deploy, publish
      items:
        - name: Overview
          displayName: azure, deploy, publish
          uid: host-and-deploy/azure-apps/index
        - name: Publish with Visual Studio
          displayName: azure, deploy, publish
          uid: tutorials/publish-to-azure-webapp-using-vs
        - name: Publish with Visual Studio for Mac
          displayName: azure, deploy, publish
          href: /visualstudio/mac/publish-app-svc?toc=/aspnet/core/toc.json&bc=/aspnet/core/breadcrumb/toc.json
        - name: Publish with CLI tools
          displayName: azure, deploy, publish
          href: /azure/app-service/app-service-web-tutorial-dotnetcore-sqldb?toc=/aspnet/core/toc.json&bc=/aspnet/core/breadcrumb/toc.json
        - name: Publish with Visual Studio and Git
          displayName: azure, deploy, publish
          uid: host-and-deploy/azure-apps/azure-continuous-deployment
        - name: Continuous deployment with Azure Pipelines
          displayName: azure, deploy, publish
          href: /azure/devops/pipelines/get-started-yaml
        - name: ASP.NET Core Module
          displayName: azure, deploy, publish
          uid: host-and-deploy/aspnet-core-module
        - name: Troubleshoot
          displayName: azure, deploy, publish
          uid: test/troubleshoot-azure-iis
        - name: Errors reference
          displayName: azure, deploy, publish
          uid: host-and-deploy/azure-iis-errors-reference
    - name: DevOps
      items:
        - name: Overview
          displayName: azure, deploy, publish
          uid: azure/devops/index
        - name: Tools and downloads
          displayName: azure, deploy, publish
          uid: azure/devops/tools-and-downloads
        - name: Deploy to App Service
          displayName: azure, deploy, publish
          uid: azure/devops/deploy-to-app-service
        - name: Continuous integration and deployment
          displayName: azure, deploy, publish
          uid: azure/devops/cicd
        - name: Monitor and troubleshoot
          displayName: azure, deploy, publish
          uid: azure/devops/monitor
        - name: Next steps
          displayName: azure, deploy, publish
          uid: azure/devops/next-steps
    - name: Host on Windows with IIS
      displayName: deploy, publish
      items:
        - name: Overview
          displayName: deploy, publish
          uid: host-and-deploy/iis/index
        - name: Publish to IIS tutorial
          uid: tutorials/publish-to-iis
        - name: ASP.NET Core Module
          displayName: deploy, publish
          uid: host-and-deploy/aspnet-core-module
        - name: IIS support in Visual Studio
          displayName: deploy, publish
          uid: host-and-deploy/iis/development-time-iis-support
        - name: IIS Modules
          displayName: deploy, publish
          uid: host-and-deploy/iis/modules
        - name: Troubleshoot
          displayName: deploy, publish
          uid: test/troubleshoot-azure-iis
        - name: Errors reference
          displayName: deploy, publish
          uid: host-and-deploy/azure-iis-errors-reference
        - name: Transform web.config
          displayName: deploy, publish
          uid: host-and-deploy/iis/transform-webconfig
    - name: Kestrel
      uid: fundamentals/servers/kestrel
      displayName: deploy, publish, server
    - name: HTTP.sys
      displayName: deploy, publish, server
      uid: fundamentals/servers/httpsys
    - name: Host in a Windows service
      displayName: deploy, publish
      uid: host-and-deploy/windows-service
    - name: Host on Linux with Nginx
      displayName: deploy, publish
      uid: host-and-deploy/linux-nginx
    - name: Host on Linux with Apache
      displayName: deploy, publish
      uid: host-and-deploy/linux-apache
    - name: Host in Docker
      displayName: deploy, publish
      items:
        - name: Overview
          displayName: deploy, publish, docker
          uid: host-and-deploy/docker/index
        - name: Build Docker images
          displayName: deploy, publish, docker
          uid: host-and-deploy/docker/building-net-docker-images
        - name: Visual Studio Tools
          displayName: deploy, publish, docker
          uid: host-and-deploy/docker/visual-studio-tools-for-docker
        - name: Publish to a Docker image
          displayName: deploy, publish, docker
          href: /visualstudio/containers/vs-azure-tools-docker-hosting-web-apps-in-docker
        - name: Sample Docker images
          displayName: deploy, publish, docker
          href: https://github.com/dotnet/dotnet-docker/blob/master/samples/aspnetapp/README.md
    - name: Proxy and load balancer configuration
      displayName: deploy, publish
      uid: host-and-deploy/proxy-load-balancer
    - name: Host in a web farm
      displayName: deploy, publish
      uid: host-and-deploy/web-farm
    - name: Visual Studio publish profiles
      displayName: deploy, publish
      uid: host-and-deploy/visual-studio-publish-profiles
    - name: Visual Studio for Mac publish to folder
      displayName: deploy, publish
      href: /visualstudio/mac/publish-folder?toc=/aspnet/core/toc.json&bc=/aspnet/core/breadcrumb/toc.json
    - name: Directory structure
      displayName: deploy, publish
      uid: host-and-deploy/directory-structure
    - name: Health checks
      uid: host-and-deploy/health-checks
      displayName: deploy, publish
    - name: Blazor
      items:
        - name: Overview
          uid: host-and-deploy/blazor/index
        - name: Blazor WebAssembly
          uid: host-and-deploy/blazor/webassembly
        - name: Blazor Server
          uid: host-and-deploy/blazor/server
        - name: Configure the Linker
          uid: host-and-deploy/blazor/configure-linker
- name: Security and Identity
  displayName: authentication, authorization
  items:
    - name: Overview
      uid: security/index
    - name: Authentication
      items:
        - name: Introduction to Identity
          uid: security/authentication/identity
        - name: Identity with SPA
          uid: security/authentication/identity/spa
        - name: Scaffold Identity
          uid: security/authentication/scaffold-identity
        - name: Add custom user data to Identity
          uid: security/authentication/add-user-data
        - name: Authentication samples
          uid: security/authentication/samples
        - name: Customize Identity
          uid: security/authentication/customize_identity_model
        - name: Community OSS authentication options
          uid: security/authentication/community
        - name: Configure Identity
          uid: security/authentication/identity-configuration
        - name: Configure Windows Authentication
          uid: security/authentication/windowsauth
        - name: Custom storage providers for Identity
          uid: security/authentication/identity-custom-storage-providers
        - name: Google, Facebook ...
          items:
            - name: Overview
              uid: security/authentication/social/index
            - name: Google authentication
              uid: security/authentication/google-logins
            - name: Facebook authentication
              uid: security/authentication/facebook-logins
            - name: Microsoft authentication
              uid: security/authentication/microsoft-logins
            - name: Twitter authentication
              uid: security/authentication/twitter-logins
            - name: Other providers
              uid: security/authentication/otherlogins
            - name: Additional claims
              uid: security/authentication/social/additional-claims
        - name: Policy schemes
          uid: security/authentication/policyschemes
        - name: WS-Federation authentication
          uid: security/authentication/ws-federation
        - name: Account confirmation and password recovery
          uid: security/authentication/accconfirm
        - name: Enable QR code generation in Identity
          uid: security/authentication/identity-enable-qrcodes
        - name: Two-factor authentication with SMS
          uid: security/authentication/2fa
        - name: Use cookie authentication without Identity
          uid: security/authentication/cookie
        - name: Use social authentication without Identity
          uid: security/authentication/social/social-without-identity
        - name: Azure Active Directory
          items:
            - name: Overview
              uid: security/authentication/azure-active-directory/index
            - name: Integrate Azure AD into a web app
              href: https://azure.microsoft.com/documentation/samples/active-directory-dotnet-webapp-openidconnect-aspnetcore/
            - name: Integrate Azure AD B2C into a web app
              uid: security/authentication/azure-ad-b2c
            - name: Integrate Azure AD B2C into a web API
              uid: security/authentication/azure-ad-b2c-webapi
            - name: Call a web API from WPF
              href: https://azure.microsoft.com/documentation/samples/active-directory-dotnet-native-aspnetcore/
            - name: Call a web API in a web app using Azure AD
              href: https://azure.microsoft.com/documentation/samples/active-directory-dotnet-webapp-webapi-openidconnect-aspnetcore/
        - name: Secure ASP.NET Core apps with IdentityServer4
          href: https://identityserver4.readthedocs.io/
        - name: Secure ASP.NET Core apps with Azure App Service authentication (Easy Auth)
          href: /azure/app-service/overview-authentication-authorization?toc=/aspnet/core/toc.json&bc=/aspnet/core/breadcrumb/toc.json
        - name: Individual user accounts
          uid: security/authentication/individual
        - name: Configure certificate authentication
          uid: security/authentication/certauth
    - name: Authorization
      items:
        - name: Overview
          uid: security/authorization/introduction
        - name: Create a web app with authorization
          uid: security/authorization/secure-data
        - name: Razor Pages authorization conventions
          uid: security/authorization/razor-pages-authorization
        - name: Simple authorization
          uid: security/authorization/simple
        - name: Role-based authorization
          uid: security/authorization/roles
        - name: Claims-based authorization
          uid: security/authorization/claims
        - name: Policy-based authorization
          uid: security/authorization/policies
        - name: Authorization policy providers
          uid: security/authorization/iauthorizationpolicyprovider
        - name: Dependency injection in requirement handlers
          uid: security/authorization/dependencyinjection
        - name: Resource-based authorization
          uid: security/authorization/resourcebased
        - name: View-based authorization
          uid: security/authorization/views
        - name: Limit identity by scheme
          uid: security/authorization/limitingidentitybyscheme
    - name: Data protection
      displayName: encryption
      items:
        - name: Overview
          uid: security/data-protection/introduction
        - name: Data protection APIs
          uid: security/data-protection/using-data-protection
        - name: Consumer APIs
          items:
            - name: Overview
              uid: security/data-protection/consumer-apis/overview
            - name: Purpose strings
              uid: security/data-protection/consumer-apis/purpose-strings
            - name: Purpose hierarchy and multi-tenancy
              uid: security/data-protection/consumer-apis/purpose-strings-multitenancy
            - name: Hash passwords
              uid: security/data-protection/consumer-apis/password-hashing
            - name: Limit the lifetime of protected payloads
              uid: security/data-protection/consumer-apis/limited-lifetime-payloads
            - name: Unprotect payloads whose keys have been revoked
              uid: security/data-protection/consumer-apis/dangerous-unprotect
        - name: Configuration
          items:
            - name: Overview
              uid: security/data-protection/configuration/index
            - name: Configure data protection
              uid: security/data-protection/configuration/overview
            - name: Default settings
              uid: security/data-protection/configuration/default-settings
            - name: Machine-wide policy
              uid: security/data-protection/configuration/machine-wide-policy
            - name: Non-DI aware scenarios
              uid: security/data-protection/configuration/non-di-scenarios
        - name: Extensibility APIs
          items:
            - name: Overview
              uid: security/data-protection/extensibility/index
            - name: Core cryptography extensibility
              uid: security/data-protection/extensibility/core-crypto
            - name: Key management extensibility
              uid: security/data-protection/extensibility/key-management
            - name: Miscellaneous APIs
              uid: security/data-protection/extensibility/misc-apis
        - name: Implementation
          items:
            - name: Overview
              uid: security/data-protection/implementation/index
            - name: Authenticated encryption details
              uid: security/data-protection/implementation/authenticated-encryption-details
            - name: Subkey derivation and authenticated encryption
              uid: security/data-protection/implementation/subkeyderivation
            - name: Context headers
              uid: security/data-protection/implementation/context-headers
            - name: Key management
              uid: security/data-protection/implementation/key-management
            - name: Key storage providers
              uid: security/data-protection/implementation/key-storage-providers
            - name: Key encryption at rest
              uid: security/data-protection/implementation/key-encryption-at-rest
            - name: Key immutability and settings
              uid: security/data-protection/implementation/key-immutability
            - name: Key storage format
              uid: security/data-protection/implementation/key-storage-format
            - name: Ephemeral data protection providers
              uid: security/data-protection/implementation/key-storage-ephemeral
        - name: Compatibility
          items:
            - name: Overview
              uid: security/data-protection/compatibility/index
            - name: Replace machineKey in ASP.NET
              uid: security/data-protection/compatibility/replacing-machinekey
    - name: Secrets management
      items:
        - name: Protect secrets in development
          displayName: password, connection string, API key
          uid: security/app-secrets
        - name: Azure Key Vault Configuration Provider
          displayName: password, connection string, API key, secrets
          uid: security/key-vault-configuration
    - name: Enforce HTTPS
      uid: security/enforcing-ssl
    - name: Host Docker with HTTPS
      uid: security/docker-https
    - name: EU General Data Protection Regulation (GDPR) support
      uid: security/gdpr
    - name: Anti-request forgery
      uid: security/anti-request-forgery
    - name: Prevent open redirect attacks
      uid: security/preventing-open-redirects
    - name: Prevent Cross-Site Scripting
      uid: security/cross-site-scripting
    - name: Enable Cross-Origin Requests (CORS)
      uid: security/cors
    - name: Share cookies among apps
      uid: security/cookie-sharing
    - name: IP safelist
      uid: security/ip-safelist
    - name: Application security - OWASP
      href: https://cheatsheetseries.owasp.org/cheatsheets/DotNet_Security_Cheat_Sheet.html
    - name: Blazor
      items:
        - name: Overview
          uid: security/blazor/index
        - name: Blazor Server
          uid: security/blazor/server
- name: Performance
  items:
    - name: Overview
      uid: performance/performance-best-practices
    - name: Response caching
      items:
        - name: Overview
          uid: performance/caching/response
        - name: In-memory cache
          uid: performance/caching/memory
        - name: Distributed caching
          uid: performance/caching/distributed
        - name: Response caching middleware
          uid: performance/caching/middleware
        - name: Object reuse with ObjectPool
          uid: performance/ObjectPool
    - name: Response compression
      uid: performance/response-compression
    - name: Diagnostic tools
      uid: performance/diagnostic-tools
    - name: Load and stress testing
      uid: test/loadtests
- name: Globalization and localization
  items:
    - name: Overview
      displayName: globalization, localization
      uid: fundamentals/localization
    - name: Portable Object localization
      uid: fundamentals/portable-object-localization
    - name: Extensibility
      uid: fundamentals/localization-extensibility
    - name: Troubleshoot
      uid: fundamentals/troubleshoot-aspnet-core-localization
- name: Advanced
  items:
    - name: Model binding
      uid: mvc/models/model-binding
    - name: Custom model binding
      uid: mvc/advanced/custom-model-binding
    - name: Model validation
      uid: mvc/models/validation
    - name: Compatibility version
      uid: mvc/compatibility-version
    - name: Write middleware
      uid: fundamentals/middleware/write
    - name: Request and response operations
      displayName: middleware
      uid: fundamentals/middleware/request-response
    - name: URL rewriting
      uid: fundamentals/url-rewriting
    - name: File providers
      uid: fundamentals/file-providers
    - name: Request-feature interfaces
      uid: fundamentals/request-features
    - name: Access HttpContext
      uid: fundamentals/httpcontext
    - name: Change tokens
      uid: fundamentals/change-tokens
    - name: Open Web Interface for .NET (OWIN)
      uid: fundamentals/owin
    - name: Background tasks with hosted services
      uid: fundamentals/host/hosted-services
    - name: Hosting startup assemblies
      uid: fundamentals/configuration/platform-specific-configuration
    - name: Microsoft.AspNetCore.App metapackage
      uid: fundamentals/metapackage-app
    - name: Microsoft.AspNetCore.All metapackage
      uid: fundamentals/metapackage
    - name: Logging with LoggerMessage
      uid: fundamentals/logging/loggermessage
    - name: Use a file watcher
      uid: tutorials/dotnet-watch
    - name: Factory-based middleware
      uid: fundamentals/middleware/extensibility
    - name: Factory-based middleware with third-party container
      uid: fundamentals/middleware/extensibility-third-party-container
- name: Migration
  items:
    - name: 2.2 to 3.0
      displayName: migrate, migration
      uid: migration/22-to-30
    - name: 2.1 to 2.2
      displayName: migrate, migration
      uid: migration/21-to-22
    - name: 2.0 to 2.1
      displayName: migrate, migration
      uid: migration/20_21
    - name: 1.x to 2.0
      displayName: migrate, migration
      items:
        - name: Overview
          uid: migration/1x-to-2x/index
        - name: Authentication and Identity
          uid: migration/1x-to-2x/identity-2x
    - name: ASP.NET to ASP.NET Core
      displayName: migrate, migration
      items:
        - name: Overview
          uid: migration/proper-to-2x/index
        - name: MVC
          uid: migration/mvc
        - name: Web API
          uid: migration/webapi
        - name: Configuration
          uid: migration/configuration
        - name: Authentication and Identity
          uid: migration/identity
        - name: ClaimsPrincipal.Current
          uid: migration/claimsprincipal-current
        - name: Membership to Identity
          uid: migration/proper-to-2x/membership-to-core-identity
        - name: HTTP modules to middleware
          uid: migration/http-modules
    - name: Logging (not ASP.NET Core)
      displayName: migrate, migration
      uid: migration/logging-nonaspnetcore
- name: API reference
  href: /dotnet/api/?view=aspnetcore-2.2
- name: Contribute
  href: https://github.com/aspnet/AspNetCore.Docs/blob/master/CONTRIBUTING.md<|MERGE_RESOLUTION|>--- conflicted
+++ resolved
@@ -569,13 +569,9 @@
       uid: grpc/diagnostics
     - name: Security considerations
       uid: grpc/security
-<<<<<<< HEAD
     - name: Manage Protobuf references with dotnet-grpc
       uid: grpc/dotnet-grpc
-    - name: Migrate gRPC services from C Core
-=======
     - name: Migrate gRPC services from C-core
->>>>>>> 74de68cf
       uid: grpc/migration
     - name: Compare gRPC services with HTTP APIs
       uid: grpc/comparison
