- name: ASP.NET Core documentation
  href: index.yml
- name: What's new in ASP.NET Core docs
  href: whats-new/index.yml
- name: Overview
  items:
    - name: About ASP.NET Core
      uid: index
    - name: Compare ASP.NET Core and ASP.NET
      uid: fundamentals/choose-between-aspnet-and-aspnetcore
    - name: Compare .NET Core and .NET Framework
      href: /dotnet/standard/choosing-core-framework-server?toc=/aspnet/core/toc.json&bc=/aspnet/core/breadcrumb/toc.json
- name: Get started
  uid: getting-started
- name: What's new
  items: 
    - name: What's new in 5.0
      uid: aspnetcore-5.0
    - name: What's new in 3.1
      uid: aspnetcore-3.1
    - name: What's new in 3.0
      uid: aspnetcore-3.0
    - name: What's new in 2.2
      uid: aspnetcore-2.2
    - name: What's new in 2.1
      uid: aspnetcore-2.1
    - name: What's new in 2.0
      uid: aspnetcore-2.0
    - name: What's new in 1.1
      uid: aspnetcore-1.1
- name: Tutorials
  displayName: tutorial
  items:
    - name: Web apps
      items:
        - name: Razor Pages
          displayName: tutorial
          items:
            - name: Overview
              uid: tutorials/razor-pages/index
            - name: Get started
              uid: tutorials/razor-pages/razor-pages-start
            - name: Add a model
              uid: tutorials/razor-pages/model
            - name: Scaffolding
              uid: tutorials/razor-pages/page
            - name: Work with a database
              uid: tutorials/razor-pages/sql
            - name: Update the pages
              uid: tutorials/razor-pages/da1
            - name: Add search
              uid: tutorials/razor-pages/search
            - name: Add a new field
              uid: tutorials/razor-pages/new-field
            - name: Add validation
              uid: tutorials/razor-pages/validation
        - name: MVC
          displayName: tutorial
          items:
            - name: Get started
              uid: tutorials/first-mvc-app/start-mvc
            - name: Add a controller
              uid: tutorials/first-mvc-app/adding-controller
            - name: Add a view
              uid: tutorials/first-mvc-app/adding-view
            - name: Add a model
              uid: tutorials/first-mvc-app/adding-model
            - name: Work with a database
              uid: tutorials/first-mvc-app/working-with-sql
            - name: Controller actions and views
              uid: tutorials/first-mvc-app/controller-methods-views
            - name: Add search
              uid: tutorials/first-mvc-app/search
            - name: Add a new field
              uid: tutorials/first-mvc-app/new-field
            - name: Add validation
              uid: tutorials/first-mvc-app/validation
            - name: Examine Details and Delete
              uid: tutorials/first-mvc-app/details
        - name: Blazor
          displayName: tutorial
          uid: tutorials/build-a-blazor-app
    - name: Web API apps
      items:
        - name: Create a web API
          displayName: tutorial
          uid: tutorials/first-web-api
        - name: Web API with MongoDB
          displayName: tutorial
          uid: tutorials/first-mongo-app
        - name: Web API with JavaScript
          displayName: tutorial
          uid: tutorials/web-api-javascript
        - name: Backend for mobile
          displayName: tutorial
          uid: mobile/native-mobile-backend
        - name: Publish to Azure API Management
          displayName: tutorial
          uid: tutorials/publish-to-azure-api-management-using-vs
    - name: Real-time web apps
      items:
        - name: SignalR with JavaScript
          displayName: tutorial
          uid: tutorials/signalr
        - name: SignalR with TypeScript
          displayName: tutorial
          uid: tutorials/signalr-typescript-webpack
        - name: SignalR with Blazor
          displayName: tutorial
          uid: tutorials/signalr-blazor
    - name: Remote Procedure Call apps
      items:
        - name: Get started with a gRPC service
          uid: tutorials/grpc/grpc-start
    - name: Data access
      items:
        - name: EF Core with Razor Pages
          displayName: tutorial
          items:
            - name: Get started
              uid: data/ef-rp/intro
            - name: Create, Read, Update, and Delete
              uid: data/ef-rp/crud
            - name: Sort, filter, page, and group
              uid: data/ef-rp/sort-filter-page
            - name: Migrations
              uid: data/ef-rp/migrations
            - name: Create a complex data model
              uid: data/ef-rp/complex-data-model
            - name: Read related data
              uid: data/ef-rp/read-related-data
            - name: Update related data
              uid: data/ef-rp/update-related-data
            - name: Handle concurrency conflicts
              uid: data/ef-rp/concurrency
        - name: EF Core with MVC
          displayName: tutorial
          items:
            - name: Overview
              uid: data/ef-mvc/index
            - name: Get started
              uid: data/ef-mvc/intro
            - name: Create, Read, Update, and Delete
              uid: data/ef-mvc/crud
            - name: Sort, filter, page, and group
              uid: data/ef-mvc/sort-filter-page
            - name: Migrations
              uid: data/ef-mvc/migrations
            - name: Create a complex data model
              uid: data/ef-mvc/complex-data-model
            - name: Read related data
              uid: data/ef-mvc/read-related-data
            - name: Update related data
              uid: data/ef-mvc/update-related-data
            - name: Handle concurrency conflicts
              uid: data/ef-mvc/concurrency
            - name: Inheritance
              uid: data/ef-mvc/inheritance
            - name: Advanced topics
              uid: data/ef-mvc/advanced
    - name: Microsoft Learn modules
      items:
        - name: Web apps >>
          displayName: tutorial, razor, razor pages, ui
          href: /learn/modules/create-razor-pages-aspnet-core/
        - name: Web API apps >>
          displayName: tutorial
          href: /learn/modules/build-web-api-aspnet-core/
        - name: Cloud-native microservices
          items:
            - name: Create and deploy >>
              displayName: tutorial, kubernetes, aks, acr, docker
              href: /learn/modules/microservices-aspnet-core/
            - name: Implement resiliency >>
              displayName: tutorial, kubernetes, aks, acr, docker
              href: /learn/modules/microservices-resiliency-aspnet-core/
            - name: Deploy with GitHub Actions >>
              display: tutorial, kubernetes, aks, acr, docker, devops
              href: /learn/modules/microservices-devops-aspnet-core/
            - name: Log and monitor >>
              display: tutorial, kubernetes, aks, acr, docker, serilog
              href: /learn/modules/microservices-logging-aspnet-core/
            - name: Implement feature flags >>
              display: tutorial, kubernetes, aks, acr, docker
              href: /learn/modules/microservices-configuration-aspnet-core/
        - name: Data access >>
          displayName: tutorial, ef, entity framework
          href: /learn/modules/persist-data-ef-core/
        - name: Web app security >>
          displayName: tutorial, identity
          href: /learn/modules/secure-aspnet-core-identity/
- name: Fundamentals
  items:
    - name: Overview
      uid: fundamentals/index
    - name: The Startup class
      uid: fundamentals/startup
    - name: Dependency injection (services)
      uid: fundamentals/dependency-injection
    - name: Middleware
      uid: fundamentals/middleware/index
    - name: Host
      items:
        - name: Generic Host
          uid: fundamentals/host/generic-host
        - name: Web Host
          uid: fundamentals/host/web-host
    - name: Servers
      uid: fundamentals/servers/index
    - name: Configuration
      uid: fundamentals/configuration/index
    - name: Options
      uid: fundamentals/configuration/options
    - name: Environments (dev, stage, prod)
      uid: fundamentals/environments
    - name: Logging
      uid: fundamentals/logging/index
    - name: Routing
      uid: fundamentals/routing
    - name: Handle errors
      uid: fundamentals/error-handling
    - name: Make HTTP requests
      displayName: httpclient, httpclientfactory
      uid: fundamentals/http-requests
    - name: Static files
      uid: fundamentals/static-files
- name: Web apps
  items:
    - name: Razor Pages
      items:
        - name: Introduction
          uid: razor-pages/index
        - name: Tutorial
          items:
            - name: Overview
              uid: tutorials/razor-pages/index
            - name: Get started
              uid: tutorials/razor-pages/razor-pages-start
            - name: Add a model
              uid: tutorials/razor-pages/model
            - name: Scaffolding
              uid: tutorials/razor-pages/page
            - name: Work with a database
              uid: tutorials/razor-pages/sql
            - name: Update the pages
              uid: tutorials/razor-pages/da1
            - name: Add search
              uid: tutorials/razor-pages/search
            - name: Add a new field
              uid: tutorials/razor-pages/new-field
            - name: Add validation
              uid: tutorials/razor-pages/validation
        - name: Filters
          uid: razor-pages/filter
        - name: Route and app conventions
          uid: razor-pages/razor-pages-conventions
    - name: MVC
      items:
        - name: Overview
          uid: mvc/overview
        - name: Tutorial
          items:
            - name: Get started
              uid: tutorials/first-mvc-app/start-mvc
            - name: Add a controller
              uid: tutorials/first-mvc-app/adding-controller
            - name: Add a view
              uid: tutorials/first-mvc-app/adding-view
            - name: Add a model
              uid: tutorials/first-mvc-app/adding-model
            - name: Work with a database
              uid: tutorials/first-mvc-app/working-with-sql
            - name: Controller actions and views
              uid: tutorials/first-mvc-app/controller-methods-views
            - name: Add search
              uid: tutorials/first-mvc-app/search
            - name: Add a new field
              uid: tutorials/first-mvc-app/new-field
            - name: Add validation
              uid: tutorials/first-mvc-app/validation
            - name: Examine the Details and Delete methods
              uid: tutorials/first-mvc-app/details
        - name: Views
          uid: mvc/views/overview
        - name: Partial views
          uid: mvc/views/partial
        - name: Controllers
          uid: mvc/controllers/actions
        - name: Routing
          uid: mvc/controllers/routing
        - name: Dependency injection - controllers
          uid: mvc/controllers/dependency-injection
        - name: Dependency injection - views
          uid: mvc/views/dependency-injection
        - name: Unit test
          uid: mvc/controllers/testing
    - name: Blazor
      items:
        - name: Overview
          uid: blazor/index
        - name: Supported platforms
          uid: blazor/supported-platforms
        - name: Tooling
          uid: blazor/tooling
        - name: Hosting models
          uid: blazor/hosting-models
        - name: Tutorials
          items:
            - name: Build a Blazor todo list app
              uid: tutorials/build-a-blazor-app
            - name: SignalR with Blazor
              uid: tutorials/signalr-blazor
        - name: Project structure
          uid: blazor/project-structure
        - name: Fundamentals
          items:
            - name: Routing
              uid: blazor/fundamentals/routing
            - name: Configuration
              uid: blazor/fundamentals/configuration
            - name: Dependency injection
              uid: blazor/fundamentals/dependency-injection
            - name: Environments
              uid: blazor/fundamentals/environments
            - name: Logging
              uid: blazor/fundamentals/logging
            - name: Handle errors
              uid: blazor/fundamentals/handle-errors
            - name: SignalR
              uid: blazor/fundamentals/signalr
            - name: Static files
              uid: blazor/fundamentals/static-files
        - name: Components
          items:
            - name: Overview
              uid: blazor/components/index
            - name: Cascading values and parameters
              uid: blazor/components/cascading-values-and-parameters
            - name: Data binding
              uid: blazor/components/data-binding
            - name: Event handling
              uid: blazor/components/event-handling
            - name: Lifecycle
              uid: blazor/components/lifecycle
            - name: Rendering
              uid: blazor/components/rendering
            - name: Component virtualization
              uid: blazor/components/virtualization
            - name: Templated components
              uid: blazor/components/templated-components
            - name: CSS isolation
              uid: blazor/components/css-isolation
            - name: Prerender and integrate components
              uid: blazor/components/prerendering-and-integration
            - name: Component libraries
              uid: blazor/components/class-libraries
        - name: Globalization and localization
          uid: blazor/globalization-localization
        - name: Layouts
          uid: blazor/layouts
        - name: Forms and validation
          uid: blazor/forms-validation
        - name: File uploads
          uid: blazor/file-uploads
        - name: Call JavaScript from .NET
          uid: blazor/call-javascript-from-dotnet
        - name: Call .NET from JavaScript
          uid: blazor/call-dotnet-from-javascript
        - name: Call a web API from WebAssembly
          uid: blazor/call-web-api
        - name: Security and Identity
          items:
            - name: Overview
              uid: blazor/security/index
            - name: Blazor WebAssembly
              items:
                - name: Overview
                  uid: blazor/security/webassembly/index
                - name: Standalone with Authentication library
                  uid: blazor/security/webassembly/standalone-with-authentication-library
                - name: Standalone with Microsoft Accounts
                  uid: blazor/security/webassembly/standalone-with-microsoft-accounts
                - name: Standalone with AAD
                  uid: blazor/security/webassembly/standalone-with-azure-active-directory
                - name: Standalone with AAD B2C
                  uid: blazor/security/webassembly/standalone-with-azure-active-directory-b2c
                - name: Hosted with AAD
                  uid: blazor/security/webassembly/hosted-with-azure-active-directory
                - name: Hosted with AAD B2C
                  uid: blazor/security/webassembly/hosted-with-azure-active-directory-b2c
                - name: Hosted with Identity Server
                  uid: blazor/security/webassembly/hosted-with-identity-server
                - name: Additional scenarios
                  uid: blazor/security/webassembly/additional-scenarios
                - name: AAD groups and roles
                  uid: blazor/security/webassembly/aad-groups-roles
                - name: Graph API
                  uid: blazor/security/webassembly/graph-api
            - name: Blazor Server
              items:
                - name: Overview
                  uid: blazor/security/server/index
                - name: Threat mitigation
                  uid: blazor/security/server/threat-mitigation
                - name: Additional scenarios
                  uid: blazor/security/server/additional-scenarios
            - name: Content Security Policy
              uid: blazor/security/content-security-policy
        - name: State management
          uid: blazor/state-management
        - name: Debug WebAssembly
          uid: blazor/debug
        - name: Lazy load assemblies with WebAssembly
          uid: blazor/webassembly-lazy-load-assemblies
        - name: WebAssembly performance
          uid: blazor/webassembly-performance-best-practices
        - name: Test components
          uid: blazor/test
        - name: Progressive Web Applications
          uid: blazor/progressive-web-app
        - name: Host and deploy
          items:
            - name: Overview
              uid: blazor/host-and-deploy/index
            - name: Blazor WebAssembly
              uid: blazor/host-and-deploy/webassembly
            - name: Blazor Server
              uid: blazor/host-and-deploy/server
            - name: Configure the Linker
              uid: blazor/host-and-deploy/configure-linker
            - name: Configure the Trimmer
              uid: blazor/host-and-deploy/configure-trimmer
        - name: Blazor Server and EF Core
          uid: blazor/blazor-server-ef-core
        - name: Advanced scenarios
          uid: blazor/advanced-scenarios
        - name: Built-in components
          items:
            - name: App
              uid: blazor/project-structure
            - name: Authentication
              href: blazor/security/webassembly/index.md#authentication-component
            - name: AuthorizeView
              href: blazor/security/index.md#authorizeview-component
            - name: CascadingValue
              href: blazor/components/cascading-values-and-parameters.md#cascadingvalue-component
            - name: InputCheckbox
              href: blazor/forms-validation.md#built-in-forms-components
            - name: InputDate
              href: blazor/forms-validation.md#built-in-forms-components
            - name: InputFile
              uid: blazor/file-uploads
            - name: InputNumber
              href: blazor/forms-validation.md#built-in-forms-components
            - name: InputRadio
              href: blazor/forms-validation.md#built-in-forms-components
            - name: InputRadioGroup
              href: blazor/forms-validation.md#built-in-forms-components
            - name: InputSelect
              href: blazor/forms-validation.md#built-in-forms-components
            - name: InputText
              href: blazor/forms-validation.md#built-in-forms-components
            - name: InputTextArea
              href: blazor/forms-validation.md#built-in-forms-components
            - name: LayoutView
              href: blazor/layouts.md#apply-a-layout-to-arbitrary-content-layoutview-component
            - name: MainLayout
              href: blazor/layouts.md#mainlayout-component
            - name: NavLink
              href: blazor/fundamentals/routing.md#navlink-and-navmenu-components
            - name: NavMenu
              href: blazor/fundamentals/routing.md#navlink-and-navmenu-components
            - name: Router
              href: blazor/fundamentals/routing.md#route-templates
            - name: Virtualize
              uid: blazor/components/virtualization
    - name: Client-side development
      items:
        - name: Single Page Apps
          items:
            - name: Angular
              uid: spa/angular
            - name: React
              uid: spa/react
            - name: React with Redux
              uid: spa/react-with-redux
            - name: JavaScript Services
              uid: client-side/spa-services
        - name: LibMan
          items:
            - name: Overview
              uid: client-side/libman/index
            - name: CLI
              uid: client-side/libman/libman-cli
            - name: Visual Studio
              uid: client-side/libman/libman-vs
        - name: Grunt
          uid: client-side/using-grunt
        - name: Bundle and minify
          uid: client-side/bundling-and-minification
        - name: Browser Link
          uid: client-side/using-browserlink
    - name: Session and state management
      uid: fundamentals/app-state
    - name: Layout
      uid: mvc/views/layout
    - name: Razor syntax
      uid: mvc/views/razor
    - name: Razor class libraries
      uid: razor-pages/ui-class
    - name: Tag Helpers
      uid: mvc/views/tag-helpers/builtin-th/Index
      items:
        - name: Overview
          uid: mvc/views/tag-helpers/intro
        - name: Create Tag Helpers
          uid: mvc/views/tag-helpers/authoring
        - name: Use Tag Helpers in forms
          uid: mvc/views/working-with-forms
        - name: Tag Helper Components
          uid: mvc/views/tag-helpers/th-components
        - name: Built-in Tag Helpers
          items:
            - name: Anchor
              uid: mvc/views/tag-helpers/builtin-th/anchor-tag-helper
            - name: Cache
              uid: mvc/views/tag-helpers/builtin-th/cache-tag-helper
            - name: Component
              uid: mvc/views/tag-helpers/builtin-th/component-tag-helper
            - name: Distributed Cache
              uid: mvc/views/tag-helpers/builtin-th/distributed-cache-tag-helper
            - name: Environment
              uid: mvc/views/tag-helpers/builtin-th/environment-tag-helper
            - name: Form
              href: mvc/views/working-with-forms.md#the-form-tag-helper
            - name: Form Action
              href: mvc/views/working-with-forms.md#the-form-action-tag-helper
            - name: Image
              uid: mvc/views/tag-helpers/builtin-th/image-tag-helper
            - name: Input
              href: mvc/views/working-with-forms.md#the-input-tag-helper
            - name: Label
              href: mvc/views/working-with-forms.md#the-label-tag-helper
            - name: Link
              uid: mvc/views/tag-helpers/builtin-th/link-tag-helper
            - name: Partial
              uid: mvc/views/tag-helpers/builtin-th/partial-tag-helper
            - name: Script
              uid: mvc/views/tag-helpers/builtin-th/script-tag-helper
            - name: Select
              href: mvc/views/working-with-forms.md#the-select-tag-helper
            - name: Textarea
              href: mvc/views/working-with-forms.md#the-textarea-tag-helper
            - name: Validation Message
              href: mvc/views/working-with-forms.md#the-validation-message-tag-helper
            - name: Validation Summary
              href: mvc/views/working-with-forms.md#the-validation-summary-tag-helper
    - name: Advanced
      items:
        - name: Application parts
          uid: mvc/extensibility/app-parts
        - name: Application model
          uid: mvc/controllers/application-model
        - name: Areas
          uid: mvc/controllers/areas
        - name: Filters
          uid: mvc/controllers/filters
        - name: Razor SDK
          uid: razor-pages/sdk
        - name: View components
          uid: mvc/views/view-components
        - name: View compilation
          uid: mvc/views/view-compilation
        - name: Upload files
          uid: mvc/models/file-uploads
        - name: Web SDK
          uid: razor-pages/web-sdk
        - name: aspnet-codegenerator (Scaffolding)
          uid: fundamentals/tools/dotnet-aspnet-codegenerator
- name: Web API apps
  items:
    - name: Overview
      uid: web-api/index
    - name: Tutorials
      items:
        - name: Create a web API
          uid: tutorials/first-web-api
        - name: Web API with MongoDB
          uid: tutorials/first-mongo-app
    - name: Swagger / OpenAPI
      items:
        - name: Overview
          uid: tutorials/web-api-help-pages-using-swagger
        - name: Get started with Swashbuckle
          uid: tutorials/get-started-with-swashbuckle
        - name: Get started with NSwag
          uid: tutorials/get-started-with-nswag
        - name: OpenAPI tools
          uid: web-api/Microsoft.dotnet-openapi
    - name: Action return types
      uid: web-api/action-return-types
    - name: Handle JSON Patch requests
      uid: web-api/jsonpatch
    - name: Format response data
      uid: web-api/advanced/formatting
    - name: Custom formatters
      uid: web-api/advanced/custom-formatters
    - name: Analyzers
      uid: web-api/advanced/analyzers
    - name: Conventions
      uid: web-api/advanced/conventions
    - name: Handle errors
      uid: web-api/handle-errors
    - name: Test with HttpRepl
      items:
      - name: Overview
        uid: web-api/http-repl
      - name: Telemetry
        uid: web-api/http-repl/telemetry
- name: Real-time apps
  displayName: signalr
  items:
    - name: SignalR overview
      uid: signalr/introduction
    - name: Supported platforms
      uid: signalr/supported-platforms
      displayName: signalr
    - name: Tutorials
      items:
        - name: SignalR with JavaScript
          uid: tutorials/signalr
        - name: SignalR with TypeScript
          uid: tutorials/signalr-typescript-webpack
        - name: SignalR with Blazor
          uid: tutorials/signalr-blazor
    - name: Samples
      href: https://github.com/aspnet/SignalR-samples
      displayName: signalr
    - name: Server concepts
      displayName: signalr
      items:
        - name: Hubs
          uid: signalr/hubs
          displayName: signalr
        - name: Send from outside a hub
          uid: signalr/hubcontext
          displayName: signalr
        - name: Users and groups
          uid: signalr/groups
          displayName: signalr
        - name: API design considerations
          uid: signalr/api-design
          displayName: signalr
        - name: Hub filters
          uid: signalr/hub-filters
          displayName: signalr
    - name: Clients
      displayName: signalr
      items:
        - name: Overview
          uid: signalr/client-features
          displayName: signalr
        - name: .NET client
          uid: signalr/dotnet-client
          displayName: signalr
        - name: .NET API reference
          href: /dotnet/api/microsoft.aspnetcore.signalr.client
          displayName: signalr
        - name: Java client
          uid: signalr/java-client
          displayName: signalr
        - name: Java API reference
          href: /java/api/com.microsoft.signalr?view=aspnet-signalr-java
          displayName: signalr
        - name: JavaScript client
          uid: signalr/javascript-client
          displayName: signalr
        - name: JavaScript API reference
          href: /javascript/api/?view=signalr-js-latest
          displayName: signalr
    - name: Host and scale
      displayName: signalr
      items:
        - name: Overview
          displayName: signalr
          uid: signalr/scale
        - name: Azure App Service
          uid: signalr/publish-to-azure-web-app
          displayName: signalr
        - name: Redis backplane
          displayName: signalr
          uid: signalr/redis-backplane
        - name: SignalR with background services
          uid: signalr/background-services
    - name: Configuration
      uid: signalr/configuration
      displayName: signalr
    - name: Authentication and authorization
      uid: signalr/authn-and-authz
      displayName: signalr
    - name: Security considerations
      uid: signalr/security
      displayName: signalr
    - name: MessagePack Hub Protocol
      uid: signalr/messagepackhubprotocol
      displayName: signalr
    - name: Streaming
      uid: signalr/streaming
      displayName: signalr
    - name: Compare SignalR and SignalR Core
      uid: signalr/version-differences
      displayName: signalr
    - name: WebSockets without SignalR
      displayName: signalr
      uid: fundamentals/websockets
    - name: Logging and diagnostics
      displayName: signalr
      uid: signalr/diagnostics
    - name: Troubleshooting
      displayName: signalr
      uid: signalr/troubleshoot
    - name: Specifications
      displayName: signalr, specs
      items:
        - name: Hub protocol
          href: https://github.com/aspnet/AspNetCore/blob/main/src/SignalR/docs/specs/HubProtocol.md
        - name: Transport protocols
          href: https://github.com/aspnet/AspNetCore/blob/main/src/SignalR/docs/specs/TransportProtocols.md
- name: Remote Procedure Call apps
  items:
    - name: Introduction to gRPC services
      uid: grpc/index
    - name: Tutorials
      items:
        - name: Get started with a gRPC service
          uid: tutorials/grpc/grpc-start
    - name: gRPC services with C#
      items:
        - name: Overview
          uid: grpc/basics
        - name: Create gRPC services
          uid: grpc/services
        - name: Create Protobuf messages
          uid: grpc/protobuf
        - name: Versioning gRPC services
          uid: grpc/versioning
    - name: Call gRPC services with C#
      items:
        - name: Overview
          uid: grpc/client
        - name: gRPC client factory integration
          uid: grpc/clientfactory
        - name: Deadlines and cancellation
          uid: grpc/deadlines-cancellation
<<<<<<< HEAD
        - name: .NET Standard 2.0 support
          uid: grpc/netstandard
=======
        - name: Transient fault handling
          uid: grpc/retries
>>>>>>> bf9552a9
    - name: gRPC services with ASP.NET Core
      uid: grpc/aspnetcore
    - name: Supported platforms
      uid: grpc/supported-platforms
    - name: Use gRPC in browser apps
      uid: grpc/browser
    - name: Configuration
      uid: grpc/configuration
    - name: Authentication and authorization
      uid: grpc/authn-and-authz
    - name: Logging and diagnostics
      uid: grpc/diagnostics
    - name: Security considerations
      uid: grpc/security
    - name: Performance best practices
      uid: grpc/performance
    - name: Inter-process communication
      uid: grpc/interprocess
    - name: Create JSON Web APIs from gRPC
      uid: grpc/httpapi
    - name: Code-first gRPC services and clients
      uid: grpc/code-first
    - name: Manage Protobuf references with dotnet-grpc
      uid: grpc/dotnet-grpc
    - name: Test gRPC services with gRPCurl
      uid: grpc/test-tools
    - name: Migrate gRPC services from C-core
      uid: grpc/migration
    - name: Why migrate WCF to ASP.NET Core gRPC
      uid: grpc/wcf
    - name: Compare gRPC services with HTTP APIs
      uid: grpc/comparison
    - name: Samples
      href: https://github.com/grpc/grpc-dotnet/tree/master/examples
    - name: Troubleshoot
      uid: grpc/troubleshoot
- name: Test, debug, and troubleshoot
  items:
    - name: Razor Pages unit tests
      uid: test/razor-pages-tests
    - name: Test controllers
      uid: mvc/controllers/testing
    - name: Test middleware
      uid: test/middleware
    - name: Remote debugging
      href: /visualstudio/debugger/remote-debugging-azure
    - name: Snapshot debugging
      href: /azure/azure-monitor/app/snapshot-debugger?toc=/aspnet/core/toc.json&bc=/aspnet/core/breadcrumb/toc.json
    - name: Snapshot debugging in Visual Studio
      href: /visualstudio/debugger/debug-live-azure-applications
    - name: Integration tests
      uid: test/integration-tests
    - name: Load and stress testing
      uid: test/loadtests
    - name: Troubleshoot and debug
      uid: test/troubleshoot
    - name: Logging
      uid: fundamentals/logging/index
    - name: Troubleshoot Azure and IIS
      uid: test/troubleshoot-azure-iis
    - name: Azure and IIS errors reference
      uid: host-and-deploy/azure-iis-errors-reference
- name: Data access
  items:
    - name: Tutorials
      items:
        - name: EF Core with Razor Pages
          items:
            - name: Get started
              uid: data/ef-rp/intro
            - name: Create, Read, Update, and Delete
              uid: data/ef-rp/crud
            - name: Sort, filter, page, and group
              uid: data/ef-rp/sort-filter-page
            - name: Migrations
              uid: data/ef-rp/migrations
            - name: Create a complex data model
              uid: data/ef-rp/complex-data-model
            - name: Read related data
              uid: data/ef-rp/read-related-data
            - name: Update related data
              uid: data/ef-rp/update-related-data
            - name: Handle concurrency conflicts
              uid: data/ef-rp/concurrency
        - name: EF Core with MVC
          items:
            - name: Overview
              uid: data/ef-mvc/index
            - name: Get started
              uid: data/ef-mvc/intro
            - name: Create, Read, Update, and Delete
              uid: data/ef-mvc/crud
            - name: Sort, filter, page, and group
              uid: data/ef-mvc/sort-filter-page
            - name: Migrations
              uid: data/ef-mvc/migrations
            - name: Create a complex data model
              uid: data/ef-mvc/complex-data-model
            - name: Read related data
              uid: data/ef-mvc/read-related-data
            - name: Update related data
              uid: data/ef-mvc/update-related-data
            - name: Handle concurrency conflicts
              uid: data/ef-mvc/concurrency
            - name: Inheritance
              uid: data/ef-mvc/inheritance
            - name: Advanced topics
              uid: data/ef-mvc/advanced
    - name: EF 6 with ASP.NET Core
      uid: data/entity-framework-6
    - name: Azure Storage with Visual Studio
      items:
        - name: Connected Services
          href: /visualstudio/azure/vs-azure-tools-connected-services-storage
        - name: Blob storage
          href: /azure/visual-studio/vs-storage-aspnet5-getting-started-blobs?toc=/aspnet/core/toc.json&bc=/aspnet/core/breadcrumb/toc.json
        - name: Queue storage
          href: /azure/visual-studio/vs-storage-aspnet5-getting-started-queues?toc=/aspnet/core/toc.json&bc=/aspnet/core/breadcrumb/toc.json
        - name: Table storage
          href: /azure/visual-studio/vs-storage-aspnet5-getting-started-tables?toc=/aspnet/core/toc.json&bc=/aspnet/core/breadcrumb/toc.json
- name: Host and deploy
  displayName: publish
  items:
    - name: Overview
      displayName: azure, deploy, publish
      uid: host-and-deploy/index
    - name: Azure App Service
      displayName: deploy, publish
      items:
        - name: Overview
          displayName: azure, deploy, publish
          uid: host-and-deploy/azure-apps/index
        - name: Publish with Visual Studio
          displayName: azure, deploy, publish
          uid: tutorials/publish-to-azure-webapp-using-vs
        - name: Publish with Visual Studio for Mac
          displayName: azure, deploy, publish
          href: /visualstudio/mac/publish-app-svc?toc=/aspnet/core/toc.json&bc=/aspnet/core/breadcrumb/toc.json
        - name: Publish with the CLI
          displayName: azure, deploy, publish
          href: /azure/app-service/tutorial-dotnetcore-sqldb-app?toc=/aspnet/core/toc.json&bc=/aspnet/core/breadcrumb/toc.json
        - name: Publish with Visual Studio and Git
          displayName: azure, deploy, publish
          uid: host-and-deploy/azure-apps/azure-continuous-deployment
        - name: Continuous deployment with Azure Pipelines
          displayName: azure, deploy, publish
          href: /azure/devops/pipelines/get-started-yaml
        - name: ASP.NET Core Module
          displayName: azure, deploy, publish
          uid: host-and-deploy/aspnet-core-module
        - name: Troubleshoot
          displayName: azure, deploy, publish
          uid: test/troubleshoot-azure-iis
        - name: Errors reference
          displayName: azure, deploy, publish
          uid: host-and-deploy/azure-iis-errors-reference
    - name: DevOps
      items:
        - name: Overview
          displayName: azure, deploy, publish
          uid: azure/devops/index
        - name: Tools and downloads
          displayName: azure, deploy, publish
          uid: azure/devops/tools-and-downloads
        - name: Deploy to App Service
          displayName: azure, deploy, publish
          uid: azure/devops/deploy-to-app-service
        - name: Continuous integration and deployment
          displayName: azure, deploy, publish
          uid: azure/devops/cicd
        - name: Monitor and troubleshoot
          displayName: azure, deploy, publish
          uid: azure/devops/monitor
        - name: Next steps
          displayName: azure, deploy, publish
          uid: azure/devops/next-steps
    - name: IIS
      displayName: deploy, publish
      items:
        - name: Overview
          displayName: deploy, publish
          uid: host-and-deploy/iis/index
        - name: Publish to IIS tutorial
          uid: tutorials/publish-to-iis
        - name: ASP.NET Core Module
          displayName: deploy, publish
          uid: host-and-deploy/aspnet-core-module
        - name: In-process hosting
          displayName: deploy, publish
          uid: host-and-deploy/iis/in-process-hosting
        - name: Out-of-process hosting
          displayName: deploy, publish
          uid: host-and-deploy/iis/out-of-process-hosting
        - name: Hosting Bundle
          displayName: deploy, publish
          uid: host-and-deploy/iis/hosting-bundle
        - name: web.config file
          displayName: deploy, publish
          uid: host-and-deploy/iis/web-config
        - name: IIS support in Visual Studio
          displayName: deploy, publish
          uid: host-and-deploy/iis/development-time-iis-support
        - name: IIS Modules
          displayName: deploy, publish
          uid: host-and-deploy/iis/modules
        - name: Logging and diagnostics
          displayName: deploy, publish
          uid: host-and-deploy/iis/logging-and-diagnostics
        - name: Troubleshoot
          displayName: deploy, publish
          uid: test/troubleshoot-azure-iis
        - name: Errors reference
          displayName: deploy, publish
          uid: host-and-deploy/azure-iis-errors-reference
        - name: Advanced
          displayName: deploy, publish
          uid: host-and-deploy/iis/advanced
        - name: Transform web.config
          displayName: deploy, publish
          uid: host-and-deploy/iis/transform-webconfig
        - name: HTTP/2
          displayName: deploy, publish
          uid: host-and-deploy/iis/protocols
    - name: Kestrel
      displayName: deploy, publish, server
      items:
        - name: Overview
          displayName: deploy, publish, server
          uid: fundamentals/servers/kestrel
        - name: Endpoints
          displayName: deploy, publish, server
          uid: fundamentals/servers/kestrel/endpoints
        - name: Options
          displayName: deploy, publish, server
          uid: fundamentals/servers/kestrel/options
        - name: HTTP/2
          displayName: deploy, publish, server
          uid: fundamentals/servers/kestrel/http2
        - name: When to use a reverse proxy
          displayName: deploy, publish, server
          uid: fundamentals/servers/kestrel/when-to-use-a-reverse-proxy
        - name: Host filtering
          displayName: deploy, publish, server
          uid: fundamentals/servers/kestrel/host-filtering
        - name: Request draining
          displayName: deploy, publish, server
          uid: fundamentals/servers/kestrel/request-draining
    - name: HTTP.sys
      displayName: deploy, publish, server
      uid: fundamentals/servers/httpsys
    - name: Windows service
      displayName: deploy, publish
      uid: host-and-deploy/windows-service
    - name: Linux with Nginx
      displayName: deploy, publish
      uid: host-and-deploy/linux-nginx
    - name: Linux with Apache
      displayName: deploy, publish
      uid: host-and-deploy/linux-apache
    - name: Docker
      displayName: deploy, publish
      items:
        - name: Overview
          displayName: deploy, publish, docker
          uid: host-and-deploy/docker/index
        - name: Build Docker images
          displayName: deploy, publish, docker
          uid: host-and-deploy/docker/building-net-docker-images
        - name: Visual Studio Tools
          displayName: deploy, publish, docker
          uid: host-and-deploy/docker/visual-studio-tools-for-docker
        - name: Publish to a Docker image
          displayName: deploy, publish, docker
          href: /visualstudio/containers/vs-azure-tools-docker-hosting-web-apps-in-docker
        - name: Sample Docker images
          displayName: deploy, publish, docker
          href: https://github.com/dotnet/dotnet-docker/blob/main/samples/aspnetapp/README.md
    - name: Proxy and load balancer configuration
      displayName: deploy, publish
      uid: host-and-deploy/proxy-load-balancer
    - name: Web farm
      displayName: deploy, publish
      uid: host-and-deploy/web-farm
    - name: Visual Studio publish profiles
      displayName: deploy, publish
      uid: host-and-deploy/visual-studio-publish-profiles
    - name: Visual Studio for Mac publish to folder
      displayName: deploy, publish
      href: /visualstudio/mac/publish-folder?toc=/aspnet/core/toc.json&bc=/aspnet/core/breadcrumb/toc.json
    - name: Directory structure
      displayName: deploy, publish
      uid: host-and-deploy/directory-structure
    - name: Health checks
      uid: host-and-deploy/health-checks
      displayName: deploy, publish
- name: Security and Identity
  displayName: authentication, authorization
  items:
    - name: Overview
      uid: security/index
    - name: Authentication
      items:
        - name: Overview
          uid: security/authentication/index
        - name: Introduction to Identity
          uid: security/authentication/identity
        - name: Identity with SPA
          uid: security/authentication/identity/spa
        - name: Scaffold Identity
          uid: security/authentication/scaffold-identity
        - name: Add custom user data to Identity
          uid: security/authentication/add-user-data
        - name: Authentication samples
          uid: security/authentication/samples
        - name: Customize Identity
          uid: security/authentication/customize_identity_model
        - name: Community OSS authentication options
          uid: security/authentication/community
        - name: Configure Identity
          uid: security/authentication/identity-configuration
        - name: Configure Windows Authentication
          uid: security/authentication/windowsauth
        - name: Custom storage providers for Identity
          uid: security/authentication/identity-custom-storage-providers
        - name: Google, Facebook ...
          items:
            - name: Overview
              uid: security/authentication/social/index
            - name: Google authentication
              uid: security/authentication/google-logins
            - name: Facebook authentication
              uid: security/authentication/facebook-logins
            - name: Microsoft authentication
              uid: security/authentication/microsoft-logins
            - name: Twitter authentication
              uid: security/authentication/twitter-logins
            - name: Other providers
              uid: security/authentication/otherlogins
            - name: Additional claims
              uid: security/authentication/social/additional-claims
        - name: Policy schemes
          uid: security/authentication/policyschemes
        - name: WS-Federation authentication
          uid: security/authentication/ws-federation
        - name: Account confirmation and password recovery
          uid: security/authentication/accconfirm
        - name: Enable QR code generation in Identity
          uid: security/authentication/identity-enable-qrcodes
        - name: Two-factor authentication with SMS
          uid: security/authentication/2fa
        - name: Use cookie authentication without Identity
          uid: security/authentication/cookie
        - name: Use social authentication without Identity
          uid: security/authentication/social/social-without-identity
        - name: Azure Active Directory
          items:
            - name: Overview
              uid: security/authentication/azure-active-directory/index
            - name: Integrate Azure AD into a web app
              href: /azure/active-directory/develop/quickstart-v2-aspnet-core-webapp
            - name: Scenarios
              items:
                - name: Web app that signs in users
                  href: /azure/active-directory/develop/scenario-web-app-sign-user-overview?tabs=aspnetcore
                - name: Web app that calls web APIs
                  href: /azure/active-directory/develop/scenario-web-app-call-api-overview
                - name: Protected web API
                  href: /azure/active-directory/develop/scenario-protected-web-api-overview
                - name: Web API that calls other web APIs
                  href: /azure/active-directory/develop/scenario-web-api-call-api-overview
                - name: Integrate Azure AD B2C into a web app
                  uid: security/authentication/azure-ad-b2c
            - name: Samples
              items:
                - name: Sign-in users and call web APIs using Azure AD V2
                  href: /samples/azure-samples/active-directory-aspnetcore-webapp-openidconnect-v2/enable-webapp-signin/
                - name: Calling an ASP.NET Core 2.0 Web API from a WPF application using Azure AD V2
                  href: /samples/azure-samples/active-directory-dotnet-native-aspnetcore-v2/calling-an-aspnet-core-web-api-from-a-wpf-application-using-azure-ad-v2/
                - name: Web API with Azure AD B2C
                  href: https://azure.microsoft.com/resources/samples/active-directory-b2c-dotnetcore-webapi/
        - name: Secure ASP.NET Core apps with IdentityServer4
          href: https://identityserver4.readthedocs.io/
        - name: Secure ASP.NET Core apps with Azure App Service authentication (Easy Auth)
          href: /azure/app-service/overview-authentication-authorization?toc=/aspnet/core/toc.json&bc=/aspnet/core/breadcrumb/toc.json
        - name: Individual user accounts
          uid: security/authentication/individual
        - name: Configure certificate authentication
          uid: security/authentication/certauth
        - name: Multi-factor authentication
          uid: security/authentication/mfa
    - name: Authorization
      items:
        - name: Overview
          uid: security/authorization/introduction
        - name: Create a web app with authorization
          uid: security/authorization/secure-data
        - name: Razor Pages authorization conventions
          uid: security/authorization/razor-pages-authorization
        - name: Simple authorization
          uid: security/authorization/simple
        - name: Role-based authorization
          uid: security/authorization/roles
        - name: Claims-based authorization
          uid: security/authorization/claims
        - name: Policy-based authorization
          uid: security/authorization/policies
        - name: Authorization policy providers
          uid: security/authorization/iauthorizationpolicyprovider
        - name: Customize the behavior of AuthorizationMiddleware
          uid: security/authorization/authorizationmiddlewareresulthandler
        - name: Dependency injection in requirement handlers
          uid: security/authorization/dependencyinjection
        - name: Resource-based authorization
          uid: security/authorization/resourcebased
        - name: View-based authorization
          uid: security/authorization/views
        - name: Limit identity by scheme
          uid: security/authorization/limitingidentitybyscheme
    - name: Data protection
      displayName: encryption
      items:
        - name: Overview
          uid: security/data-protection/introduction
        - name: Data protection APIs
          uid: security/data-protection/using-data-protection
        - name: Consumer APIs
          items:
            - name: Overview
              uid: security/data-protection/consumer-apis/overview
            - name: Purpose strings
              uid: security/data-protection/consumer-apis/purpose-strings
            - name: Purpose hierarchy and multi-tenancy
              uid: security/data-protection/consumer-apis/purpose-strings-multitenancy
            - name: Hash passwords
              uid: security/data-protection/consumer-apis/password-hashing
            - name: Limit the lifetime of protected payloads
              uid: security/data-protection/consumer-apis/limited-lifetime-payloads
            - name: Unprotect payloads whose keys have been revoked
              uid: security/data-protection/consumer-apis/dangerous-unprotect
        - name: Configuration
          items:
            - name: Overview
              uid: security/data-protection/configuration/index
            - name: Configure data protection
              uid: security/data-protection/configuration/overview
            - name: Default settings
              uid: security/data-protection/configuration/default-settings
            - name: Machine-wide policy
              uid: security/data-protection/configuration/machine-wide-policy
            - name: Non-DI aware scenarios
              uid: security/data-protection/configuration/non-di-scenarios
        - name: Extensibility APIs
          items:
            - name: Overview
              uid: security/data-protection/extensibility/index
            - name: Core cryptography extensibility
              uid: security/data-protection/extensibility/core-crypto
            - name: Key management extensibility
              uid: security/data-protection/extensibility/key-management
            - name: Miscellaneous APIs
              uid: security/data-protection/extensibility/misc-apis
        - name: Implementation
          items:
            - name: Overview
              uid: security/data-protection/implementation/index
            - name: Authenticated encryption details
              uid: security/data-protection/implementation/authenticated-encryption-details
            - name: Subkey derivation and authenticated encryption
              uid: security/data-protection/implementation/subkeyderivation
            - name: Context headers
              uid: security/data-protection/implementation/context-headers
            - name: Key management
              uid: security/data-protection/implementation/key-management
            - name: Key storage providers
              uid: security/data-protection/implementation/key-storage-providers
            - name: Key encryption at rest
              uid: security/data-protection/implementation/key-encryption-at-rest
            - name: Key immutability and settings
              uid: security/data-protection/implementation/key-immutability
            - name: Key storage format
              uid: security/data-protection/implementation/key-storage-format
            - name: Ephemeral data protection providers
              uid: security/data-protection/implementation/key-storage-ephemeral
        - name: Compatibility
          items:
            - name: Overview
              uid: security/data-protection/compatibility/index
            - name: Replace machineKey in ASP.NET
              uid: security/data-protection/compatibility/replacing-machinekey
    - name: Secrets management
      items:
        - name: Protect secrets in development
          displayName: password, connection string, API key
          uid: security/app-secrets
        - name: Azure Key Vault Configuration Provider
          displayName: password, connection string, API key, secrets
          uid: security/key-vault-configuration
    - name: Enforce HTTPS
      uid: security/enforcing-ssl
    - name: Host Docker with HTTPS
      uid: security/docker-https
    - name: Docker Compose with HTTPS
      uid: security/docker-compose-https
    - name: EU General Data Protection Regulation (GDPR) support
      uid: security/gdpr
    - name: Prevent Cross-Site Request Forgery (XSRF/CSRF) attacks
      uid: security/anti-request-forgery
    - name: Prevent open redirect attacks
      uid: security/preventing-open-redirects
    - name: Prevent Cross-Site Scripting (XSS)
      uid: security/cross-site-scripting
    - name: Enable Cross-Origin Requests (CORS)
      uid: security/cors
    - name: Share cookies among apps
      uid: security/cookie-sharing
    - name: SameSite cookies
      uid: security/samesite
    - name: SameSite samples
      items:
        - name: Razor Pages 2.1 SameSite cookie sample
          uid: security/samesite/rp21
        - name: Razor Pages 3.1 SameSite cookie sample
          uid: security/samesite/rp31
        - name: MVC SameSite cookie sample
          uid: security/samesite/mvc21
    - name: IP safelist
      uid: security/ip-safelist
    - name: Application security - OWASP
      href: https://cheatsheetseries.owasp.org/cheatsheets/DotNet_Security_Cheat_Sheet.html
- name: Performance
  items:
    - name: Overview
      uid: performance/performance-best-practices
    - name: Memory and GC
      uid: performance/memory
    - name: Caching
      items:
        - name: Overview
          uid: performance/caching/response
        - name: In-memory cache
          uid: performance/caching/memory
        - name: Distributed caching
          uid: performance/caching/distributed
        - name: Response caching middleware
          uid: performance/caching/middleware
        - name: Object reuse with ObjectPool
          uid: performance/ObjectPool
    - name: Response compression
      uid: performance/response-compression
    - name: Diagnostic tools
      uid: performance/diagnostic-tools
    - name: Load and stress testing
      uid: test/loadtests
    - name: Event counters
      href: /dotnet/core/diagnostics/event-counter-perf
- name: Globalization and localization
  items:
    - name: Overview
      displayName: globalization, localization
      uid: fundamentals/localization
    - name: Portable Object localization
      uid: fundamentals/portable-object-localization
    - name: Extensibility
      uid: fundamentals/localization-extensibility
    - name: Troubleshoot
      uid: fundamentals/troubleshoot-aspnet-core-localization
- name: Advanced
  items:
    - name: Model binding
      uid: mvc/models/model-binding
    - name: Custom model binding
      uid: mvc/advanced/custom-model-binding
    - name: Model validation
      uid: mvc/models/validation
    - name: Compatibility version
      uid: mvc/compatibility-version
    - name: Write middleware
      uid: fundamentals/middleware/write
    - name: Basic JSON APIs with Route-to-code
      uid: web-api/route-to-code
    - name: Request and response operations
      displayName: middleware
      uid: fundamentals/middleware/request-response
    - name: URL rewriting
      uid: fundamentals/url-rewriting
    - name: File providers
      uid: fundamentals/file-providers
    - name: Request-feature interfaces
      uid: fundamentals/request-features
    - name: Access HttpContext
      uid: fundamentals/httpcontext
    - name: Change tokens
      uid: fundamentals/change-tokens
    - name: Open Web Interface for .NET (OWIN)
      uid: fundamentals/owin
    - name: Background tasks with hosted services
      uid: fundamentals/host/hosted-services
    - name: Hosting startup assemblies
      uid: fundamentals/configuration/platform-specific-configuration
    - name: ASP.NET Core in class libraries
      displayName: shared framework
      uid: fundamentals/target-aspnetcore
    - name: Microsoft.AspNetCore.App metapackage
      uid: fundamentals/metapackage-app
    - name: Microsoft.AspNetCore.All metapackage
      uid: fundamentals/metapackage
    - name: Logging with LoggerMessage
      uid: fundamentals/logging/loggermessage
    - name: Use a file watcher
      uid: tutorials/dotnet-watch
    - name: Factory-based middleware
      uid: fundamentals/middleware/extensibility
    - name: Factory-based middleware with third-party container
      uid: fundamentals/middleware/extensibility-third-party-container
- name: Migration
  items:
    - name: 5.0 to 6.0
      displayName: migrate, migration
      uid: migration/50-to-60
    - name: 3.1 to 5.0
      displayName: migrate, migration
      uid: migration/31-to-50
    - name: 3.0 to 3.1
      displayName: migrate, migration
      uid: migration/30-to-31
    - name: 2.2 to 3.0
      displayName: migrate, migration
      uid: migration/22-to-30
    - name: 2.1 to 2.2
      displayName: migrate, migration
      uid: migration/21-to-22
    - name: 2.0 to 2.1
      displayName: migrate, migration
      uid: migration/20_21
    - name: 1.x to 2.0
      displayName: migrate, migration
      items:
        - name: Overview
          uid: migration/1x-to-2x/index
        - name: Authentication and Identity
          uid: migration/1x-to-2x/identity-2x
    - name: ASP.NET to ASP.NET Core
      displayName: migrate, migration
      items:
        - name: Overview
          uid: migration/proper-to-2x/index
        - name: MVC
          uid: migration/mvc
        - name: Web API
          uid: migration/webapi
        - name: Configuration
          uid: migration/configuration
        - name: Authentication and Identity
          uid: migration/identity
        - name: ClaimsPrincipal.Current
          uid: migration/claimsprincipal-current
        - name: Membership to Identity
          uid: migration/proper-to-2x/membership-to-core-identity
        - name: HTTP modules to middleware
          uid: migration/http-modules
    - name: Logging (not ASP.NET Core)
      displayName: migrate, migration
      uid: migration/logging-nonaspnetcore
- name: API reference
  href: /dotnet/api/?view=aspnetcore-2.2
- name: Contribute
  href: https://github.com/dotnet/AspNetCore.Docs/blob/main/CONTRIBUTING.md<|MERGE_RESOLUTION|>--- conflicted
+++ resolved
@@ -752,13 +752,10 @@
           uid: grpc/clientfactory
         - name: Deadlines and cancellation
           uid: grpc/deadlines-cancellation
-<<<<<<< HEAD
+        - name: Transient fault handling
+          uid: grpc/retries
         - name: .NET Standard 2.0 support
           uid: grpc/netstandard
-=======
-        - name: Transient fault handling
-          uid: grpc/retries
->>>>>>> bf9552a9
     - name: gRPC services with ASP.NET Core
       uid: grpc/aspnetcore
     - name: Supported platforms
