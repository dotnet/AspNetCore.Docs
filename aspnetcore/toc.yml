- name: ASP.NET Core documentation
  href: /aspnet/#pivot=core
- name: Overview
  items:
    - name: About ASP.NET Core
      uid: index
    - name: Compare ASP.NET Core and ASP.NET
      uid: fundamentals/choose-between-aspnet-and-aspnetcore
    - name: Compare .NET Core and .NET Framework
      href: /dotnet/standard/choosing-core-framework-server?toc=/aspnet/core/toc.json&bc=/aspnet/core/breadcrumb/toc.json
- name: Get started
  uid: getting-started
- name: What's new
  items:
    - name: What's new in 2.2
      uid: aspnetcore-2.2
    - name: What's new in 2.1
      uid: aspnetcore-2.1
    - name: What's new in 2.0
      uid: aspnetcore-2.0
    - name: What's new in 1.1
      uid: aspnetcore-1.1
- name: Tutorials
  items:
    - name: Web apps
      items:
        - name: Razor Pages
          displayName: tutorial
          items:
            - name: Overview
              uid: tutorials/razor-pages/index
            - name: Get started
              uid: tutorials/razor-pages/razor-pages-start
            - name: Add a model
              uid: tutorials/razor-pages/model
            - name: Scaffolding
              uid: tutorials/razor-pages/page
            - name: Work with a database
              uid: tutorials/razor-pages/sql
            - name: Update the pages
              uid: tutorials/razor-pages/da1
            - name: Add search
              uid: tutorials/razor-pages/search
            - name: Add a new field
              uid: tutorials/razor-pages/new-field
            - name: Add validation
              uid: tutorials/razor-pages/validation
        - name: MVC
          displayName: tutorial
          items:
            - name: Overview
              uid: tutorials/first-mvc-app/index
            - name: Get started
              uid: tutorials/first-mvc-app/start-mvc
            - name: Add a controller
              uid: tutorials/first-mvc-app/adding-controller
            - name: Add a view
              uid: tutorials/first-mvc-app/adding-view
            - name: Add a model
              uid: tutorials/first-mvc-app/adding-model
            - name: Work with a database
              uid: tutorials/first-mvc-app/working-with-sql
            - name: Controller actions and views
              uid: tutorials/first-mvc-app/controller-methods-views
            - name: Add search
              uid: tutorials/first-mvc-app/search
            - name: Add a new field
              uid: tutorials/first-mvc-app/new-field
            - name: Add validation
              uid: tutorials/first-mvc-app/validation
            - name: Examine the Details and Delete methods
              uid: tutorials/first-mvc-app/details
        - name: Blazor
          displayName: tutorial
          uid: tutorials/first-blazor-app
    - name: Web API apps
      items:
        - name: Create a web API
          displayName: tutorial
          uid: tutorials/first-web-api
        - name: Web API with MongoDB
          displayName: tutorial
          uid: tutorials/first-mongo-app
        - name: Backend for mobile
          displayName: tutorial
          uid: mobile/native-mobile-backend
    - name: Real-time web apps
      items:
        - name: SignalR with JavaScript
          displayName: tutorial
          uid: tutorials/signalr
        - name: SignalR with TypeScript
          displayName: tutorial
          uid: tutorials/signalr-typescript-webpack
    - name: Remote Procedure Call apps
      items:
        - name: Get started with gRPC service
          uid: tutorials/grpc/grpc-start
    - name: Data access
      items:
        - name: EF Core with Razor Pages
          displayName: tutorial
          items:
            - name: Overview
              uid: data/ef-rp/index
            - name: Get started
              uid: data/ef-rp/intro
            - name: Create, Read, Update, and Delete
              uid: data/ef-rp/crud
            - name: Sort, filter, page, and group
              uid: data/ef-rp/sort-filter-page
            - name: Migrations
              uid: data/ef-rp/migrations
            - name: Create a complex data model
              uid: data/ef-rp/complex-data-model
            - name: Read related data
              uid: data/ef-rp/read-related-data
            - name: Update related data
              uid: data/ef-rp/update-related-data
            - name: Handle concurrency conflicts
              uid: data/ef-rp/concurrency
        - name: EF Core with MVC, existing database
          displayName: tutorial
          href: /ef/core/get-started/aspnetcore/existing-db?toc=/aspnet/core/toc.json&bc=/aspnet/core/breadcrumb/toc.json
        - name: EF Core with MVC, new database
          displayName: tutorial
          href: /ef/core/get-started/aspnetcore/new-db?toc=/aspnet/core/toc.json&bc=/aspnet/core/breadcrumb/toc.json
        - name: EF Core with MVC, 10 tutorials
          items:
            - name: Overview
              uid: data/ef-mvc/index
            - name: Get started
              uid: data/ef-mvc/intro
            - name: Create, Read, Update, and Delete
              uid: data/ef-mvc/crud
            - name: Sort, filter, page, and group
              uid: data/ef-mvc/sort-filter-page
            - name: Migrations
              uid: data/ef-mvc/migrations
            - name: Create a complex data model
              uid: data/ef-mvc/complex-data-model
            - name: Read related data
              uid: data/ef-mvc/read-related-data
            - name: Update related data
              uid: data/ef-mvc/update-related-data
            - name: Handle concurrency conflicts
              uid: data/ef-mvc/concurrency
            - name: Inheritance
              uid: data/ef-mvc/inheritance
            - name: Advanced topics
              uid: data/ef-mvc/advanced
- name: Tutorials (Microsoft Learn)
  displayName: tutorial
  items:
    - name: Web API apps
      href: /learn/modules/build-web-api-net-core/
    - name: Data access
      displayName: tutorial, ef, entity framework
      href: /learn/modules/persist-data-ef-core/
- name: Fundamentals
  items:
    - name: Overview
      uid: fundamentals/index
    - name: The Startup class
      uid: fundamentals/startup
    - name: Dependency injection (services)
      uid: fundamentals/dependency-injection
    - name: Middleware
      uid: fundamentals/middleware/index
    - name: Host
      items:
      - name: Generic Host
        uid: fundamentals/host/generic-host
      - name: Web Host
        uid: fundamentals/host/web-host
    - name: Servers
      uid: fundamentals/servers/index
    - name: Configuration
      uid: fundamentals/configuration/index
    - name: Options
      uid: fundamentals/configuration/options
    - name: Environments (dev, stage, prod)
      uid: fundamentals/environments
    - name: Logging
      uid: fundamentals/logging/index
    - name: Routing
      uid: fundamentals/routing
    - name: Handle errors
      uid: fundamentals/error-handling
    - name: Make HTTP requests
      displayName: httpclient, httpclientfactory
      uid: fundamentals/http-requests
    - name: Static files
      uid: fundamentals/static-files
- name: Web apps
  items:
    - name: Razor Pages
      items:
        - name: Introduction
          uid: razor-pages/index
        - name: Tutorial
          items:
            - name: Overview
              uid: tutorials/razor-pages/index
            - name: Get started
              uid: tutorials/razor-pages/razor-pages-start
            - name: Add a model
              uid: tutorials/razor-pages/model
            - name: Scaffolding
              uid: tutorials/razor-pages/page
            - name: Work with a database
              uid: tutorials/razor-pages/sql
            - name: Update the pages
              uid: tutorials/razor-pages/da1
            - name: Add search
              uid: tutorials/razor-pages/search
            - name: Add a new field
              uid: tutorials/razor-pages/new-field
            - name: Add validation
              uid: tutorials/razor-pages/validation
        - name: Filters
          uid: razor-pages/filter
        - name: Route and app conventions
          uid: razor-pages/razor-pages-conventions
        - name: Upload files
          uid: razor-pages/upload-files
        - name: Razor SDK
          uid: razor-pages/sdk
    - name: MVC
      items:
        - name: Overview
          uid: mvc/overview
        - name: Tutorial
          items:
            - name: Overview
              uid: tutorials/first-mvc-app/index
            - name: Get started
              uid: tutorials/first-mvc-app/start-mvc
            - name: Add a controller
              uid: tutorials/first-mvc-app/adding-controller
            - name: Add a view
              uid: tutorials/first-mvc-app/adding-view
            - name: Add a model
              uid: tutorials/first-mvc-app/adding-model
            - name: Work with a database
              uid: tutorials/first-mvc-app/working-with-sql
            - name: Controller actions and views
              uid: tutorials/first-mvc-app/controller-methods-views
            - name: Add search
              uid: tutorials/first-mvc-app/search
            - name: Add a new field
              uid: tutorials/first-mvc-app/new-field
            - name: Add validation
              uid: tutorials/first-mvc-app/validation
            - name: Examine the Details and Delete methods
              uid: tutorials/first-mvc-app/details
        - name: Views
          uid: mvc/views/overview
        - name: Partial views
          uid: mvc/views/partial
        - name: Controllers
          uid: mvc/controllers/actions
        - name: Routing
          uid: mvc/controllers/routing
        - name: File uploads
          uid: mvc/models/file-uploads
        - name: Dependency injection - controllers
          uid: mvc/controllers/dependency-injection
        - name: Dependency injection - views
          uid: mvc/views/dependency-injection
        - name: Unit test
          uid: mvc/controllers/testing
    - name: Blazor
      items:
        - name: Overview
          uid: blazor/index
        - name: Supported platforms
          uid: blazor/supported-platforms
        - name: Get started
          uid: blazor/get-started
        - name: Hosting models
          uid: blazor/hosting-models
        - name: Build your first app
          uid: tutorials/first-blazor-app
        - name: Components
          uid: blazor/components
        - name: Forms and validation
          uid: blazor/forms-validation
        - name: Component libraries
          uid: blazor/class-libraries
        - name: Layouts
          uid: blazor/layouts
        - name: Dependency injection
          uid: blazor/dependency-injection
        - name: Routing
          uid: blazor/routing
        - name: JavaScript interop
          uid: blazor/javascript-interop
        - name: Debug
          uid: blazor/debug
        - name: Call a web API
          uid: blazor/call-web-api
<<<<<<< HEAD
        - name: Hosting and deployment
=======
        - name: Host and deploy
>>>>>>> a7b2d42f
          items:
            - name: Overview
              uid: host-and-deploy/blazor/index
            - name: Client-side
              uid: host-and-deploy/blazor/client-side
            - name: Server-side
              uid: host-and-deploy/blazor/server-side
            - name: Configure the Linker
              uid: host-and-deploy/blazor/configure-linker
    - name: Client-side development
      items:
        - name: Single Page Apps
          items:
            - name: Angular
              uid: spa/angular
            - name: React
              uid: spa/react
            - name: React with Redux
              uid: spa/react-with-redux
            - name: JavaScript Services
              uid: client-side/spa-services
        - name: LibMan
          items:
            - name: Overview
              uid: client-side/libman/index
            - name: CLI
              uid: client-side/libman/libman-cli
            - name: Visual Studio
              uid: client-side/libman/libman-vs
        - name: Grunt
          uid: client-side/using-grunt
        - name: Bower
          uid: client-side/bower
        - name: Bundle and minify
          uid: client-side/bundling-and-minification
        - name: Browser Link
          uid: client-side/using-browserlink
    - name: Session and app state
      uid: fundamentals/app-state
    - name: Layout
      uid: mvc/views/layout
    - name: Razor syntax
      uid: mvc/views/razor
    - name: Razor class libraries
      uid: razor-pages/ui-class
    - name: Tag Helpers
      uid: mvc/views/tag-helpers/builtin-th/Index
      items:
        - name: Overview
          uid: mvc/views/tag-helpers/intro
        - name: Create Tag Helpers
          uid: mvc/views/tag-helpers/authoring
        - name: Use Tag Helpers in forms
          uid: mvc/views/working-with-forms
        - name: Tag Helper Components
          uid: mvc/views/tag-helpers/th-components
        - name: Built-in Tag Helpers
          items:
            - name: Anchor
              uid: mvc/views/tag-helpers/builtin-th/anchor-tag-helper
            - name: Cache
              uid: mvc/views/tag-helpers/builtin-th/cache-tag-helper
            - name: Distributed Cache
              uid: mvc/views/tag-helpers/builtin-th/distributed-cache-tag-helper
            - name: Environment
              uid: mvc/views/tag-helpers/builtin-th/environment-tag-helper
            - name: Form
              href: mvc/views/working-with-forms.md#the-form-tag-helper
            - name: Image
              uid: mvc/views/tag-helpers/builtin-th/image-tag-helper
            - name: Input
              href: mvc/views/working-with-forms.md#the-input-tag-helper
            - name: Label
              href: mvc/views/working-with-forms.md#the-label-tag-helper
            - name: Partial
              uid: mvc/views/tag-helpers/builtin-th/partial-tag-helper
            - name: Select
              href: mvc/views/working-with-forms.md#the-select-tag-helper
            - name: Textarea
              href: mvc/views/working-with-forms.md#the-textarea-tag-helper
            - name: Validation Message
              href: mvc/views/working-with-forms.md#the-validation-message-tag-helper
            - name: Validation Summary
              href: mvc/views/working-with-forms.md#the-validation-summary-tag-helper
    - name: Advanced
      items:
        - name: View components
          uid: mvc/views/view-components
        - name: View compilation
          uid: mvc/views/view-compilation
        - name: App model
          uid: mvc/controllers/application-model
        - name: Filters
          uid: mvc/controllers/filters
        - name: Areas
          uid: mvc/controllers/areas
        - name: App parts
          uid: mvc/extensibility/app-parts
- name: Web API apps
  items:
    - name: Overview
      uid: web-api/index
    - name: Tutorials
      items:
        - name: Create a web API
          uid: tutorials/first-web-api
        - name: Web API with MongoDB
          uid: tutorials/first-mongo-app
    - name: Swagger / OpenAPI
      items:
        - name: Overview
          uid: tutorials/web-api-help-pages-using-swagger
        - name: Get started with Swashbuckle
          uid: tutorials/get-started-with-swashbuckle
        - name: Get started with NSwag
          uid: tutorials/get-started-with-nswag
    - name: Action return types
      uid: web-api/action-return-types
    - name: Format response data
      uid: web-api/advanced/formatting
    - name: Custom formatters
      uid: web-api/advanced/custom-formatters
    - name: Analyzers
      uid: web-api/advanced/analyzers
    - name: Conventions
      uid: web-api/advanced/conventions
- name: Real-time apps
  displayName: signalr
  items:
    - name: SignalR overview
      uid: signalr/introduction
    - name: Supported platforms
      uid: signalr/supported-platforms
      displayName: signalr
    - name: Tutorials
      items:
        - name: SignalR with JavaScript
          uid: tutorials/signalr
        - name: SignalR with TypeScript
          uid: tutorials/signalr-typescript-webpack
    - name: Samples
      href: https://github.com/aspnet/SignalR-samples
      displayName: signalr
    - name: Server concepts
      displayName: signalr
      items:
        - name: Hubs
          uid: signalr/hubs
          displayName: signalr
        - name: Send from outside a hub
          uid: signalr/hubcontext
          displayName: signalr
        - name: Users and groups
          uid: signalr/groups
          displayName: signalr
        - name: API design considerations
          uid: signalr/api-design
          displayName: signalr
    - name: Clients
      displayName: signalr
      items:
        - name: .NET client
          uid: signalr/dotnet-client
          displayName: signalr
        - name: .NET API reference
          href: /dotnet/api/microsoft.aspnetcore.signalr.client
          displayName: signalr
        - name: Java client
          uid: signalr/java-client
          displayName: signalr
        - name: Java API reference
          href: /java/api/com.microsoft.signalr?view=aspnet-signalr-java
          displayName: signalr
        - name: JavaScript client
          uid: signalr/javascript-client
          displayName: signalr
        - name: JavaScript API reference
          href: /javascript/api/?view=signalr-js-latest
          displayName: signalr
    - name: Hosting and scaling
      displayName: signalr
      items:
        - name: Overview
          displayName: signalr
          uid: signalr/scale
        - name: Azure App Service
          uid: signalr/publish-to-azure-web-app
          displayName: signalr
        - name: Redis backplane
          displayName: signalr
          uid: signalr/redis-backplane
        - name: SignalR with background services
          uid: signalr/background-services
    - name: Configuration
      uid: signalr/configuration
      displayName: signalr
    - name: Authentication and authorization
      uid: signalr/authn-and-authz
      displayName: signalr
    - name: Security considerations
      uid: signalr/security
      displayName: signalr
    - name: MessagePack Hub Protocol
      uid: signalr/messagepackhubprotocol
      displayName: signalr
    - name: Streaming
      uid: signalr/streaming
      displayName: signalr
    - name: Compare SignalR and SignalR Core
      uid: signalr/version-differences
      displayName: signalr
    - name: WebSockets without SignalR
      displayName: signalr
      uid: fundamentals/websockets
    - name: Logging and diagnostics
      displayName: signalr
      uid: signalr/diagnostics
- name: Remote Procedure Call apps
  items:
    - name: Introduction to gRPC services
      uid: grpc/index
    - name: gRPC services with C#
      uid: grpc/basics
    - name: gRPC services with ASP.NET Core
      uid: grpc/aspnetcore
    - name: Configuration
      uid: grpc/configuration
    - name: Migrating gRPC services from C Core to ASP.NET Core
      uid: grpc/migration
    - name: Comparing gRPC services with HTTP APIs
      uid: grpc/comparison
- name: Test, debug, and troubleshoot
  items:
    - name: Unit testing
      href: /dotnet/core/testing/unit-testing-with-dotnet-test?toc=/aspnet/core/toc.json&bc=/aspnet/core/breadcrumb/toc.json
    - name: Razor Pages unit tests
      uid: test/razor-pages-tests
    - name: Test controllers
      uid: mvc/controllers/testing
    - name: Remote debugging
      href: /visualstudio/debugger/remote-debugging-azure
    - name: Snapshot debugging
      href: /azure/azure-monitor/app/snapshot-debugger?toc=/aspnet/core/toc.json&bc=/aspnet/core/breadcrumb/toc.json
    - name: Snapshot debugging in Visual Studio
      href: /visualstudio/debugger/debug-live-azure-applications
    - name: Integration tests
      uid: test/integration-tests
    - name: Load and stress testing
      uid: test/loadtests
    - name: Troubleshoot
      uid: test/troubleshoot
    - name: Logging
      uid: fundamentals/logging/index
- name: Data access
  items:
    - name: Tutorials
      items:
        - name: EF Core with Razor Pages
          items:
            - name: Overview
              uid: data/ef-rp/index
            - name: Get started
              uid: data/ef-rp/intro
            - name: Create, Read, Update, and Delete
              uid: data/ef-rp/crud
            - name: Sort, filter, page, and group
              uid: data/ef-rp/sort-filter-page
            - name: Migrations
              uid: data/ef-rp/migrations
            - name: Create a complex data model
              uid: data/ef-rp/complex-data-model
            - name: Read related data
              uid: data/ef-rp/read-related-data
            - name: Update related data
              uid: data/ef-rp/update-related-data
            - name: Handle concurrency conflicts
              uid: data/ef-rp/concurrency
        - name: EF Core with MVC, new database
          href: /ef/core/get-started/aspnetcore/new-db?toc=/aspnet/core/toc.json&bc=/aspnet/core/breadcrumb/toc.json
        - name: EF Core with MVC, existing database
          href: /ef/core/get-started/aspnetcore/existing-db?toc=/aspnet/core/toc.json&bc=/aspnet/core/breadcrumb/toc.json
        - name: EF Core with MVC, 10 tutorials
          items:
            - name: Overview
              uid: data/ef-mvc/index
            - name: Get started
              uid: data/ef-mvc/intro
            - name: Create, Read, Update, and Delete
              uid: data/ef-mvc/crud
            - name: Sort, filter, page, and group
              uid: data/ef-mvc/sort-filter-page
            - name: Migrations
              uid: data/ef-mvc/migrations
            - name: Create a complex data model
              uid: data/ef-mvc/complex-data-model
            - name: Read related data
              uid: data/ef-mvc/read-related-data
            - name: Update related data
              uid: data/ef-mvc/update-related-data
            - name: Handle concurrency conflicts
              uid: data/ef-mvc/concurrency
            - name: Inheritance
              uid: data/ef-mvc/inheritance
            - name: Advanced topics
              uid: data/ef-mvc/advanced
    - name: EF 6 with ASP.NET Core
      uid: data/entity-framework-6
    - name: Azure Storage with Visual Studio
      items:
        - name: Connected Services
          href: /visualstudio/azure/vs-azure-tools-connected-services-storage
        - name: Blob storage
          href: /azure/visual-studio/vs-storage-aspnet5-getting-started-blobs?toc=/aspnet/core/toc.json&bc=/aspnet/core/breadcrumb/toc.json
        - name: Queue storage
          href: /azure/visual-studio/vs-storage-aspnet5-getting-started-queues?toc=/aspnet/core/toc.json&bc=/aspnet/core/breadcrumb/toc.json
        - name: Table storage
          href: /azure/visual-studio/vs-storage-aspnet5-getting-started-tables?toc=/aspnet/core/toc.json&bc=/aspnet/core/breadcrumb/toc.json
- name: Hosting and deployment
  displayName: publish
  items:
    - name: Overview
      displayName: azure, deploy, publish
      uid: host-and-deploy/index
    - name: Host on Azure App Service
      displayName: deploy, publish
      items:
        - name: Overview
          displayName: azure, deploy, publish
          uid: host-and-deploy/azure-apps/index
        - name: Publish with Visual Studio
          displayName: azure, deploy, publish
          uid: tutorials/publish-to-azure-webapp-using-vs
        - name: Publish with Visual Studio for Mac
          displayName: azure, deploy, publish
          href: /visualstudio/mac/publish-app-svc?toc=/aspnet/core/toc.json&bc=/aspnet/core/breadcrumb/toc.json
        - name: Publish with CLI tools
          displayName: azure, deploy, publish
          href: /azure/app-service/app-service-web-tutorial-dotnetcore-sqldb?toc=/aspnet/core/toc.json&bc=/aspnet/core/breadcrumb/toc.json
        - name: Publish with Visual Studio and Git
          displayName: azure, deploy, publish
          uid: host-and-deploy/azure-apps/azure-continuous-deployment
        - name: Continuous deployment with Azure Pipelines
          displayName: azure, deploy, publish
          href: /azure/devops/pipelines/get-started-yaml
        - name: ASP.NET Core Module
          displayName: azure, deploy, publish
          uid: host-and-deploy/aspnet-core-module
        - name: Troubleshoot
          displayName: azure, deploy, publish
          uid: host-and-deploy/azure-apps/troubleshoot
        - name: Errors reference
          displayName: azure, deploy, publish
          uid: host-and-deploy/azure-iis-errors-reference
    - name: DevOps
      items:
        - name: Overview
          displayName: azure, deploy, publish
          uid: azure/devops/index
        - name: Tools and downloads
          displayName: azure, deploy, publish
          uid: azure/devops/tools-and-downloads
        - name: Deploy to App Service
          displayName: azure, deploy, publish
          uid: azure/devops/deploy-to-app-service
        - name: Continuous integration and deployment
          displayName: azure, deploy, publish
          uid: azure/devops/cicd
        - name: Monitor and troubleshoot
          displayName: azure, deploy, publish
          uid: azure/devops/monitor
        - name: Next steps
          displayName: azure, deploy, publish
          uid: azure/devops/next-steps
    - name: Host on Windows with IIS
      displayName: deploy, publish
      items:
        - name: Overview
          displayName: deploy, publish
          uid: host-and-deploy/iis/index
        - name: ASP.NET Core Module
          displayName: deploy, publish
          uid: host-and-deploy/aspnet-core-module
        - name: IIS support in Visual Studio
          displayName: deploy, publish
          uid: host-and-deploy/iis/development-time-iis-support
        - name: IIS Modules
          displayName: deploy, publish
          uid: host-and-deploy/iis/modules
        - name: Troubleshoot
          displayName: deploy, publish
          uid: host-and-deploy/iis/troubleshoot
        - name: Errors reference
          displayName: deploy, publish
          uid: host-and-deploy/azure-iis-errors-reference
        - name: Transform web.config
          displayName: deploy, publish
          uid: host-and-deploy/iis/transform-webconfig
    - name: Kestrel
      uid: fundamentals/servers/kestrel
      displayName: deploy, publish, server
    - name: HTTP.sys
      displayName: deploy, publish, server
      uid: fundamentals/servers/httpsys
    - name: Host in a Windows service
      displayName: deploy, publish
      uid: host-and-deploy/windows-service
    - name: Host on Linux with Nginx
      displayName: deploy, publish
      uid: host-and-deploy/linux-nginx
    - name: Host on Linux with Apache
      displayName: deploy, publish
      uid: host-and-deploy/linux-apache
    - name: Host in Docker
      displayName: deploy, publish
      items:
        - name: Overview
          displayName: deploy, publish, docker
          uid: host-and-deploy/docker/index
        - name: Build Docker images
          displayName: deploy, publish, docker
          uid: host-and-deploy/docker/building-net-docker-images
        - name: Visual Studio Tools
          displayName: deploy, publish, docker
          uid: host-and-deploy/docker/visual-studio-tools-for-docker
        - name: Publish to a Docker image
          displayName: deploy, publish, docker
          href: /visualstudio/containers/vs-azure-tools-docker-hosting-web-apps-in-docker
        - name: Sample Docker images
          displayName: deploy, publish, docker
          href: https://github.com/dotnet/dotnet-docker/blob/master/samples/aspnetapp/README.md
    - name: Proxy and load balancer configuration
      displayName: deploy, publish
      uid: host-and-deploy/proxy-load-balancer
    - name: Host in a web farm
      displayName: deploy, publish
      uid: host-and-deploy/web-farm
    - name: Visual Studio publish profiles
      displayName: deploy, publish
      uid: host-and-deploy/visual-studio-publish-profiles
    - name: Visual Studio for Mac publish to folder
      displayName: deploy, publish
      href: /visualstudio/mac/publish-folder?toc=/aspnet/core/toc.json&bc=/aspnet/core/breadcrumb/toc.json
    - name: Directory structure
      displayName: deploy, publish
      uid: host-and-deploy/directory-structure
    - name: Health checks
      uid: host-and-deploy/health-checks
      displayName: deploy, publish
    - name: Blazor
      items:
        - name: Overview
          uid: host-and-deploy/blazor/index
        - name: Client-side
          uid: host-and-deploy/blazor/client-side
        - name: Server-side
          uid: host-and-deploy/blazor/server-side
        - name: Configure the Linker
          uid: host-and-deploy/blazor/configure-linker
- name: Security and Identity
  displayName: authentication, authorization
  items:
    - name: Overview
      uid: security/index
    - name: Authentication
      items:
        - name: Introduction to Identity
          uid: security/authentication/identity
        - name: Identity with SPA
          uid: security/authentication/identity/spa
        - name: Scaffold Identity
          uid: security/authentication/scaffold-identity
        - name: Add custom user data to Identity
          uid: security/authentication/add-user-data
        - name: Authentication samples
          uid: security/authentication/samples
        - name: Customize Identity
          uid: security/authentication/customize_identity_model
        - name: Community OSS authentication options
          uid: security/authentication/community
        - name: Configure Identity
          uid: security/authentication/identity-configuration
        - name: Configure Windows Authentication
          uid: security/authentication/windowsauth
        - name: Custom storage providers for Identity
          uid: security/authentication/identity-custom-storage-providers
        - name: Google, Facebook ...
          items:
            - name: Overview
              uid: security/authentication/social/index
            - name: Google authentication
              uid: security/authentication/google-logins
            - name: Facebook authentication
              uid: security/authentication/facebook-logins
            - name: Microsoft authentication
              uid: security/authentication/microsoft-logins
            - name: Twitter authentication
              uid: security/authentication/twitter-logins
            - name: Other providers
              uid: security/authentication/otherlogins
            - name: Additional claims
              uid: security/authentication/social/additional-claims
        - name: Policy schemes
          uid: security/authentication/policyschemes
        - name: WS-Federation authentication
          uid: security/authentication/ws-federation
        - name: Account confirmation and password recovery
          uid: security/authentication/accconfirm
        - name: Enable QR code generation in Identity
          uid: security/authentication/identity-enable-qrcodes
        - name: Two-factor authentication with SMS
          uid: security/authentication/2fa
        - name: Use Cookie Authentication without Identity
          uid: security/authentication/cookie
        - name: Azure Active Directory
          items:
            - name: Overview
              uid: security/authentication/azure-active-directory/index
            - name: Integrate Azure AD into a web app
              href: https://azure.microsoft.com/documentation/samples/active-directory-dotnet-webapp-openidconnect-aspnetcore/
            - name: Integrate Azure AD B2C into a web app
              uid: security/authentication/azure-ad-b2c
            - name: Integrate Azure AD B2C into a web API
              uid: security/authentication/azure-ad-b2c-webapi
            - name: Call a web API from WPF
              href: https://azure.microsoft.com/documentation/samples/active-directory-dotnet-native-aspnetcore/
            - name: Call a web API in a web app using Azure AD
              href: https://azure.microsoft.com/documentation/samples/active-directory-dotnet-webapp-webapi-openidconnect-aspnetcore/
        - name: Secure ASP.NET Core apps with IdentityServer4
          href: https://identityserver4.readthedocs.io/
        - name: Secure ASP.NET Core apps with Azure App Service authentication (Easy Auth)
          href: /azure/app-service/overview-authentication-authorization?toc=/aspnet/core/toc.json&bc=/aspnet/core/breadcrumb/toc.json
        - name: Individual user accounts
          uid: security/authentication/individual
        - name: Configure certificate authentication
          uid: security/authentication/certauth
    - name: Authorization
      items:
        - name: Overview
          uid: security/authorization/introduction
        - name: Create a web app with authorization
          uid: security/authorization/secure-data
        - name: Razor Pages authorization conventions
          uid: security/authorization/razor-pages-authorization
        - name: Simple authorization
          uid: security/authorization/simple
        - name: Role-based authorization
          uid: security/authorization/roles
        - name: Claims-based authorization
          uid: security/authorization/claims
        - name: Policy-based authorization
          uid: security/authorization/policies
        - name: Authorization policy providers
          uid: security/authorization/iauthorizationpolicyprovider
        - name: Dependency injection in requirement handlers
          uid: security/authorization/dependencyinjection
        - name: Resource-based authorization
          uid: security/authorization/resourcebased
        - name: View-based authorization
          uid: security/authorization/views
        - name: Limit identity by scheme
          uid: security/authorization/limitingidentitybyscheme
    - name: Data protection
      displayName: encryption
      items:
        - name: Overview
          uid: security/data-protection/introduction
        - name: Data protection APIs
          uid: security/data-protection/using-data-protection
        - name: Consumer APIs
          items:
            - name: Overview
              uid: security/data-protection/consumer-apis/overview
            - name: Purpose strings
              uid: security/data-protection/consumer-apis/purpose-strings
            - name: Purpose hierarchy and multi-tenancy
              uid: security/data-protection/consumer-apis/purpose-strings-multitenancy
            - name: Hash passwords
              uid: security/data-protection/consumer-apis/password-hashing
            - name: Limit the lifetime of protected payloads
              uid: security/data-protection/consumer-apis/limited-lifetime-payloads
            - name: Unprotect payloads whose keys have been revoked
              uid: security/data-protection/consumer-apis/dangerous-unprotect
        - name: Configuration
          items:
            - name: Overview
              uid: security/data-protection/configuration/index
            - name: Configure data protection
              uid: security/data-protection/configuration/overview
            - name: Default settings
              uid: security/data-protection/configuration/default-settings
            - name: Machine-wide policy
              uid: security/data-protection/configuration/machine-wide-policy
            - name: Non-DI aware scenarios
              uid: security/data-protection/configuration/non-di-scenarios
        - name: Extensibility APIs
          items:
            - name: Overview
              uid: security/data-protection/extensibility/index
            - name: Core cryptography extensibility
              uid: security/data-protection/extensibility/core-crypto
            - name: Key management extensibility
              uid: security/data-protection/extensibility/key-management
            - name: Miscellaneous APIs
              uid: security/data-protection/extensibility/misc-apis
        - name: Implementation
          items:
            - name: Overview
              uid: security/data-protection/implementation/index
            - name: Authenticated encryption details
              uid: security/data-protection/implementation/authenticated-encryption-details
            - name: Subkey derivation and authenticated encryption
              uid: security/data-protection/implementation/subkeyderivation
            - name: Context headers
              uid: security/data-protection/implementation/context-headers
            - name: Key management
              uid: security/data-protection/implementation/key-management
            - name: Key storage providers
              uid: security/data-protection/implementation/key-storage-providers
            - name: Key encryption at rest
              uid: security/data-protection/implementation/key-encryption-at-rest
            - name: Key immutability and settings
              uid: security/data-protection/implementation/key-immutability
            - name: Key storage format
              uid: security/data-protection/implementation/key-storage-format
            - name: Ephemeral data protection providers
              uid: security/data-protection/implementation/key-storage-ephemeral
        - name: Compatibility
          items:
            - name: Overview
              uid: security/data-protection/compatibility/index
            - name: Replace machineKey in ASP.NET
              uid: security/data-protection/compatibility/replacing-machinekey
    - name: Secrets management
      items:
        - name: Protect secrets in development
          displayName: password, connection string, API key
          uid: security/app-secrets
        - name: Azure Key Vault Configuration Provider
          displayName: password, connection string, API key, secrets
          uid: security/key-vault-configuration
    - name: Enforce HTTPS
      uid: security/enforcing-ssl
    - name: EU General Data Protection Regulation (GDPR) support
      uid: security/gdpr
    - name: Anti-request forgery
      uid: security/anti-request-forgery
    - name: Prevent open redirect attacks
      uid: security/preventing-open-redirects
    - name: Prevent Cross-Site Scripting
      uid: security/cross-site-scripting
    - name: Enable Cross-Origin Requests (CORS)
      uid: security/cors
    - name: Share cookies among apps
      uid: security/cookie-sharing
    - name: IP safelist
      uid: security/ip-safelist
    - name: Application security - OWASP
      href: https://github.com/OWASP/CheatSheetSeries/blob/master/cheatsheets/DotNet_Security_Cheat_Sheet.md
- name: Performance
  items:
    - name: Overview
      uid: performance/performance-best-practices
    - name: Response caching
      items:
        - name: Overview
          uid: performance/caching/response
        - name: In-memory cache
          uid: performance/caching/memory
        - name: Distributed caching
          uid: performance/caching/distributed
        - name: Response caching middleware
          uid: performance/caching/middleware
    - name: Response compression
      uid: performance/response-compression
    - name: Diagnostic tools
      uid: performance/diagnostic-tools
    - name: Load and stress testing
      uid: test/loadtests
- name: Globalization and localization
  items:
    - name: Overview
      displayName: globalization, localization
      uid: fundamentals/localization
    - name: Portable Object localization
      uid: fundamentals/portable-object-localization
    - name: Troubleshoot
      uid: fundamentals/troubleshoot-aspnet-core-localization
- name: Advanced
  items:
    - name: Model binding
      uid: mvc/models/model-binding
    - name: Custom model binding
      uid: mvc/advanced/custom-model-binding
    - name: Model validation
      uid: mvc/models/validation
    - name: Compatibility version
      uid: mvc/compatibility-version
    - name: Write middleware
      uid: fundamentals/middleware/write
    - name: Request and response operations
      displayName: middleware
      uid: fundamentals/middleware/request-response
    - name: URL rewriting
      uid: fundamentals/url-rewriting
    - name: File providers
      uid: fundamentals/file-providers
    - name: Request-feature interfaces
      uid: fundamentals/request-features
    - name: Access HttpContext
      uid: fundamentals/httpcontext
    - name: Change tokens
      uid: fundamentals/change-tokens
    - name: Open Web Interface for .NET (OWIN)
      uid: fundamentals/owin
    - name: Background tasks with hosted services
      uid: fundamentals/host/hosted-services
    - name: Hosting startup assemblies
      uid: fundamentals/configuration/platform-specific-configuration
    - name: Microsoft.AspNetCore.App metapackage
      uid: fundamentals/metapackage-app
    - name: Microsoft.AspNetCore.All metapackage
      uid: fundamentals/metapackage
    - name: Logging with LoggerMessage
      uid: fundamentals/logging/loggermessage
    - name: Use a file watcher
      uid: tutorials/dotnet-watch
    - name: Factory-based middleware
      uid: fundamentals/middleware/extensibility
    - name: Factory-based middleware with third-party container
      uid: fundamentals/middleware/extensibility-third-party-container
- name: Migration
  items:
    - name: 2.2 to 3.0
      displayName: migrate, migration
      uid: migration/22-to-30
    - name: 2.1 to 2.2
      displayName: migrate, migration
      uid: migration/21-to-22
    - name: 2.0 to 2.1
      displayName: migrate, migration
      uid: migration/20_21
    - name: 1.x to 2.0
      displayName: migrate, migration
      items:
        - name: Overview
          uid: migration/1x-to-2x/index
        - name: Authentication and Identity
          uid: migration/1x-to-2x/identity-2x
    - name: ASP.NET to ASP.NET Core
      displayName: migrate, migration
      items:
        - name: Overview
          uid: migration/proper-to-2x/index
        - name: MVC
          uid: migration/mvc
        - name: Web API
          uid: migration/webapi
        - name: Configuration
          uid: migration/configuration
        - name: Authentication and Identity
          uid: migration/identity
        - name: ClaimsPrincipal.Current
          uid: migration/claimsprincipal-current
        - name: Membership to Identity
          uid: migration/proper-to-2x/membership-to-core-identity
        - name: HTTP modules to middleware
          uid: migration/http-modules
    - name: Logging (not ASP.NET Core)
      displayName: migrate, migration
      uid: migration/logging-nonaspnetcore
- name: API reference
  href: /dotnet/api/?view=aspnetcore-2.2
- name: Contribute
  href: https://github.com/aspnet/AspNetCore.Docs/blob/master/CONTRIBUTING.md<|MERGE_RESOLUTION|>--- conflicted
+++ resolved
@@ -300,11 +300,7 @@
           uid: blazor/debug
         - name: Call a web API
           uid: blazor/call-web-api
-<<<<<<< HEAD
         - name: Hosting and deployment
-=======
-        - name: Host and deploy
->>>>>>> a7b2d42f
           items:
             - name: Overview
               uid: host-and-deploy/blazor/index
