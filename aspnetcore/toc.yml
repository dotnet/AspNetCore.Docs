--- conflicted
+++ resolved
@@ -1405,13 +1405,8 @@
     - name: 5.0 to 6.0
       displayName: migrate, migration
       uid: migration/50-to-60
-<<<<<<< HEAD
-    - name: 5.0 Code to 6.0
-      displayName: migrate, migration, LTS
-=======
     - name: 3.1/5.0 Code to 6.0
       displayName: migrate, migration
->>>>>>> 0f740460
       uid: migration/50-to-60-samples
     - name: 3.1 to 6.0 LTS
       displayName: migrate, migration, LTS
