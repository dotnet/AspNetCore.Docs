items:
  - name: ASP.NET Core documentation
    href: index.yml
  - name: Overview
    items:
      - name: About ASP.NET Core
        uid: index
      - name: Compare ASP.NET Core and ASP.NET
        uid: fundamentals/choose-between-aspnet-and-aspnetcore
      - name: Compare .NET and .NET Framework
        href: /dotnet/standard/choosing-core-framework-server?toc=/aspnet/core/toc.json&bc=/aspnet/core/breadcrumb/toc.json
  - name: Get started
    uid: getting-started
  - name: What's new
    items:
      - name: What's new in docs
        href: whats-new/index.yml
      - name: What's new in 8.0
        uid: aspnetcore-8
      - name: What's new in 7.0
        uid: aspnetcore-7
      - name: What's new in 6.0
        uid: aspnetcore-6.0
      - name: What's new in 5.0
        uid: aspnetcore-5.0
      - name: What's new in 3.1
        uid: aspnetcore-3.1
      - name: What's new in 3.0
        uid: aspnetcore-3.0
      - name: What's new in 2.2
        uid: aspnetcore-2.2
      - name: What's new in 2.1
        uid: aspnetcore-2.1
      - name: What's new in 2.0
        uid: aspnetcore-2.0
      - name: What's new in 1.1
        uid: aspnetcore-1.1
  - name: Tutorials
    displayName: tutorial
    items:
      - name: Web apps
        items:
          - name: Choose an ASP.NET Core UI
            uid: tutorials/choose-web-ui
          - name: Razor Pages
            displayName: tutorial
            items:
              - name: Overview
                uid: tutorials/razor-pages/index
              - name: Get started
                uid: tutorials/razor-pages/razor-pages-start
              - name: Add a model
                uid: tutorials/razor-pages/model
              - name: Scaffolding
                uid: tutorials/razor-pages/page
              - name: Work with a database
                uid: tutorials/razor-pages/sql
              - name: Update the pages
                uid: tutorials/razor-pages/da1
              - name: Add search
                uid: tutorials/razor-pages/search
              - name: Add a new field
                uid: tutorials/razor-pages/new-field
              - name: Add validation
                uid: tutorials/razor-pages/validation
          - name: MVC
            displayName: tutorial
            items:
              - name: Get started
                uid: tutorials/first-mvc-app/start-mvc
              - name: Add a controller
                uid: tutorials/first-mvc-app/adding-controller
              - name: Add a view
                uid: tutorials/first-mvc-app/adding-view
              - name: Add a model
                uid: tutorials/first-mvc-app/adding-model
              - name: Work with a database
                uid: tutorials/first-mvc-app/working-with-sql
              - name: Controller actions and views
                uid: tutorials/first-mvc-app/controller-methods-views
              - name: Add search
                uid: tutorials/first-mvc-app/search
              - name: Add a new field
                uid: tutorials/first-mvc-app/new-field
              - name: Add validation
                uid: tutorials/first-mvc-app/validation
              - name: Examine Details and Delete
                uid: tutorials/first-mvc-app/details
          - name: Blazor
            uid: blazor/tutorials/index
      - name: APIs
        items:
        - name: Controller-based APIs
          items:
          - name: Create a controller-based web API
            displayName: API tutorial
            uid: tutorials/first-web-api
          - name: Web API with MongoDB
            displayName: API tutorial
            uid: tutorials/first-mongo-app
          - name: Web API with JavaScript
            displayName: tutorial
            uid: tutorials/web-api-javascript
          - name: Backend for mobile
            displayName: tutorial
            uid: mobile/native-mobile-backend
          - name: Publish to Azure API Management
            displayName: tutorial
            uid: tutorials/publish-to-azure-api-management-using-vs
        - name: Minimal APIs
          items:
          - name: Create a minimal web API
            displayName: API tutorial
            uid: tutorials/min-web-api
      - name: Real-time web apps
        items:
          - name: SignalR with JavaScript
            displayName: tutorial
            uid: tutorials/signalr
          - name: SignalR with TypeScript
            displayName: tutorial
            uid: tutorials/signalr-typescript-webpack
          - name: SignalR with Blazor
            displayName: tutorial
            uid: blazor/tutorials/signalr-blazor
      - name: Remote Procedure Call apps
        items:
          - name: Get started with a gRPC service
            uid: tutorials/grpc/grpc-start
      - name: Data access
        items:
          - name: EF Core with Razor Pages
            displayName: tutorial
            items:
              - name: Get started
                uid: data/ef-rp/intro
              - name: Create, Read, Update, and Delete
                uid: data/ef-rp/crud
              - name: Sort, filter, page, and group
                uid: data/ef-rp/sort-filter-page
              - name: Migrations
                uid: data/ef-rp/migrations
              - name: Create a complex data model
                uid: data/ef-rp/complex-data-model
              - name: Read related data
                uid: data/ef-rp/read-related-data
              - name: Update related data
                uid: data/ef-rp/update-related-data
              - name: Handle concurrency conflicts
                uid: data/ef-rp/concurrency
          - name: EF Core with MVC
            displayName: tutorial
            items:
              - name: Overview
                uid: data/ef-mvc/index
              - name: Get started
                uid: data/ef-mvc/intro
              - name: Create, Read, Update, and Delete
                uid: data/ef-mvc/crud
              - name: Sort, filter, page, and group
                uid: data/ef-mvc/sort-filter-page
              - name: Migrations
                uid: data/ef-mvc/migrations
              - name: Create a complex data model
                uid: data/ef-mvc/complex-data-model
              - name: Read related data
                uid: data/ef-mvc/read-related-data
              - name: Update related data
                uid: data/ef-mvc/update-related-data
              - name: Handle concurrency conflicts
                uid: data/ef-mvc/concurrency
              - name: Inheritance
                uid: data/ef-mvc/inheritance
              - name: Advanced topics
                uid: data/ef-mvc/advanced
      - name: Learn modules
        items:
          - name: Web apps >>
            displayName: tutorial, razor, razor pages, ui
            href: /training/modules/create-razor-pages-aspnet-core/
          - name: Web APIs >>
            displayName: tutorial
            href: /training/modules/build-web-api-aspnet-core/
          - name: Cloud-native microservices
            items:
              - name: Create and deploy >>
                displayName: tutorial, kubernetes, aks, acr, docker
                href: /training/modules/microservices-aspnet-core/
              - name: Implement resiliency >>
                displayName: tutorial, kubernetes, aks, acr, docker
                href: /training/modules/microservices-resiliency-aspnet-core/
              - name: Deploy with GitHub Actions >>
                displayName: tutorial, kubernetes, aks, acr, docker, devops
                href: /training/modules/microservices-devops-aspnet-core/
              - name: Log and monitor >>
                displayName: tutorial, kubernetes, aks, acr, docker, serilog
                href: /training/modules/microservices-logging-aspnet-core/
              - name: Implement feature flags >>
                displayName: tutorial, kubernetes, aks, acr, docker
                href: /training/modules/microservices-configuration-aspnet-core/
              - name: Use managed data stores >>
                displayName: tutorial, kubernetes, aks, acr, docker
                href: /training/modules/microservices-data-aspnet-core/
              - name: Implement API gateways >>
                displayName: tutorial, kubernetes, aks, acr, docker
                href: /training/modules/microservices-apigateway-aspnet-core/
          - name: Data access >>
            displayName: tutorial, ef, entity framework
            href: /training/modules/persist-data-ef-core/
          - name: Web app security >>
            displayName: tutorial, identity
            href: /training/modules/secure-aspnet-core-identity/
  - name: Fundamentals
    items:
      - name: Overview
        uid: fundamentals/index
      - name: App start up
        uid: fundamentals/startup
      - name: Dependency injection (services)
        uid: fundamentals/dependency-injection
      - name: Native AOT
        items:
          - name: Overview
            displayName: native, aot
            uid: fundamentals/native-aot
          - name: Tutorial
            displayName: native, aot
            uid: fundamentals/native-aot-tutorial
          - name: Request Delegate Generator
            displayName: aot, RDG, Request Delegate Generator
            uid: fundamentals/aot/rdg
          - name: RDG diagnostics
            displayName: aot, RDG diagnostics
            uid: fundamentals/aot/request-delegate-generator/rgd_ids
            items:
              - name: RDG002
                uid: fundamentals/aot/request-delegate-generator/diagnostics/rdg002
              - name: RDG004
                uid: fundamentals/aot/request-delegate-generator/diagnostics/rdg004
              - name: RDG005
                uid: fundamentals/aot/request-delegate-generator/diagnostics/rdg005
              - name: RDG006
                uid: fundamentals/aot/request-delegate-generator/diagnostics/rdg006
              - name: RDG007
                uid: fundamentals/aot/request-delegate-generator/diagnostics/rdg007
              - name: RDG008
                uid: fundamentals/aot/request-delegate-generator/diagnostics/rdg008
              - name: RDG010
                uid: fundamentals/aot/request-delegate-generator/diagnostics/rdg010
              - name: RDG011
                uid: fundamentals/aot/request-delegate-generator/diagnostics/rdg011
              - name: RDG012
                uid: fundamentals/aot/request-delegate-generator/diagnostics/rdg012
              - name: RDG013
                uid: fundamentals/aot/request-delegate-generator/diagnostics/rdg013
      - name: Middleware
        items: 
          - name: Middleware overview
            uid: fundamentals/middleware/index
          - name: Rate limiting middleware
            uid: performance/rate-limit
          - name: Middleware in Minimal API apps
            uid: fundamentals/minimal-apis/middleware
          - name: Test middleware
            uid: test/middleware
          - name: Response caching middleware
            uid: performance/caching/middleware
          - name: Write middleware
            uid: fundamentals/middleware/write
          - name: Request and response operations
            displayName: middleware
            uid: fundamentals/middleware/request-response
          - name: Request decompression
            displayName: request decompression middleware
            uid: fundamentals/middleware/request-decompression
          - name: Factory-based middleware
            uid: fundamentals/middleware/extensibility
          - name: Factory-based middleware with third-party container
            uid: fundamentals/middleware/extensibility-third-party-container
      - name: Host
        items:
          - name: WebApplication and WebApplicationBuilder
            uid: fundamentals/minimal-apis/webapplication
          - name: Generic Host
            uid: fundamentals/host/generic-host
          - name: Web Host
            uid: fundamentals/host/web-host
      - name: Configuration
        uid: fundamentals/configuration/index
      - name: Options
        uid: fundamentals/configuration/options
      - name: Environments (dev, stage, prod)
        uid: fundamentals/environments
      - name: Logging and monitoring
        items:
          - name: Logging
            uid: fundamentals/logging/index
          - name: HTTP Logging
            uid: fundamentals/http-logging/index
          - name: W3C Logger
            uid: fundamentals/w3c-logger/index
          - name: Health checks
            displayName: logging, monitoring
            uid: host-and-deploy/health-checks
          - name: Metrics
            displayName: logging, monitoring
            uid: log-mon/metrics/metrics
      - name: HttpContext
        uid: fundamentals/use-httpcontext
      - name: Routing
        uid: fundamentals/routing
      - name: Handle errors
        uid: fundamentals/error-handling
      - name: Make HTTP requests
        displayName: httpclient, httpclientfactory
        uid: fundamentals/http-requests
      - name: Static files
        uid: fundamentals/static-files
  - name: Web apps
    items:
      - name: Choose an ASP.NET Core UI
        uid: tutorials/choose-web-ui
      - name: Razor Pages
        items:
          - name: Introduction
            uid: razor-pages/index
          - name: Tutorial
            items:
              - name: Overview
                uid: tutorials/razor-pages/index
              - name: Get started
                uid: tutorials/razor-pages/razor-pages-start
              - name: Add a model
                uid: tutorials/razor-pages/model
              - name: Scaffolding
                uid: tutorials/razor-pages/page
              - name: Work with a database
                uid: tutorials/razor-pages/sql
              - name: Update the pages
                uid: tutorials/razor-pages/da1
              - name: Add search
                uid: tutorials/razor-pages/search
              - name: Add a new field
                uid: tutorials/razor-pages/new-field
              - name: Add validation
                uid: tutorials/razor-pages/validation
          - name: Filters
            uid: razor-pages/filter
          - name: Route and app conventions
            uid: razor-pages/razor-pages-conventions
      - name: MVC
        items:
          - name: Overview
            uid: mvc/overview
          - name: Tutorial
            items:
              - name: Get started
                uid: tutorials/first-mvc-app/start-mvc
              - name: Add a controller
                uid: tutorials/first-mvc-app/adding-controller
              - name: Add a view
                uid: tutorials/first-mvc-app/adding-view
              - name: Add a model
                uid: tutorials/first-mvc-app/adding-model
              - name: Work with a database
                uid: tutorials/first-mvc-app/working-with-sql
              - name: Controller actions and views
                uid: tutorials/first-mvc-app/controller-methods-views
              - name: Add search
                uid: tutorials/first-mvc-app/search
              - name: Add a new field
                uid: tutorials/first-mvc-app/new-field
              - name: Add validation
                uid: tutorials/first-mvc-app/validation
              - name: Examine the Details and Delete methods
                uid: tutorials/first-mvc-app/details
          - name: Views
            uid: mvc/views/overview
          - name: Partial views
            uid: mvc/views/partial
          - name: Controllers
            uid: mvc/controllers/actions
          - name: Routing
            uid: mvc/controllers/routing
          - name: Dependency injection - controllers
            uid: mvc/controllers/dependency-injection
          - name: Dependency injection - views
            uid: mvc/views/dependency-injection
          - name: Unit test
            uid: mvc/controllers/testing
      - name: Blazor
        items:
          - name: Overview
            uid: blazor/index
          - name: Supported platforms
            uid: blazor/supported-platforms
          - name: Tooling
            uid: blazor/tooling
          - name: Hosting models
            uid: blazor/hosting-models
          - name: Tutorials
            items:
              - name: Overview
                uid: blazor/tutorials/index
              - name: Build your first Blazor app
                href: https://dotnet.microsoft.com/learn/aspnet/blazor-tutorial/intro
              - name: Build a Blazor todo list app
                uid: blazor/tutorials/build-a-blazor-app
              - name: SignalR with Blazor
                uid: blazor/tutorials/signalr-blazor
              - name: Learn modules
                href: /training/paths/build-web-apps-with-blazor/
          - name: Blazor Hybrid
            items:
              - name: Overview
                uid: blazor/hybrid/index
              - name: Tutorials
                items:
                  - name: Overview
                    uid: blazor/hybrid/tutorials/index
                  - name: .NET MAUI
                    uid: blazor/hybrid/tutorials/maui
                  - name: Windows Forms
                    uid: blazor/hybrid/tutorials/windows-forms
                  - name: WPF
                    uid: blazor/hybrid/tutorials/wpf
              - name: Routing and navigation
                uid: blazor/hybrid/routing
              - name: Static files
                uid: blazor/hybrid/static-files
              - name: Browser developer tools
                uid: blazor/hybrid/developer-tools
              - name: Reuse Razor components
                uid: blazor/hybrid/reuse-razor-components
              - name: Class libraries
                uid: blazor/hybrid/class-libraries
              - name: Root component parameters
                uid: blazor/hybrid/root-component-parameters
              - name: Security and Identity
                items:
                  - name: Overview
                    uid: blazor/hybrid/security/index
                  - name: Security considerations
                    uid: blazor/hybrid/security/security-considerations
              - name: Publish
                uid: blazor/hybrid/publish/index
              - name: Troubleshoot
                uid: blazor/hybrid/troubleshoot
          - name: Project structure
            uid: blazor/project-structure
          - name: Fundamentals
            items:
              - name: Overview
                uid: blazor/fundamentals/index
              - name: Routing and navigation
                uid: blazor/fundamentals/routing
              - name: Configuration
                uid: blazor/fundamentals/configuration
              - name: Dependency injection
                uid: blazor/fundamentals/dependency-injection
              - name: Startup
                uid: blazor/fundamentals/startup
              - name: Environments
                uid: blazor/fundamentals/environments
              - name: Logging
                uid: blazor/fundamentals/logging
              - name: Handle errors
                uid: blazor/fundamentals/handle-errors
              - name: SignalR
                uid: blazor/fundamentals/signalr
              - name: Static files
                uid: blazor/fundamentals/static-files
          - name: Components
            items:
              - name: Overview
                uid: blazor/components/index
              - name: Render modes
                uid: blazor/components/render-modes
              - name: Prerender components
                uid: blazor/components/prerender
              - name: Generic type support
                uid: blazor/components/generic-type-support
              - name: Synchronization context
                uid: blazor/components/sync-context
              - name: Preserve relationships with @key
                uid: blazor/components/key
              - name: Overwriting parameters
                uid: blazor/components/overwriting-parameters
              - name: Attribute splatting and arbitrary parameters
                uid: blazor/components/attribute-splatting
              - name: Layouts
                uid: blazor/components/layouts
              - name: Sections
                uid: blazor/components/sections
              - name: Control <head> content
                uid: blazor/components/control-head-content
              - name: Cascading values and parameters
                uid: blazor/components/cascading-values-and-parameters
              - name: Data binding
                uid: blazor/components/data-binding
              - name: Event handling
                uid: blazor/components/event-handling
              - name: Lifecycle
                uid: blazor/components/lifecycle
              - name: Virtualization
                uid: blazor/components/virtualization
              - name: Rendering
                uid: blazor/components/rendering
              - name: Templated components
                uid: blazor/components/templated-components
              - name: CSS isolation
                uid: blazor/components/css-isolation
              - name: Dynamically-rendered components
                uid: blazor/components/dynamiccomponent
              - name: QuickGrid component
                uid: blazor/components/quickgrid
              - name: Prerender and integrate components
                uid: blazor/components/prerendering-and-integration
              - name: Integrate components
                uid: blazor/components/integration
              - name: Class libraries
                uid: blazor/components/class-libraries
              - name: JavaScript apps and SPA frameworks
                uid: blazor/components/js-spa-frameworks
              - name: Components outside of ASP.NET Core
                uid: blazor/components/render-outside-of-aspnetcore
              - name: Built-in components
                uid: blazor/components/built-in-components
          - name: Globalization and localization
            uid: blazor/globalization-localization
          - name: Forms and input components
            uid: blazor/forms-and-input-components
          - name: File uploads
            uid: blazor/file-uploads
          - name: File downloads
            uid: blazor/file-downloads
          - name: JavaScript interop
            items:
              - name: Overview
                uid: blazor/js-interop/index
              - name: Call JS from .NET
                uid: blazor/js-interop/call-javascript-from-dotnet
              - name: Call .NET from JS
                uid: blazor/js-interop/call-dotnet-from-javascript
              - name: JSImport/JSExport interop
                uid: blazor/js-interop/import-export-interop
          - name: Call a web API
            uid: blazor/call-web-api
          - name: Images
            uid: blazor/images
          - name: Security and Identity
            items:
              - name: Overview
                uid: blazor/security/index
              - name: Blazor Server
                items:
                  - name: Overview
                    uid: blazor/security/server/index
                  - name: Threat mitigation
                    uid: blazor/security/server/threat-mitigation
                  - name: Additional scenarios
                    uid: blazor/security/server/additional-scenarios
              - name: Blazor WebAssembly
                items:
                  - name: Overview
                    uid: blazor/security/webassembly/index
                  - name: Standalone with Authentication library
                    uid: blazor/security/webassembly/standalone-with-authentication-library
                  - name: Standalone with Microsoft Accounts
                    uid: blazor/security/webassembly/standalone-with-microsoft-accounts
                  - name: Standalone with ME-ID
                    uid: blazor/security/webassembly/standalone-with-microsoft-entra-id
                  - name: Standalone with AAD B2C
                    uid: blazor/security/webassembly/standalone-with-azure-active-directory-b2c
                  - name: Hosted with ME-ID
                    uid: blazor/security/webassembly/hosted-with-microsoft-entra-id
                  - name: Hosted with AAD B2C
                    uid: blazor/security/webassembly/hosted-with-azure-active-directory-b2c
                  - name: Hosted with Identity Server
                    uid: blazor/security/webassembly/hosted-with-identity-server
                  - name: Additional scenarios
                    uid: blazor/security/webassembly/additional-scenarios
                  - name: ME-ID groups and roles
                    uid: blazor/security/webassembly/meid-groups-roles
                  - name: Graph API
                    uid: blazor/security/webassembly/graph-api
              - name: Content Security Policy
                uid: blazor/security/content-security-policy
          - name: State management
            uid: blazor/state-management
          - name: Debug
            uid: blazor/debug
          - name: Lazy load assemblies with WebAssembly
            uid: blazor/webassembly-lazy-load-assemblies
          - name: WebAssembly native dependencies
            uid: blazor/webassembly-native-dependencies
          - name: Performance
            uid: blazor/performance
          - name: Test components
            uid: blazor/test
          - name: Progressive Web Applications
            uid: blazor/progressive-web-app
          - name: Host and deploy
            items:
              - name: Overview
                uid: blazor/host-and-deploy/index
              - name: Blazor Server
                uid: blazor/host-and-deploy/server
              - name: Blazor WebAssembly
                uid: blazor/host-and-deploy/webassembly
              - name: Configure the Linker
                uid: blazor/host-and-deploy/configure-linker
              - name: Configure the Trimmer
                uid: blazor/host-and-deploy/configure-trimmer
              - name: WebAssembly deployment layout
                uid: blazor/host-and-deploy/webassembly-deployment-layout
              - name: Multiple hosted WebAssembly apps
                uid: blazor/host-and-deploy/multiple-hosted-webassembly
          - name: Blazor with EF Core
            uid: blazor/blazor-ef-core
          - name: Advanced scenarios
            uid: blazor/advanced-scenarios
      - name: Client-side development
        items:
          - name: Single Page Apps
            items:
              - name: Angular with Visual Studio >>
                href: /visualstudio/javascript/tutorial-asp-net-core-with-angular
              - name: React with Visual Studio >>
                href: /visualstudio/javascript/tutorial-asp-net-core-with-react
              - name: Vue with Visual Studio >>
                href: /visualstudio/javascript/tutorial-asp-net-core-with-vue
              - name: JavaScript and TypeScript in Visual Studio >>
                href: /visualstudio/javascript/javascript-in-visual-studio
              - name: Overview of SPAs
                uid: spa/intro
              - name: Angular
                uid: spa/angular
              - name: React
                uid: spa/react
              - name: JavaScript Services
                uid: client-side/spa-services
          - name: LibMan
            items:
              - name: Overview
                uid: client-side/libman/index
              - name: CLI
                uid: client-side/libman/libman-cli
              - name: Visual Studio
                uid: client-side/libman/libman-vs
          - name: Run .NET from JavaScript
            uid: client-side/dotnet-interop
          - name: Grunt
            uid: client-side/using-grunt
          - name: Bundle and minify
            uid: client-side/bundling-and-minification
          - name: Browser Link
            uid: client-side/using-browserlink
      - name: Session and state management
        uid: fundamentals/app-state
      - name: Layout
        uid: mvc/views/layout
      - name: Razor syntax
        uid: mvc/views/razor
      - name: Razor class libraries
        uid: razor-pages/ui-class
      - name: Tag Helpers
        uid: mvc/views/tag-helpers/builtin-th/Index
        items:
          - name: Overview
            uid: mvc/views/tag-helpers/intro
          - name: Create Tag Helpers
            uid: mvc/views/tag-helpers/authoring
          - name: Use Tag Helpers in forms
            uid: mvc/views/working-with-forms
          - name: Tag Helper Components
            uid: mvc/views/tag-helpers/th-components
          - name: Built-in Tag Helpers
            items:
              - name: Anchor
                uid: mvc/views/tag-helpers/builtin-th/anchor-tag-helper
              - name: Cache
                uid: mvc/views/tag-helpers/builtin-th/cache-tag-helper
              - name: Component
                uid: mvc/views/tag-helpers/builtin-th/component-tag-helper
              - name: Distributed Cache
                uid: mvc/views/tag-helpers/builtin-th/distributed-cache-tag-helper
              - name: Environment
                uid: mvc/views/tag-helpers/builtin-th/environment-tag-helper
              - name: Form
                href: mvc/views/working-with-forms.md#the-form-tag-helper
              - name: Form Action
                href: mvc/views/working-with-forms.md#the-form-action-tag-helper
              - name: Image
                uid: mvc/views/tag-helpers/builtin-th/image-tag-helper
              - name: Input
                href: mvc/views/working-with-forms.md#the-input-tag-helper
              - name: Label
                href: mvc/views/working-with-forms.md#the-label-tag-helper
              - name: Link
                uid: mvc/views/tag-helpers/builtin-th/link-tag-helper
              - name: Partial
                uid: mvc/views/tag-helpers/builtin-th/partial-tag-helper
              - name: Persist Component State
                uid: mvc/views/tag-helpers/builtin-th/persist-component-state-tag-helper
              - name: Script
                uid: mvc/views/tag-helpers/builtin-th/script-tag-helper
              - name: Select
                href: mvc/views/working-with-forms.md#the-select-tag-helper
              - name: Textarea
                href: mvc/views/working-with-forms.md#the-textarea-tag-helper
              - name: Validation Message
                href: mvc/views/working-with-forms.md#the-validation-message-tag-helper
              - name: Validation Summary
                href: mvc/views/working-with-forms.md#the-validation-summary-tag-helper
      - name: Advanced
        items:
          - name: Application parts
            uid: mvc/extensibility/app-parts
          - name: Application model
            uid: mvc/controllers/application-model
          - name: Areas
            uid: mvc/controllers/areas
          - name: Filters
            uid: mvc/controllers/filters
          - name: Razor SDK
            uid: razor-pages/sdk
          - name: View components
            uid: mvc/views/view-components
          - name: View compilation
            uid: mvc/views/view-compilation
          - name: Display and Editor Templates
            uid: mvc/views/display-templates
          - name: Upload files
            uid: mvc/models/file-uploads
          - name: Web SDK
            uid: razor-pages/web-sdk
          - name: aspnet-codegenerator (Scaffolding)
            uid: fundamentals/tools/dotnet-aspnet-codegenerator
  - name: APIs
    items:
      - name: Overview
        uid: fundamentals/apis
      - name: Controller-based APIs
        items:
        - name: Overview
          uid: web-api/index
        - name: Tutorials
          items:
            - name: Create a web API with controllers
              uid: tutorials/first-web-api
            - name: Web API with MongoDB
              uid: tutorials/first-mongo-app
        - name: Swagger / OpenAPI
          items:
            - name: Overview
              uid: tutorials/web-api-help-pages-using-swagger
            - name: Get started with Swashbuckle
              uid: tutorials/get-started-with-swashbuckle
            - name: Get started with NSwag
              uid: tutorials/get-started-with-nswag
            - name: OpenAPI tools
              uid: web-api/Microsoft.dotnet-openapi
        - name: Action return types
          uid: web-api/action-return-types
        - name: Handle JSON Patch requests
          uid: web-api/jsonpatch
        - name: Format response data
          uid: web-api/advanced/formatting
        - name: Custom formatters
          uid: web-api/advanced/custom-formatters
        - name: Analyzers
          uid: web-api/advanced/analyzers
        - name: Conventions
          uid: web-api/advanced/conventions
        - name: Handle errors
          uid: web-api/handle-errors
        - name: Test with HttpRepl
          items:
            - name: Overview
              uid: web-api/http-repl
            - name: Telemetry
              uid: web-api/http-repl/telemetry
      - name: Minimal APIs
        items:
        - name: Overview
          uid: fundamentals/minimal-apis/overview
        - name: "Tutorial: Create a minimal API"
          uid: tutorials/min-web-api
        - name: Minimal APIs quick reference
          uid: fundamentals/minimal-apis
        - name: WebApplication and WebApplicationBuilder
          uid: fundamentals/minimal-apis/webapplication
        - name: Route Handlers
          uid: fundamentals/minimal-apis/route-handlers
        - name: Parameter binding
          uid: fundamentals/minimal-apis/parameter-binding
        - name: Create responses
          uid: fundamentals/minimal-apis/responses
        - name: OpenAPI
          uid: fundamentals/minimal-apis/openapi
        - name: Filters
          uid: fundamentals/minimal-apis/min-api-filters
        - name: Unit and integration tests
          uid: fundamentals/minimal-apis/test-min-api
        - name: Middleware
          uid: fundamentals/minimal-apis/middleware
        - name: Handle errors
          uid: fundamentals/minimal-apis/handle-errors
        - name: Authentication and authorization
          uid: fundamentals/minimal-apis/security
  - name: Real-time apps
    displayName: signalr
    items:
      - name: Overview
        uid: signalr/introduction
      - name: Supported platforms
        uid: signalr/supported-platforms
        displayName: signalr
      - name: Tutorials
        items:
          - name: SignalR with JavaScript
            uid: tutorials/signalr
          - name: SignalR with TypeScript
            uid: tutorials/signalr-typescript-webpack
          - name: SignalR with Blazor
            uid: blazor/tutorials/signalr-blazor
      - name: Samples
        href: https://github.com/aspnet/SignalR-samples
        displayName: signalr
      - name: Server concepts
        displayName: signalr
        items:
          - name: Hubs
            uid: signalr/hubs
            displayName: signalr
          - name: Send from outside a hub
            uid: signalr/hubcontext
            displayName: signalr
          - name: Users and groups
            uid: signalr/groups
            displayName: signalr
          - name: API design considerations
            uid: signalr/api-design
            displayName: signalr
          - name: Hub filters
            uid: signalr/hub-filters
            displayName: signalr
      - name: Clients
        displayName: signalr
        items:
          - name: Overview
            uid: signalr/client-features
            displayName: signalr
          - name: .NET client
            uid: signalr/dotnet-client
            displayName: signalr
          - name: .NET API reference
            href: /dotnet/api/microsoft.aspnetcore.signalr.client
            displayName: signalr
          - name: Java client
            uid: signalr/java-client
            displayName: signalr
          - name: Java API reference
            href: /java/api/com.microsoft.signalr
            displayName: signalr
          - name: JavaScript client
            uid: signalr/javascript-client
            displayName: signalr
          - name: JavaScript API reference
            href: /javascript/api/@microsoft/signalr/
            displayName: signalr
      - name: Host and scale
        displayName: signalr
        items:
          - name: Overview
            displayName: signalr
            uid: signalr/scale
          - name: Azure App Service
            uid: signalr/publish-to-azure-web-app
            displayName: signalr
          - name: Redis backplane
            displayName: signalr
            uid: signalr/redis-backplane
          - name: SignalR with background services
            uid: signalr/background-services
      - name: Configuration
        uid: signalr/configuration
        displayName: signalr
      - name: Authentication and authorization
        uid: signalr/authn-and-authz
        displayName: signalr
      - name: Security considerations
        uid: signalr/security
        displayName: signalr
      - name: MessagePack Hub Protocol
        uid: signalr/messagepackhubprotocol
        displayName: signalr
      - name: Streaming
        uid: signalr/streaming
        displayName: signalr
      - name: Compare SignalR and SignalR Core
        uid: signalr/version-differences
        displayName: signalr
      - name: WebSockets
        displayName: signalr
        uid: fundamentals/websockets
      - name: Logging and diagnostics
        displayName: signalr
        uid: signalr/diagnostics
      - name: Troubleshooting
        displayName: signalr
        uid: signalr/troubleshoot
      - name: Specifications
        displayName: signalr, specs
        items:
          - name: Hub protocol
            href: https://github.com/aspnet/AspNetCore/blob/main/src/SignalR/docs/specs/HubProtocol.md
          - name: Transport protocols
            href: https://github.com/aspnet/AspNetCore/blob/main/src/SignalR/docs/specs/TransportProtocols.md
  - name: Remote Procedure Call apps
    items:
      - name: Overview
        uid: grpc/index
      - name: Tutorials
        items:
          - name: Get started with a gRPC service
            uid: tutorials/grpc/grpc-start
      - name: gRPC services with C#
        items:
          - name: Overview
            uid: grpc/basics
          - name: Create services
            uid: grpc/services
          - name: Create Protobuf messages
            uid: grpc/protobuf
          - name: Version services
            uid: grpc/versioning
          - name: Test services
            uid: grpc/test-services
      - name: Call gRPC services with C#
        items:
          - name: Overview
            uid: grpc/client
          - name: Client factory integration
            uid: grpc/clientfactory
          - name: Deadlines and cancellation
            uid: grpc/deadlines-cancellation
          - name: Transient fault handling
            uid: grpc/retries
          - name: Client-side load balancing
            uid: grpc/loadbalancing
          - name: .NET Standard 2.0 support
            uid: grpc/netstandard
          - name: Mock client in tests
            uid: grpc/test-client
      - name: gRPC services with ASP.NET Core
        uid: grpc/aspnetcore
      - name: Supported platforms
        uid: grpc/supported-platforms
      - name: Use gRPC in browser apps
        items:
          - name: Overview
            uid: grpc/browser
          - name: gRPC-Web
            uid: grpc/grpcweb
          - name: gRPC JSON transcoding
            items:
              - name: Overview
                uid: grpc/json-transcoding
              - name: HTTP rules and JSON
                uid: grpc/json-transcoding-binding
              - name: Swagger / OpenAPI
                uid: grpc/json-transcoding-openapi
      - name: Configuration
        uid: grpc/configuration
      - name: Authentication and authorization
        uid: grpc/authn-and-authz
      - name: gRPC interceptors
        uid: grpc/interceptors
      - name: Logging and diagnostics
        uid: grpc/diagnostics
      - name: Security considerations
        uid: grpc/security
      - name: Performance best practices
        uid: grpc/performance
      - name: Native AOT
        uid: grpc/native-aot
      - name: Inter-process communication
        items:
          - name: Overview
            uid: grpc/interprocess
          - name: Unix domain sockets
            uid: grpc/interprocess-uds
          - name: Named pipes
            uid: grpc/interprocess-namedpipes
      - name: Code-first services and clients
        uid: grpc/code-first
      - name: gRPC health checks
        uid: grpc/health-checks
      - name: Manage Protobuf references with dotnet-grpc
        uid: grpc/dotnet-grpc
      - name: Test services with Postman and gRPCurl
        uid: grpc/test-tools
      - name: Migrate from C-core to gRPC for .NET
        uid: grpc/migration
      - name: Why migrate WCF to ASP.NET Core gRPC
        uid: grpc/wcf
      - name: Compare gRPC services with HTTP APIs
        uid: grpc/comparison
      - name: Samples
        href: https://github.com/grpc/grpc-dotnet/tree/master/examples
      - name: Troubleshoot
        uid: grpc/troubleshoot
  - name: Best practices
    displayName: performance
    uid: fundamentals/best-practices
  - name: Servers
    items:
      - name: Overview
        displayName: kestrel, iis, http.sys, httpsys, servers
        uid: fundamentals/servers/index
      - name: Kestrel
        items:
          - name: Overview
            displayName: deploy, publish, server, kestrel
            uid: fundamentals/servers/kestrel
          - name: Endpoints
            displayName: deploy, publish, server, Kestrel
            uid: fundamentals/servers/kestrel/endpoints
          - name: Options
            displayName: deploy, publish, server, Kestrel
            uid: fundamentals/servers/kestrel/options
          - name: Diagnostics
            displayName: diagnostics
            uid: fundamentals/servers/kestrel/diagnostics
          - name: HTTP/2
            displayName: deploy, publish, server, Kestrel
            uid: fundamentals/servers/kestrel/http2
          - name: HTTP/3
            displayName: HTTP/3, kestrel
            uid: fundamentals/servers/kestrel/http3
          - name: Connection middleware
            displayName: connection, middleware, kestrel
            uid: fundamentals/servers/kestrel/connection-middleware
          - name: When to use a reverse proxy
            displayName: deploy, publish, server, Kestrel
            uid: fundamentals/servers/kestrel/when-to-use-a-reverse-proxy
          - name: Host filtering
            displayName: deploy, publish, server, Kestrel
            uid: fundamentals/servers/kestrel/host-filtering
          - name: Request draining
            displayName: deploy, publish, server, Kestrel
            uid: fundamentals/servers/kestrel/request-draining
      - name: IIS
        items:
          - name: Overview
            displayName: deploy, publish, server, iis
            uid: host-and-deploy/iis/index
          - name: ASP.NET Core Module
            displayName: deploy, publish, server, iis
            uid: host-and-deploy/aspnet-core-module
          - name: In-process hosting
            displayName: deploy, publish, server, iis
            uid: host-and-deploy/iis/in-process-hosting
          - name: Out-of-process hosting
            displayName: deploy, publish, server, iis
            uid: host-and-deploy/iis/out-of-process-hosting
          - name: Hosting Bundle
            displayName: deploy, publish, server, iis
            uid: host-and-deploy/iis/hosting-bundle
          - name: web.config file
            displayName: deploy, publish, server, iis
            uid: host-and-deploy/iis/web-config
          - name: IIS support in Visual Studio
            displayName: deploy, publish, server, iis
            uid: host-and-deploy/iis/development-time-iis-support
          - name: IIS Modules
            displayName: deploy, publish, server, iis
            uid: host-and-deploy/iis/modules
          - name: Logging and diagnostics
            displayName: deploy, publish, server, iis
            uid: host-and-deploy/iis/logging-and-diagnostics
          - name: Troubleshoot
            displayName: deploy, publish, server, iis
            uid: test/troubleshoot-azure-iis
          - name: Errors reference
            displayName: deploy, publish, server, iis
            uid: host-and-deploy/azure-iis-errors-reference
          - name: Advanced configuration
            displayName: deploy, publish, server, iis, ancm, aspnetcoremodule
            uid: host-and-deploy/iis/advanced
          - name: Transform web.config
            displayName: deploy, publish, server, iis
            uid: host-and-deploy/iis/transform-webconfig
          - name: HTTP/2
            displayName: deploy, publish, server, iis
            uid: host-and-deploy/iis/protocols
          - name: HTTP/3
            displayName: deploy, publish, server, iis
            uid: host-and-deploy/iis/http3
      - name: HTTP.sys
        displayName: deploy, publish, server, httpsys
        uid: fundamentals/servers/httpsys
  - name: Test
    items:
      - name: .NET Hot Reload
        displayName: test
        uid: test/hot-reload
      - name: Visual Studio dev tunnels
        displayName: test, tunnels
        uid: test/tunnels
      - name: Visual Studio .http files
        displayName: test, .rest, REST, HTTP
        uid: test/http-files
      - name: HttpRepl
        items:
          - name: Overview
            displayName: test, httprepl
            uid: web-api/http-repl
          - name: Telemetry
            displayName: test, httprepl
            uid: web-api/http-repl/telemetry
      - name: Test Minimal API
        uid: fundamentals/minimal-apis/test-min-api
      - name: Razor Pages unit tests
        uid: test/razor-pages-tests
      - name: MVC controllers unit tests
        uid: mvc/controllers/testing
      - name: Integration tests
        uid: test/integration-tests
      - name: Load and stress testing
        uid: test/loadtests
      - name: Test middleware
        uid: test/middleware
  - name: Debug
    items:
      - name: Debug with Visual Studio
        uid: test/debug-aspnetcore-source
      - name: Remote debugging
        href: /visualstudio/debugger/remote-debugging-azure
      - name: Snapshot debugging in Azure
        href: /azure/azure-monitor/app/snapshot-debugger?toc=/aspnet/core/toc.json&bc=/aspnet/core/breadcrumb/toc.json
      - name: Snapshot debugging in Visual Studio
        href: /visualstudio/debugger/debug-live-azure-applications
      - name: Visual Studio Dev Tunnels with Power Platform
        href: /connectors/custom-connectors/port-tunneling
  - name: Troubleshoot
    items:
      - name: Troubleshoot and debug
        uid: test/troubleshoot
      - name: Troubleshoot Azure and IIS
        uid: test/troubleshoot-azure-iis
      - name: Azure and IIS errors reference
        uid: host-and-deploy/azure-iis-errors-reference
  - name: Code analysis
    uid: diagnostics/code-analysis
    items:
      - name: ASP0000
        uid: diagnostics/asp0000
      - name: ASP0001
        uid: diagnostics/asp0001
      - name: ASP0003
        uid: diagnostics/asp0003
      - name: ASP0004
        uid: diagnostics/asp0004
      - name: ASP0005
        uid: diagnostics/asp0005
      - name: ASP0006
        uid: diagnostics/asp0006
      - name: ASP0007
        uid: diagnostics/asp0007
      - name: ASP0008
        uid: diagnostics/asp0008
      - name: ASP0009
        uid: diagnostics/asp0009
      - name: ASP0010
        uid: diagnostics/asp0010
      - name: ASP0011
        uid: diagnostics/asp0011
      - name: ASP0012
        uid: diagnostics/asp0012
      - name: ASP0013
        uid: diagnostics/asp0013
      - name: ASP0014
        uid: diagnostics/asp0014
      - name: ASP0015
        uid: diagnostics/asp0015
      - name: ASP0016
        uid: diagnostics/asp0016
      - name: ASP0017
        uid: diagnostics/asp0017
      - name: ASP0018
        uid: diagnostics/asp0018
      - name: ASP0019
        uid: diagnostics/asp0019
      - name: ASP0020
        uid: diagnostics/asp0020
      - name: ASP0021
        uid: diagnostics/asp0021
      - name: ASP0022
        uid: diagnostics/asp0022
      - name: ASP0023
        uid: diagnostics/asp0023
      - name: ASP0024
        uid: diagnostics/asp0024
      - name: ASP0025
        uid: diagnostics/asp0025
      - name: BL0001
        uid: diagnostics/bl0001
      - name: BL0002
        uid: diagnostics/bl0002
      - name: BL0003
        uid: diagnostics/bl0003
      - name: BL0004
        uid: diagnostics/bl0004
      - name: BL0005
        uid: diagnostics/bl0005
      - name: BL0006
        uid: diagnostics/bl0006
      - name: MVC1000
        uid: diagnostics/mvc1000
      - name: MVC1001
        uid: diagnostics/mvc1001
      - name: MVC1002
        uid: diagnostics/mvc1002
      - name: MVC1003
        uid: diagnostics/mvc1003
      - name: MVC1004
        uid: diagnostics/mvc1004
      - name: MVC1005
        uid: diagnostics/mvc1005
      - name: MVC1006
        uid: diagnostics/mvc1006
  - name: Data access
    items:
      - name: Tutorials
        items:
          - name: EF Core with Razor Pages
            items:
              - name: Get started
                uid: data/ef-rp/intro
              - name: Create, Read, Update, and Delete
                uid: data/ef-rp/crud
              - name: Sort, filter, page, and group
                uid: data/ef-rp/sort-filter-page
              - name: Migrations
                uid: data/ef-rp/migrations
              - name: Create a complex data model
                uid: data/ef-rp/complex-data-model
              - name: Read related data
                uid: data/ef-rp/read-related-data
              - name: Update related data
                uid: data/ef-rp/update-related-data
              - name: Handle concurrency conflicts
                uid: data/ef-rp/concurrency
          - name: EF Core with MVC
            items:
              - name: Overview
                uid: data/ef-mvc/index
              - name: Get started
                uid: data/ef-mvc/intro
              - name: Create, Read, Update, and Delete
                uid: data/ef-mvc/crud
              - name: Sort, filter, page, and group
                uid: data/ef-mvc/sort-filter-page
              - name: Migrations
                uid: data/ef-mvc/migrations
              - name: Create a complex data model
                uid: data/ef-mvc/complex-data-model
              - name: Read related data
                uid: data/ef-mvc/read-related-data
              - name: Update related data
                uid: data/ef-mvc/update-related-data
              - name: Handle concurrency conflicts
                uid: data/ef-mvc/concurrency
              - name: Inheritance
                uid: data/ef-mvc/inheritance
              - name: Advanced topics
                uid: data/ef-mvc/advanced
      - name: EF 6 with ASP.NET Core
        uid: data/entity-framework-6
      - name: Azure SQL Database with Azure App Service
        href: /azure/app-service/tutorial-connect-msi-sql-database?tabs=efcore%2Cdotnetcore
      - name: Azure Storage with Visual Studio
        items:
          - name: Connected Services
            href: /visualstudio/azure/vs-azure-tools-connected-services-storage
          - name: Blob storage
            href: /azure/visual-studio/vs-storage-aspnet5-getting-started-blobs?toc=/aspnet/core/toc.json&bc=/aspnet/core/breadcrumb/toc.json
          - name: Queue storage
            href: /azure/visual-studio/vs-storage-aspnet5-getting-started-queues?toc=/aspnet/core/toc.json&bc=/aspnet/core/breadcrumb/toc.json
          - name: Table storage
            href: /azure/visual-studio/vs-storage-aspnet5-getting-started-tables?toc=/aspnet/core/toc.json&bc=/aspnet/core/breadcrumb/toc.json
  - name: Host and deploy
    displayName: publish
    items:
      - name: Overview
        displayName: azure, deploy, publish
        uid: host-and-deploy/index
      - name: Azure App Service
        displayName: deploy, publish
        items:
          - name: Overview
            displayName: azure, deploy, publish
            uid: host-and-deploy/azure-apps/index
          - name: Publish with Visual Studio
            displayName: azure, deploy, publish
            uid: tutorials/publish-to-azure-webapp-using-vs
          - name: Publish with Visual Studio for Mac
            displayName: azure, deploy, publish
            href: /visualstudio/mac/publish-app-svc?toc=/aspnet/core/toc.json&bc=/aspnet/core/breadcrumb/toc.json
          - name: Publish with the CLI
            displayName: azure, deploy, publish
            href: /azure/app-service/tutorial-dotnetcore-sqldb-app?toc=/aspnet/core/toc.json&bc=/aspnet/core/breadcrumb/toc.json
          - name: Continuous deployment with Azure Pipelines
            displayName: azure, deploy, publish
            href: /azure/devops/pipelines/get-started-yaml
          - name: ASP.NET Core Module (ANCM) for IIS
            displayName: azure, deploy, publish
            uid: host-and-deploy/aspnet-core-module
          - name: Troubleshoot
            displayName: azure, deploy, publish
            uid: test/troubleshoot-azure-iis
          - name: Errors reference
            displayName: azure, deploy, publish
            uid: host-and-deploy/azure-iis-errors-reference
      - name: DevOps
        items:
          - name: Overview
            displayName: azure, deploy, publish
            href: /dotnet/architecture/devops-for-aspnet-developers
          - name: Tools and downloads
            displayName: azure, deploy, publish
            href: /dotnet/architecture/devops-for-aspnet-developers/tools-and-downloads
          - name: Deploy to App Service
            displayName: azure, deploy, publish
            href: /dotnet/architecture/devops-for-aspnet-developers/deploying-to-app-service
          - name: Continuous integration and deployment
            displayName: azure, deploy, publish
            href: /dotnet/architecture/devops-for-aspnet-developers/cicd
          - name: Monitor and troubleshoot
            displayName: azure, deploy, publish
            href: /dotnet/architecture/devops-for-aspnet-developers/monitoring
          - name: Next steps
            displayName: azure, deploy, publish
            href: /dotnet/architecture/devops-for-aspnet-developers/next-steps
      - name: Publish to IIS tutorial
        displayName: deploy
        uid: tutorials/publish-to-iis
      - name: Windows service
        displayName: deploy, publish
        uid: host-and-deploy/windows-service
      - name: Linux with Nginx
        displayName: deploy, publish
        uid: host-and-deploy/linux-nginx
      - name: Linux with Apache
        displayName: deploy, publish
        uid: host-and-deploy/linux-apache
      - name: Docker
        displayName: deploy, publish
        items:
          - name: Overview
            displayName: deploy, publish, docker
            uid: host-and-deploy/docker/index
          - name: Build Docker images
            displayName: deploy, publish, docker
            uid: host-and-deploy/docker/building-net-docker-images
          - name: Visual Studio Tools
            displayName: deploy, publish, docker
            uid: host-and-deploy/docker/visual-studio-tools-for-docker
          - name: Publish to a Docker image
            displayName: deploy, publish, docker
            href: /visualstudio/containers/vs-azure-tools-docker-hosting-web-apps-in-docker
          - name: Sample Docker images
            displayName: deploy, publish, docker
            href: https://github.com/dotnet/dotnet-docker/blob/main/samples/aspnetapp/README.md
      - name: Proxy and load balancer configuration
        displayName: deploy, publish
        uid: host-and-deploy/proxy-load-balancer
      - name: Scaling apps on Azure
        displayName: azure, deploy, publish, scale
        uid: host-and-deploy/scaling-aspnet-apps/scaling-aspnet-apps
      - name: Web farm
        displayName: deploy, publish
        uid: host-and-deploy/web-farm
      - name: Visual Studio publish profiles
        displayName: deploy, publish
        uid: host-and-deploy/visual-studio-publish-profiles
      - name: Visual Studio for Mac publish to folder
        displayName: deploy, publish
        href: /visualstudio/mac/publish-folder?toc=/aspnet/core/toc.json&bc=/aspnet/core/breadcrumb/toc.json
      - name: Directory structure
        displayName: deploy, publish
        uid: host-and-deploy/directory-structure
  - name: Security and Identity
    displayName: authentication, authorization
    items:
      - name: Overview
        uid: security/index
      - name: Authentication
        items:
          - name: Overview
          - name: How to chose an identity management solution
            uid: security/how-to-choose-identity
          - name: ASP.NET Core Identity
            items:
              - name: Overview
                uid: security/authentication/identity
              - name: Identity with SPA
                uid: security/authentication/identity/spa               
              - name: Scaffold Identity
                uid: security/authentication/scaffold-identity
              - name: Add custom user data to Identity
                uid: security/authentication/add-user-data
              - name: Customize Identity
                uid: security/authentication/customize_identity_model
              - name: Configure Identity
                uid: security/authentication/identity-configuration
              - name: Custom storage providers for Identity
                uid: security/authentication/identity-custom-storage-providers
              - name: Account confirmation and password recovery
                uid: security/authentication/accconfirm
              - name: Enable QR code generation in Identity
                uid: security/authentication/identity-enable-qrcodes
              - name: Two-factor authentication with SMS
                uid: security/authentication/2fa
              - name: Individual user accounts
                uid: security/authentication/individual           
          - name: Mapping, customizing, and transforming claims
            uid: security/authentication/claims
          - name: Authentication samples
            uid: security/authentication/samples
          - name: Community OSS authentication options
            uid: security/authentication/community
          - name: Configure Windows Authentication
            uid: security/authentication/windowsauth
          - name: Google, Facebook ...
            items:
              - name: Overview
                uid: security/authentication/social/index
              - name: Google authentication
                uid: security/authentication/google-logins
              - name: Facebook authentication
                uid: security/authentication/facebook-logins
              - name: Microsoft authentication
                uid: security/authentication/microsoft-logins
              - name: Twitter authentication
                uid: security/authentication/twitter-logins
              - name: Other providers
                uid: security/authentication/otherlogins
              - name: Additional claims
                uid: security/authentication/social/additional-claims
          - name: Policy schemes
            uid: security/authentication/policyschemes
          - name: WS-Federation authentication
            uid: security/authentication/ws-federation
          - name: Use cookie authentication without Identity
            uid: security/authentication/cookie
          - name: Use social authentication without Identity
            uid: security/authentication/social/social-without-identity
          - name: Manage JWTs in development
            displayName: jwt, JSON WEB Token
            uid: security/authentication/jwt
          - name: Azure
            items:
              - name: Overview
                uid: security/authentication/azure-active-directory/index
              - name: Secure ASP.NET Core apps with Microsoft identity platform
                href: /azure/active-directory/develop/
              - name: Secure ASP.NET Core apps with Azure App Service authentication (Easy Auth)
                href: /azure/app-service/overview-authentication-authorization?toc=/aspnet/core/toc.json&bc=/aspnet/core/breadcrumb/toc.json
              - name: Scenarios
                items:
                  - name: Web app that signs in users
                    href: /azure/active-directory/develop/scenario-web-app-sign-user-overview?tabs=aspnetcore
                  - name: Web app that calls web APIs
                    href: /azure/active-directory/develop/scenario-web-app-call-api-overview
                  - name: Protected web API
                    href: /azure/active-directory/develop/scenario-protected-web-api-overview
                  - name: Web API that calls other web APIs
                    href: /azure/active-directory/develop/scenario-web-api-call-api-overview
                  - name: Integrate Azure AD B2C into a web app
                    uid: security/authentication/azure-ad-b2c
              - name: Samples
                items:
                  - name: Sign-in users and call web APIs using Azure AD V2
                    href: /samples/azure-samples/active-directory-aspnetcore-webapp-openidconnect-v2/enable-webapp-signin/
                  - name: Calling an ASP.NET Core 2.0 Web API from a WPF application using Azure AD V2
                    href: https://github.com/Azure-Samples/active-directory-dotnet-native-aspnetcore-v2/tree/master/1.%20Desktop%20app%20calls%20Web%20API
                  - name: Web API with Azure AD B2C
                    href: /samples/azure-samples/active-directory-aspnetcore-webapp-openidconnect-v2/how-to-secure-a-web-api-built-with-aspnet-core-using-the-azure-ad-b2c/
          - name: Identity management solutions for ASP.NET Core apps
            uid: security/identity-management-solutions 
<<<<<<< HEAD
          - name: Individual user accounts
            uid: security/authentication/individual
=======
          - name: Secure ASP.NET Core apps with Microsoft Identity Web
            href: /azure/active-directory/develop/
          - name: Secure ASP.NET Core apps with Azure App Service authentication (Easy Auth)
            href: /azure/app-service/overview-authentication-authorization?toc=/aspnet/core/toc.json&bc=/aspnet/core/breadcrumb/toc.json
>>>>>>> 7446da8a
          - name: Configure certificate authentication
            uid: security/authentication/certauth
          - name: Multi-factor authentication
            uid: security/authentication/mfa
      - name: Authorization
        items:
          - name: Overview
            uid: security/authorization/introduction
          - name: Create a web app with authorization
            uid: security/authorization/secure-data
          - name: Razor Pages authorization conventions
            uid: security/authorization/razor-pages-authorization
          - name: Simple authorization
            uid: security/authorization/simple
          - name: Custom authorization with IAuthorizationRequirementData
            uid: security/authorization/iard
          - name: Role-based authorization
            uid: security/authorization/roles
          - name: Claims-based authorization
            uid: security/authorization/claims
          - name: Policy-based authorization
            uid: security/authorization/policies
          - name: Authorization policy providers
            uid: security/authorization/iauthorizationpolicyprovider
          - name: Customize the behavior of AuthorizationMiddleware
            uid: security/authorization/authorizationmiddlewareresulthandler
          - name: Dependency injection in requirement handlers
            uid: security/authorization/dependencyinjection
          - name: Resource-based authorization
            uid: security/authorization/resourcebased
          - name: View-based authorization
            uid: security/authorization/views
          - name: Limit identity by scheme
            uid: security/authorization/limitingidentitybyscheme
      - name: Data protection
        displayName: encryption
        items:
          - name: Overview
            uid: security/data-protection/introduction
          - name: Data protection APIs
            uid: security/data-protection/using-data-protection
          - name: Consumer APIs
            items:
              - name: Overview
                uid: security/data-protection/consumer-apis/overview
              - name: Purpose strings
                uid: security/data-protection/consumer-apis/purpose-strings
              - name: Purpose hierarchy and multi-tenancy
                uid: security/data-protection/consumer-apis/purpose-strings-multitenancy
              - name: Hash passwords
                uid: security/data-protection/consumer-apis/password-hashing
              - name: Limit the lifetime of protected payloads
                uid: security/data-protection/consumer-apis/limited-lifetime-payloads
              - name: Unprotect payloads whose keys have been revoked
                uid: security/data-protection/consumer-apis/dangerous-unprotect
          - name: Configuration
            items:
              - name: Overview
                uid: security/data-protection/configuration/index
              - name: Configure data protection
                uid: security/data-protection/configuration/overview
              - name: Default settings
                uid: security/data-protection/configuration/default-settings
              - name: Machine-wide policy
                uid: security/data-protection/configuration/machine-wide-policy
              - name: Non-DI aware scenarios
                uid: security/data-protection/configuration/non-di-scenarios
          - name: Extensibility APIs
            items:
              - name: Overview
                uid: security/data-protection/extensibility/index
              - name: Core cryptography extensibility
                uid: security/data-protection/extensibility/core-crypto
              - name: Key management extensibility
                uid: security/data-protection/extensibility/key-management
              - name: Miscellaneous APIs
                uid: security/data-protection/extensibility/misc-apis
          - name: Implementation
            items:
              - name: Overview
                uid: security/data-protection/implementation/index
              - name: Authenticated encryption details
                uid: security/data-protection/implementation/authenticated-encryption-details
              - name: Subkey derivation and authenticated encryption
                uid: security/data-protection/implementation/subkeyderivation
              - name: Context headers
                uid: security/data-protection/implementation/context-headers
              - name: Key management
                uid: security/data-protection/implementation/key-management
              - name: Key storage providers
                uid: security/data-protection/implementation/key-storage-providers
              - name: Key encryption at rest
                uid: security/data-protection/implementation/key-encryption-at-rest
              - name: Key immutability and settings
                uid: security/data-protection/implementation/key-immutability
              - name: Key storage format
                uid: security/data-protection/implementation/key-storage-format
              - name: Ephemeral data protection providers
                uid: security/data-protection/implementation/key-storage-ephemeral
          - name: Compatibility
            items:
              - name: Overview
                uid: security/data-protection/compatibility/index
              - name: Replace machineKey in ASP.NET
                uid: security/data-protection/compatibility/replacing-machinekey
      - name: Secrets management
        items:
          - name: Protect secrets in development
            displayName: password, connection string, API key
            uid: security/app-secrets
          - name: Manage JWTs in development
            displayName: jwt, JSON WEB Token
            uid: security/authentication/jwt
          - name: Azure Key Vault Configuration Provider
            displayName: password, connection string, API key, secrets
            uid: security/key-vault-configuration
      - name: Enforce HTTPS
        uid: security/enforcing-ssl
      - name: Host Docker with HTTPS
        uid: security/docker-https
      - name: Docker Compose with HTTPS
        uid: security/docker-compose-https
      - name: EU General Data Protection Regulation (GDPR) support
        uid: security/gdpr
      - name: Prevent Cross-Site Request Forgery (XSRF/CSRF) attacks
        uid: security/anti-request-forgery
      - name: Prevent open redirect attacks
        uid: security/preventing-open-redirects
      - name: Prevent Cross-Site Scripting (XSS)
        uid: security/cross-site-scripting
      - name: Enable Cross-Origin Requests (CORS)
        uid: security/cors
      - name: Share cookies among apps
        uid: security/cookie-sharing
      - name: SameSite cookies
        uid: security/samesite
      - name: SameSite samples
        items:
          - name: Razor Pages 2.1 SameSite cookie sample
            uid: security/samesite/rp21
          - name: Razor Pages 3.1 SameSite cookie sample
            uid: security/samesite/rp31
          - name: MVC SameSite cookie sample
            uid: security/samesite/mvc21
      - name: IP safelist
        uid: security/ip-safelist
      - name: Application security - OWASP
        href: https://cheatsheetseries.owasp.org/cheatsheets/DotNet_Security_Cheat_Sheet.html
  - name: Performance
    items:
      - name: Overview
        uid: performance/overview
      - name: Caching
        items:
          - name: Overview
            displayName: cache, caching
            uid: performance/caching/overview
          - name: In-memory cache
            displayName: caching
            uid: performance/caching/memory
          - name: Distributed caching
            displayName: cache
            uid: performance/caching/distributed
          - name: Output caching
            displayName: cache
            uid: performance/caching/output
          - name: Response caching
            displayName: cache
            uid: performance/caching/response
          - name: Response caching middleware
            displayName: cache
            uid: performance/caching/middleware
      - name: Rate limiting middleware
        uid: performance/rate-limit
      - name: Timeouts middleware
        uid: performance/timeouts
      - name: Memory and GC
        uid: performance/memory
      - name: Scaling apps on Azure
        displayName: azure, deploy, publish, scale
        uid: host-and-deploy/scaling-aspnet-apps/scaling-aspnet-apps
      - name: Object reuse with ObjectPool
        uid: performance/ObjectPool
      - name: Response compression
        uid: performance/response-compression
      - name: Diagnostic tools
        uid: performance/diagnostic-tools
      - name: Load and stress testing
        uid: test/loadtests
      - name: Event counters
        href: /dotnet/core/diagnostics/event-counter-perf
  - name: Globalization and localization
    items:
      - name: Overview
        displayName: globalization, localization
        uid: fundamentals/localization
      - name: Make an app's content localizable
        displayName: globalization, localization
        uid: fundamentals/localization/make-content-localizable
      - name: Provide resources
        displayName: globalization, localization
        uid: fundamentals/localization/provide-resources
      - name: Select language/culture
        displayName: globalization, localization
        uid: fundamentals/localization/select-language-culture
      - name: Portable Object localization
        uid: fundamentals/portable-object-localization
      - name: Extensibility
        uid: fundamentals/localization-extensibility
      - name: Troubleshoot
        uid: fundamentals/troubleshoot-aspnet-core-localization
  - name: Advanced
    items:
      - name: Model binding
        uid: mvc/models/model-binding
      - name: Custom model binding
        uid: mvc/advanced/custom-model-binding
      - name: Model validation
        uid: mvc/models/validation
      - name: Compatibility version
        uid: mvc/compatibility-version
      - name: Write middleware
        uid: fundamentals/middleware/write
      - name: Request and response operations
        displayName: middleware
        uid: fundamentals/middleware/request-response
      - name: Request decompression
        displayName: request decompression middleware
        uid: fundamentals/middleware/request-decompression
      - name: URL rewriting
        uid: fundamentals/url-rewriting
      - name: File providers
        uid: fundamentals/file-providers
      - name: Request-feature interfaces
        uid: fundamentals/request-features
      - name: Access HttpContext
        uid: fundamentals/httpcontext
      - name: Change tokens
        uid: fundamentals/change-tokens
      - name: Open Web Interface for .NET (OWIN)
        uid: fundamentals/owin
      - name: Background tasks with hosted services
        uid: fundamentals/host/hosted-services
      - name: Hosting startup assemblies
        uid: fundamentals/configuration/platform-specific-configuration
      - name: ASP.NET Core in class libraries
        displayName: shared framework
        uid: fundamentals/target-aspnetcore
      - name: Microsoft.AspNetCore.App metapackage
        uid: fundamentals/metapackage-app
      - name: Microsoft.AspNetCore.All metapackage
        uid: fundamentals/metapackage
      - name: High performance logging
        displayName: loggermessage
        href: /dotnet/core/extensions/high-performance-logging?toc=/aspnet/core/toc.json&bc=/aspnet/core/breadcrumb/toc.json
      - name: Logging (not ASP.NET Core)
        displayName: migrate, migration
        uid: migration/logging-nonaspnetcore
      - name: Use a file watcher
        uid: tutorials/dotnet-watch
      - name: Factory-based middleware
        uid: fundamentals/middleware/extensibility
      - name: Factory-based middleware with third-party container
        uid: fundamentals/middleware/extensibility-third-party-container
  - name: Migration and updates
    items:
      - name: Version updates
        items:
          - name: 7.0 to 8.0
            displayName: migrate, migration
            uid: migration/70-to-80
          - name: 6.0 to 7.0
            displayName: migrate, migration
            uid: migration/60-to-70
          - name: 5.0 to 6.0
            displayName: migrate, migration
            uid: migration/50-to-60
          - name: 3.1/5.0 Code to 6.0
            displayName: migrate, migration
            uid: migration/50-to-60-samples
          - name: 3.1 to 6.0 LTS
            displayName: migrate, migration, LTS
            uid: migration/31-to-60
          - name: Older versions
            items:
              - name: 3.1 to 5.0
                displayName: migrate, migration
                uid: migration/31-to-50
              - name: 3.0 to 3.1
                displayName: migrate, migration
                uid: migration/30-to-31
              - name: 2.2 to 3.0
                displayName: migrate, migration
                uid: migration/22-to-30
              - name: 2.1 to 2.2
                displayName: migrate, migration
                uid: migration/21-to-22
              - name: 2.0 to 2.1
                displayName: migrate, migration
                uid: migration/20_21
              - name: 1.x to 2.0
                displayName: migrate, migration
                items:
                  - name: Overview
                    uid: migration/1x-to-2x/index
                  - name: Authentication and Identity
                    uid: migration/1x-to-2x/identity-2x
      - name: ASP.NET to ASP.NET Core
        displayName: migrate, migration
        items:
          - name: Overview
            uid: migration/proper-to-2x/index
          - name: Incremental migration
            displayName: migrate, migration
            items:
            - name: Overview
              uid: migration/inc/overview
            - name: Get started
              uid: migration/inc/start
            - name: System.Web adapters
              uid: migration/inc/adapters
            - name: Remote app setup
              uid: migration/inc/remote-app-setup
            - name: Usage Guidance
              uid: migration/inc/usage_guidance
            - name: Wrapped session state
              uid: migration/inc/wrapped
            - name: Session state migration
              uid: migration/inc/session
            - name: Remote app session state
              uid: migration/inc/remote-session
            - name: Remote Authentication
              uid: migration/inc/remote-authentication
            - name: Unit testing
              uid: migration/inc/unit-testing
            - name: A/B Testing endpoints
              uid: migration/inc/ab-testing
            - name: Blazor support with YARP 
              uid: migration/inc/blazor
          - name: MVC and Web API
            uid: migration/mvc
          - name: Web Forms
            uid: migration/web_forms
          - name: Web API
            uid: migration/webapi
          - name: Configuration
            uid: migration/configuration
          - name: Authentication and Identity
            uid: migration/identity
          - name: ClaimsPrincipal.Current
            uid: migration/claimsprincipal-current
          - name: Membership to Identity
            uid: migration/proper-to-2x/membership-to-core-identity
          - name: HTTP modules to middleware
            uid: migration/http-modules
  - name: API reference
    href: /dotnet/api/
  - name: Contribute
    href: https://github.com/dotnet/AspNetCore.Docs/blob/main/CONTRIBUTING.md<|MERGE_RESOLUTION|>--- conflicted
+++ resolved
@@ -1492,15 +1492,6 @@
                     href: /samples/azure-samples/active-directory-aspnetcore-webapp-openidconnect-v2/how-to-secure-a-web-api-built-with-aspnet-core-using-the-azure-ad-b2c/
           - name: Identity management solutions for ASP.NET Core apps
             uid: security/identity-management-solutions 
-<<<<<<< HEAD
-          - name: Individual user accounts
-            uid: security/authentication/individual
-=======
-          - name: Secure ASP.NET Core apps with Microsoft Identity Web
-            href: /azure/active-directory/develop/
-          - name: Secure ASP.NET Core apps with Azure App Service authentication (Easy Auth)
-            href: /azure/app-service/overview-authentication-authorization?toc=/aspnet/core/toc.json&bc=/aspnet/core/breadcrumb/toc.json
->>>>>>> 7446da8a
           - name: Configure certificate authentication
             uid: security/authentication/certauth
           - name: Multi-factor authentication
