--- conflicted
+++ resolved
@@ -355,19 +355,14 @@
                 uid: blazor/hybrid/static-files
               - name: Browser developer tools
                 uid: blazor/hybrid/developer-tools
-<<<<<<< HEAD
+              - name: Reuse Razor components
+                uid: blazor/hybrid/reuse-razor-components
               - name: Security and Identity
                 items:
                   - name: Overview
                     uid: blazor/hybrid/security/index
                   - name: Security considerations
                     uid: blazor/hybrid/security/security-considerations
-=======
-              - name: Reuse Razor components
-                uid: blazor/hybrid/reuse-razor-components
-              - name: Security
-                uid: blazor/hybrid/security/index
->>>>>>> 3157f9cb
           - name: Project structure
             uid: blazor/project-structure
           - name: Fundamentals
