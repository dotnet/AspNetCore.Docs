--- conflicted
+++ resolved
@@ -301,11 +301,8 @@
           uid: blazor/javascript-interop
         - name: Security and Identity
           uid: security/blazor/index
-<<<<<<< HEAD
         - name: State management
           uid: blazor/state-management
-=======
->>>>>>> c7fa7be8
         - name: Handle errors
           uid: blazor/handle-errors
         - name: Debug
