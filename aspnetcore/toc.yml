--- conflicted
+++ resolved
@@ -534,13 +534,10 @@
       uid: grpc/aspnetcore
     - name: Configuration
       uid: grpc/configuration
-<<<<<<< HEAD
     - name: Authentication and authorization
       uid: grpc/authn-and-authz
-=======
     - name: Security considerations
       uid: grpc/security
->>>>>>> b3a41d0e
     - name: Migrating gRPC services from C Core to ASP.NET Core
       uid: grpc/migration
     - name: Comparing gRPC services with HTTP APIs
