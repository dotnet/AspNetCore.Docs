---
title: Create web APIs with ASP.NET Core
author: scottaddie
description: Learn the basics of creating a web API in ASP.NET Core.
monikerRange: '>= aspnetcore-2.1'
ms.author: scaddie
ms.custom: mvc
<<<<<<< HEAD
ms.date: 02/02/2020
=======
ms.date: 01/27/2020
>>>>>>> bf39ea8b
uid: web-api/index
---
# Create web APIs with ASP.NET Core

By [Scott Addie](https://github.com/scottaddie) and [Tom Dykstra](https://github.com/tdykstra)

ASP.NET Core supports creating RESTful services, also known as web APIs, using C#. To handle requests, a web API uses controllers. *Controllers* in a web API are classes that derive from `ControllerBase`. This article shows how to use controllers for handling web API requests.

[View or download sample code](https://github.com/aspnet/AspNetCore.Docs/tree/master/aspnetcore/web-api/index/samples). ([How to download](xref:index#how-to-download-a-sample)).

## ControllerBase class

A web API consists of one or more controller classes that derive from <xref:Microsoft.AspNetCore.Mvc.ControllerBase>. The web API project template provides a starter controller:

::: moniker range=">= aspnetcore-3.0"

[!code-csharp[](index/samples/3.x/Controllers/WeatherForecastController.cs?name=snippet_ControllerSignature&highlight=3)]

::: moniker-end

::: moniker range="<= aspnetcore-2.2"

[!code-csharp[](index/samples/2.x/2.2/Controllers/ValuesController.cs?name=snippet_ControllerSignature&highlight=3)]

::: moniker-end

Don't create a web API controller by deriving from the <xref:Microsoft.AspNetCore.Mvc.Controller> class. `Controller` derives from `ControllerBase` and adds support for views, so it's for handling web pages, not web API requests. There's an exception to this rule: if you plan to use the same controller for both views and web APIs, derive it from `Controller`.

The `ControllerBase` class provides many properties and methods that are useful for handling HTTP requests. For example, `ControllerBase.CreatedAtAction` returns a 201 status code:

[!code-csharp[](index/samples/2.x/2.2/Controllers/PetsController.cs?name=snippet_400And201&highlight=10)]

Here are some more examples of methods that `ControllerBase` provides.

|Method   |Notes    |
|---------|---------|
|<xref:Microsoft.AspNetCore.Mvc.ControllerBase.BadRequest%2A>| Returns 400 status code.|
|<xref:Microsoft.AspNetCore.Mvc.ControllerBase.NotFound%2A>|Returns 404 status code.|
|<xref:Microsoft.AspNetCore.Mvc.ControllerBase.PhysicalFile%2A>|Returns a file.|
|<xref:Microsoft.AspNetCore.Mvc.ControllerBase.TryUpdateModelAsync%2A>|Invokes [model binding](xref:mvc/models/model-binding).|
|<xref:Microsoft.AspNetCore.Mvc.ControllerBase.TryValidateModel%2A>|Invokes [model validation](xref:mvc/models/validation).|

For a list of all available methods and properties, see <xref:Microsoft.AspNetCore.Mvc.ControllerBase>.

## Attributes

The <xref:Microsoft.AspNetCore.Mvc> namespace provides attributes that can be used to configure the behavior of web API controllers and action methods. The following example uses attributes to specify the supported HTTP action verb and any known HTTP status codes that could be returned:

[!code-csharp[](index/samples/2.x/2.2/Controllers/PetsController.cs?name=snippet_400And201&highlight=1-3)]

Here are some more examples of attributes that are available.

|Attribute|Notes|
|---------|-----|
|[`[Route]`](<xref:Microsoft.AspNetCore.Mvc.RouteAttribute>)      |Specifies URL pattern for a controller or action.|
|[`[Bind]`](<xref:Microsoft.AspNetCore.Mvc.BindAttribute>)        |Specifies prefix and properties to include for model binding.|
|[`[HttpGet]`](<xref:Microsoft.AspNetCore.Mvc.HttpGetAttribute>)  |Identifies an action that supports the HTTP GET action verb.|
|[`[Consumes]`](<xref:Microsoft.AspNetCore.Mvc.ConsumesAttribute>)|Specifies data types that an action accepts.|
|[`[Produces]`](<xref:Microsoft.AspNetCore.Mvc.ProducesAttribute>)|Specifies data types that an action returns.|

For a list that includes the available attributes, see the <xref:Microsoft.AspNetCore.Mvc> namespace.

## ApiController attribute

The [`[ApiController]`](xref:Microsoft.AspNetCore.Mvc.ApiControllerAttribute) attribute can be applied to a controller class to enable the following opinionated, API-specific behaviors:

::: moniker range=">= aspnetcore-2.2"

* [Attribute routing requirement](#attribute-routing-requirement)
* [Automatic HTTP 400 responses](#automatic-http-400-responses)
* [Binding source parameter inference](#binding-source-parameter-inference)
* [Multipart/form-data request inference](#multipartform-data-request-inference)
* [Problem details for error status codes](#problem-details-for-error-status-codes)

The *Problem details for error status codes* feature requires a [compatibility version](xref:mvc/compatibility-version) of 2.2 or later. The other features require a compatibility version of 2.1 or later.

::: moniker-end

::: moniker range="= aspnetcore-2.1"

* [Attribute routing requirement](#attribute-routing-requirement)
* [Automatic HTTP 400 responses](#automatic-http-400-responses)
* [Binding source parameter inference](#binding-source-parameter-inference)
* [Multipart/form-data request inference](#multipartform-data-request-inference)

These features require a [compatibility version](xref:mvc/compatibility-version) of 2.1 or later.

::: moniker-end

### Attribute on specific controllers

The `[ApiController]` attribute can be applied to specific controllers, as in the following example from the project template:

::: moniker range=">= aspnetcore-3.0"

[!code-csharp[](index/samples/3.x/Controllers/WeatherForecastController.cs?name=snippet_ControllerSignature&highlight=2])]

::: moniker-end

::: moniker range="<= aspnetcore-2.2"

[!code-csharp[](index/samples/2.x/2.2/Controllers/ValuesController.cs?name=snippet_ControllerSignature&highlight=2)]

::: moniker-end

### Attribute on multiple controllers

One approach to using the attribute on more than one controller is to create a custom base controller class annotated with the `[ApiController]` attribute. The following example shows a custom base class and a controller that derives from it:

[!code-csharp[](index/samples/2.x/2.2/Controllers/MyControllerBase.cs?name=snippet_MyControllerBase)]

::: moniker range=">= aspnetcore-3.0"

[!code-csharp[](index/samples/3.x/Controllers/PetsController.cs?name=snippet_Inherit)]

::: moniker-end

::: moniker range="<= aspnetcore-2.2"

[!code-csharp[](index/samples/2.x/2.2/Controllers/PetsController.cs?name=snippet_Inherit)]

::: moniker-end

::: moniker range=">= aspnetcore-2.2"

### Attribute on an assembly

If [compatibility version](xref:mvc/compatibility-version) is set to 2.2 or later, the `[ApiController]` attribute can be applied to an assembly. Annotation in this manner applies web API behavior to all controllers in the assembly. There's no way to opt out for individual controllers. Apply the assembly-level attribute to the namespace declaration surrounding the `Startup` class:

```csharp
[assembly: ApiController]
namespace WebApiSample
{
    public class Startup
    {
        ...
    }
}
```

::: moniker-end

## Attribute routing requirement

The `[ApiController]` attribute makes attribute routing a requirement. For example:

::: moniker range=">= aspnetcore-3.0"

[!code-csharp[](index/samples/3.x/Controllers/WeatherForecastController.cs?name=snippet_ControllerSignature&highlight=2)]

Actions are inaccessible via [conventional routes](xref:mvc/controllers/routing#conventional-routing) defined by `UseEndpoints`, <xref:Microsoft.AspNetCore.Builder.MvcApplicationBuilderExtensions.UseMvc%2A>, or <xref:Microsoft.AspNetCore.Builder.MvcApplicationBuilderExtensions.UseMvcWithDefaultRoute%2A> in `Startup.Configure`.

::: moniker-end

::: moniker range="<= aspnetcore-2.2"

[!code-csharp[](index/samples/2.x/2.2/Controllers/ValuesController.cs?name=snippet_ControllerSignature&highlight=1)]

Actions are inaccessible via [conventional routes](xref:mvc/controllers/routing#conventional-routing) defined by <xref:Microsoft.AspNetCore.Builder.MvcApplicationBuilderExtensions.UseMvc%2A> or <xref:Microsoft.AspNetCore.Builder.MvcApplicationBuilderExtensions.UseMvcWithDefaultRoute%2A> in `Startup.Configure`.

::: moniker-end

## Automatic HTTP 400 responses

The `[ApiController]` attribute makes model validation errors automatically trigger an HTTP 400 response. Consequently, the following code is unnecessary in an action method:

```csharp
if (!ModelState.IsValid)
{
    return BadRequest(ModelState);
}
```

ASP.NET Core MVC uses the <xref:Microsoft.AspNetCore.Mvc.Infrastructure.ModelStateInvalidFilter> action filter to do the preceding check.

### Default BadRequest response

With a compatibility version of 2.1, the default response type for an HTTP 400 response is <xref:Microsoft.AspNetCore.Mvc.SerializableError>. The following request body is an example of the serialized type:

```json
{
  "": [
    "A non-empty request body is required."
  ]
}
```

::: moniker range=">= aspnetcore-2.2"

With a compatibility version of 2.2 or later, the default response type for an HTTP 400 response is <xref:Microsoft.AspNetCore.Mvc.ValidationProblemDetails>. The following request body is an example of the serialized type:

```json
{
  "type": "https://tools.ietf.org/html/rfc7231#section-6.5.1",
  "title": "One or more validation errors occurred.",
  "status": 400,
  "traceId": "|7fb5e16a-4c8f23bbfc974667.",
  "errors": {
    "": [
      "A non-empty request body is required."
    ]
  }
}
```

The `ValidationProblemDetails` type:

* Provides a machine-readable format for specifying errors in web API responses.
* Complies with the [RFC 7807 specification](https://tools.ietf.org/html/rfc7807).

::: moniker-end

### Log automatic 400 responses

See [How to log automatic 400 responses on model validation errors (aspnet/AspNetCore.Docs #12157)](https://github.com/aspnet/AspNetCore.Docs/issues/12157).

### Disable automatic 400 response

To disable the automatic 400 behavior, set the <xref:Microsoft.AspNetCore.Mvc.ApiBehaviorOptions.SuppressModelStateInvalidFilter> property to `true`. Add the following highlighted code in `Startup.ConfigureServices`:

::: moniker range=">= aspnetcore-3.0"

[!code-csharp[](index/samples/3.x/Startup.cs?name=snippet_ConfigureApiBehaviorOptions&highlight=2,6)]

::: moniker-end

::: moniker range="= aspnetcore-2.2"

[!code-csharp[](index/samples/2.x/2.2/Startup.cs?name=snippet_ConfigureApiBehaviorOptions&highlight=3,7)]

::: moniker-end

::: moniker range="= aspnetcore-2.1"

[!code-csharp[](index/samples/2.x/2.1/Startup.cs?name=snippet_ConfigureApiBehaviorOptions&highlight=1,5)]

::: moniker-end

## Binding source parameter inference

A binding source attribute defines the location at which an action parameter's value is found. The following binding source attributes exist:

|Attribute|Binding source |
|---------|---------|
|[`[FromBody]`](xref:Microsoft.AspNetCore.Mvc.FromBodyAttribute)     | Request body |
|[`[FromForm]`](xref:Microsoft.AspNetCore.Mvc.FromFormAttribute)     | Form data in the request body |
|[`[FromHeader]`](xref:Microsoft.AspNetCore.Mvc.FromHeaderAttribute) | Request header |
|[`[FromQuery]`](xref:Microsoft.AspNetCore.Mvc.FromQueryAttribute)   | Request query string parameter |
|[`[FromRoute]`](xref:Microsoft.AspNetCore.Mvc.FromRouteAttribute)   | Route data from the current request |
|[`[FromServices]`](xref:mvc/controllers/dependency-injection#action-injection-with-fromservices) | The request service injected as an action parameter |

> [!WARNING]
> Don't use `[FromRoute]` when values might contain `%2f` (that is `/`). `%2f` won't be unescaped to `/`. Use `[FromQuery]` if the value might contain `%2f`.

Without the `[ApiController]` attribute or binding source attributes like `[FromQuery]`, the ASP.NET Core runtime attempts to use the complex object model binder. The complex object model binder pulls data from value providers in a defined order.

In the following example, the `[FromQuery]` attribute indicates that the `discontinuedOnly` parameter value is provided in the request URL's query string:

[!code-csharp[](index/samples/2.x/2.2/Controllers/ProductsController.cs?name=snippet_BindingSourceAttributes&highlight=3)]

The `[ApiController]` attribute applies inference rules for the default data sources of action parameters. These rules save you from having to identify binding sources manually by applying attributes to the action parameters. The binding source inference rules behave as follows:

* `[FromBody]` is inferred for complex type parameters. An exception to the `[FromBody]` inference rule is any complex, built-in type with a special meaning, such as <xref:Microsoft.AspNetCore.Http.IFormCollection> and <xref:System.Threading.CancellationToken>. The binding source inference code ignores those special types.
* `[FromForm]` is inferred for action parameters of type <xref:Microsoft.AspNetCore.Http.IFormFile> and <xref:Microsoft.AspNetCore.Http.IFormFileCollection>. It's not inferred for any simple or user-defined types.
* `[FromRoute]` is inferred for any action parameter name matching a parameter in the route template. When more than one route matches an action parameter, any route value is considered `[FromRoute]`.
* `[FromQuery]` is inferred for any other action parameters.

### FromBody inference notes

`[FromBody]` isn't inferred for simple types such as `string` or `int`. Therefore, the `[FromBody]` attribute should be used for simple types when that functionality is needed.

When an action has more than one parameter bound from the request body, an exception is thrown. For example, all of the following action method signatures cause an exception:

* `[FromBody]` inferred on both because they're complex types.

  ```csharp
  [HttpPost]
  public IActionResult Action1(Product product, Order order)
  ```

* `[FromBody]` attribute on one, inferred on the other because it's a complex type.

  ```csharp
  [HttpPost]
  public IActionResult Action2(Product product, [FromBody] Order order)
  ```

* `[FromBody]` attribute on both.

  ```csharp
  [HttpPost]
  public IActionResult Action3([FromBody] Product product, [FromBody] Order order)
  ```

::: moniker range="= aspnetcore-2.1"

> [!NOTE]
> In ASP.NET Core 2.1, collection type parameters such as lists and arrays are incorrectly inferred as `[FromQuery]`. The `[FromBody]` attribute should be used for these parameters if they are to be bound from the request body. This behavior is corrected in ASP.NET Core 2.2 or later, where collection type parameters are inferred to be bound from the body by default.

::: moniker-end

### Disable inference rules

To disable binding source inference, set <xref:Microsoft.AspNetCore.Mvc.ApiBehaviorOptions.SuppressInferBindingSourcesForParameters> to `true`. Add the following code in `Startup.ConfigureServices`:

::: moniker range=">= aspnetcore-3.0"

[!code-csharp[](index/samples/3.x/Startup.cs?name=snippet_ConfigureApiBehaviorOptions&highlight=2,5)]

::: moniker-end

::: moniker range="= aspnetcore-2.2"

[!code-csharp[](index/samples/2.x/2.2/Startup.cs?name=snippet_ConfigureApiBehaviorOptions&highlight=3,6)]

::: moniker-end

::: moniker range="= aspnetcore-2.1"

[!code-csharp[](index/samples/2.x/2.1/Startup.cs?name=snippet_ConfigureApiBehaviorOptions&highlight=1,4)]

::: moniker-end

## Multipart/form-data request inference

The `[ApiController]` attribute applies an inference rule when an action parameter is annotated with the [`[FromForm]`](xref:Microsoft.AspNetCore.Mvc.FromFormAttribute) attribute. The `multipart/form-data` request content type is inferred.

To disable the default behavior, set the <xref:Microsoft.AspNetCore.Mvc.ApiBehaviorOptions.SuppressConsumesConstraintForFormFileParameters> property to `true` in `Startup.ConfigureServices`:

::: moniker range=">= aspnetcore-3.0"

[!code-csharp[](index/samples/3.x/Startup.cs?name=snippet_ConfigureApiBehaviorOptions&highlight=2,4)]

::: moniker-end

::: moniker range="= aspnetcore-2.2"

[!code-csharp[](index/samples/2.x/2.2/Startup.cs?name=snippet_ConfigureApiBehaviorOptions&highlight=3,5)]

::: moniker-end

::: moniker range="= aspnetcore-2.1"

[!code-csharp[](index/samples/2.x/2.1/Startup.cs?name=snippet_ConfigureApiBehaviorOptions&highlight=1,3)]

::: moniker-end

::: moniker range=">= aspnetcore-2.2"

## Problem details for error status codes

When the compatibility version is 2.2 or later, MVC transforms an error result (a result with status code 400 or higher) to a result with <xref:Microsoft.AspNetCore.Mvc.ProblemDetails>. The `ProblemDetails` type is based on the [RFC 7807 specification](https://tools.ietf.org/html/rfc7807) for providing machine-readable error details in an HTTP response.

Consider the following code in a controller action:

[!code-csharp[](index/samples/2.x/2.2/Controllers/PetsController.cs?name=snippet_ProblemDetailsStatusCode)]

The `NotFound` method produces an HTTP 404 status code with a `ProblemDetails` body. For example:

```json
{
  type: "https://tools.ietf.org/html/rfc7231#section-6.5.4",
  title: "Not Found",
  status: 404,
  traceId: "0HLHLV31KRN83:00000001"
}
```

### Disable ProblemDetails response

The automatic creation of a `ProblemDetails` instance is disabled when the <xref:Microsoft.AspNetCore.Mvc.ApiBehaviorOptions.SuppressMapClientErrors%2A> property is set to `true`. Add the following code in `Startup.ConfigureServices`:

::: moniker-end

::: moniker range=">= aspnetcore-3.0"

[!code-csharp[](index/samples/3.x/Startup.cs?name=snippet_ConfigureApiBehaviorOptions&highlight=2,7)]

::: moniker-end

::: moniker range="= aspnetcore-2.2"

[!code-csharp[](index/samples/2.x/2.2/Startup.cs?name=snippet_ConfigureApiBehaviorOptions&highlight=3,8)]

::: moniker-end

## Define supported request content types

Without further configuration, an action supports all available request content types. For example, if an app is configured to support both JSON and XML [input formatters](xref:mvc/models/model-binding#input-formatters), an action supports multiple content types, including `application/json` and `application/xml`. 

The [`[Consumes]`](<xref:Microsoft.AspNetCore.Mvc.ConsumesAttribute>) attribute allows an action to limit its supported request content types. Apply the `[Consumes]` attribute to an action or controller, specifying one or more content types:

```csharp
[HttpPost]
[Consumes("application/xml")]
public IActionResult CreateProduct(Product product)
```

In the preceding code, the `CreateProduct` action specifies a single supported content type of `application/xml`. Requests routed to this action must specify a `Content-Type` header of `application/xml`. Requests that do not specify a `Content-Type` header of `application/xml` result in a *415 - Unsupported Media Type* response.

The `[Consumes]` attribute also allows an action to influence its selection based on an incoming request's content type. Consider the following example:

[!code-csharp[](index/samples/3.x/Controllers/ConsumesController.cs?name=snippet_Class)]

In the preceding code, `ConsumesController` is configured to handle requests sent to the `https://localhost:5001/api/Consumes` URL. Both of the controller's actions, `PostJson` and `PostForm`, handle POST requests sent to the same URL. Without the `[Consumes]` attribute, this results in an *ambiguous match* exception.

The `[Consumes]` attribute is applied to both actions. For the `PostJson` action, the `[Consumes]` attribute specifies a single supported content type of `application/json`. For the `PostForm` action, the `[Consumes]` attribute specifies a single supported content type of `application/x-www-form-urlencoded`.

The `PostJson` action handles requests sent with a `Content-Type` header of `application/json`. The `PostForm` action handles requests sent with a `Content-Type` header of `application/x-www-form-urlencoded`. Requests sent with any other `Content-Type` result in a *415 - Unsupported Media Type* response.

## Additional resources

* <xref:web-api/action-return-types>
* <xref:web-api/handle-errors>
* <xref:web-api/advanced/custom-formatters>
* <xref:web-api/advanced/formatting>
* <xref:tutorials/web-api-help-pages-using-swagger>
* <xref:mvc/controllers/routing><|MERGE_RESOLUTION|>--- conflicted
+++ resolved
@@ -5,11 +5,7 @@
 monikerRange: '>= aspnetcore-2.1'
 ms.author: scaddie
 ms.custom: mvc
-<<<<<<< HEAD
 ms.date: 02/02/2020
-=======
-ms.date: 01/27/2020
->>>>>>> bf39ea8b
 uid: web-api/index
 ---
 # Create web APIs with ASP.NET Core
