--- conflicted
+++ resolved
@@ -121,11 +121,6 @@
 
 ### Configure System.Text.Json-based formatters
 
-<<<<<<< HEAD
-Features for the `System.Text.Json`-based formatters can be configured using `AddJsonOptions`:
-
-[!code-csharp[](./formatting/3.0sample/StartupSerializerOptions.cs?name=snippet)]
-=======
 Features for the `System.Text.Json`-based formatters can be configured using `Microsoft.AspNetCore.Mvc.JsonOptions.SerializerOptions`.
 
 ```csharp
@@ -138,7 +133,6 @@
     options.SerializerOptions.Converters.Add(new MyCustomJsonConverter());
 });
 ```
->>>>>>> f338b935
 
 Output serialization options, on a per-action basis, can be configured using `JsonResult`. For example:
 
@@ -156,14 +150,7 @@
 
 Prior to ASP.NET Core 3.0, the default used JSON formatters implemented using the `Newtonsoft.Json` package. In ASP.NET Core 3.0 or later, the default JSON formatters are based on `System.Text.Json`. Support for `Newtonsoft.Json` based formatters and features is available by installing the [Microsoft.AspNetCore.Mvc.NewtonsoftJson](https://www.nuget.org/packages/Microsoft.AspNetCore.Mvc.NewtonsoftJson/) NuGet package and configuring it in `Startup.ConfigureServices`.
 
-<<<<<<< HEAD
 [!code-csharp[](./formatting/3.0sample/StartupNewtonsoftJson.cs?name=snippet)]
-=======
-```csharp
-services.AddControllers()
-    .AddNewtonsoftJson();
-```
->>>>>>> f338b935
 
 Some features may not work well with `System.Text.Json`-based formatters and require a reference to the `Newtonsoft.Json`-based formatters. Continue using the `Newtonsoft.Json`-based formatters if the app:
 
