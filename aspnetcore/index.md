---
title: Introduction to ASP.NET Core
author: rick-anderson
description: Get an introduction to ASP.NET Core, a cross-platform, high-performance, open-source framework for building modern, cloud-based, Internet-connected applications.
ms.author: riande
ms.date: 9/28/2018
uid: index
---
# Introduction to ASP.NET Core

By [Daniel Roth](https://github.com/danroth27), [Rick Anderson](https://twitter.com/RickAndMSFT), and [Shaun Luttin](https://twitter.com/dicshaunary)

ASP.NET Core is a cross-platform, high-performance, [open-source](https://github.com/aspnet/home) framework for building modern, cloud-based, Internet-connected applications. With ASP.NET Core, you can:

* Build web apps and services, [IoT](https://www.microsoft.com/internet-of-things/) apps, and mobile backends.
* Use your favorite development tools on Windows, macOS, and Linux.
* Deploy to the cloud or on-premises.
* Run on [.NET Core or .NET Framework](https://docs.microsoft.com/dotnet/articles/standard/choosing-core-framework-server).

## Why use ASP.NET Core?

Millions of developers have used (and continue to use) [ASP.NET 4.x](https://docs.microsoft.com/aspnet/overview) to create web apps. ASP.NET Core is a redesign of ASP.NET 4.x, with architectural changes that result in a leaner, more modular framework.

<<<<<<< HEAD
[!INCLUDE[](~/includes/benefits.md)]
=======
ASP.NET Core provides the following benefits:

* A unified story for building web UI and web APIs.
* Integration of [modern, client-side frameworks](xref:client-side/index) and development workflows.
* A cloud-ready, environment-based [configuration system](xref:fundamentals/configuration/index).
* Built-in [dependency injection](xref:fundamentals/dependency-injection).
* A lightweight, [high-performance](https://github.com/aspnet/benchmarks), and modular HTTP request pipeline.
* Ability to host on [IIS](xref:host-and-deploy/iis/index), [Nginx](xref:host-and-deploy/linux-nginx), [Apache](xref:host-and-deploy/linux-apache), [Docker](xref:host-and-deploy/docker/index), or self-host in your own process.
* Side-by-side app versioning when targeting [.NET Core](https://docs.microsoft.com/dotnet/articles/standard/choosing-core-framework-server).
* Tooling that simplifies modern web development.
* Ability to build and run on Windows, macOS, and Linux.
* Open-source and [community-focused](https://live.asp.net/).
>>>>>>> 2e8dac2c

## Build web APIs and web UI using ASP.NET Core MVC

ASP.NET Core MVC provides features to build [web APIs](xref:tutorials/index#build-web-apis) and [web apps](xref:tutorials/index#build-web-apps):

* The [Model-View-Controller (MVC) pattern](xref:mvc/overview) helps make your web APIs and web apps [testable](xref:test/index).
* [Razor Pages](xref:razor-pages/index) (new in ASP.NET Core 2.0) is a page-based programming model that makes building web UI easier and more productive.
* [Razor markup](xref:mvc/views/razor) provides a productive syntax for [Razor Pages](xref:razor-pages/index) and [MVC views](xref:mvc/views/overview).
* [Tag Helpers](xref:mvc/views/tag-helpers/intro) enable server-side code to participate in creating and rendering HTML elements in Razor files.
* Built-in support for [multiple data formats and content negotiation](xref:web-api/advanced/formatting) lets your web APIs reach a broad range of clients, including browsers and mobile devices.
* [Model binding](xref:mvc/models/model-binding) automatically maps data from HTTP requests to action method parameters.
* [Model validation](xref:mvc/models/validation) automatically performs client-side and server-side validation.

## Client-side development

ASP.NET Core integrates seamlessly with popular client-side frameworks and libraries, including [Angular](xref:spa/angular), [React](xref:spa/react), and [Bootstrap](xref:client-side/bootstrap). For more information, see [Client-side development](xref:client-side/index).

## ASP.NET Core targeting .NET Framework

ASP.NET Core can target .NET Core or .NET Framework. ASP.NET Core apps targeting .NET Framework aren't cross-platform&mdash;they run on Windows only. There are no plans to remove support for targeting .NET Framework in ASP.NET Core. Generally, ASP.NET Core is made up of [.NET Standard](/dotnet/standard/net-standard) libraries. Apps written with .NET Standard 2.0 run anywhere that .NET Standard 2.0 is supported.

There are several advantages to targeting .NET Core, and these advantages increase with each release. Some advantages of .NET Core over .NET Framework include:

* Cross-platform. Runs on macOS, Linux, and Windows.
* Improved performance
* Side-by-side versioning
* New APIs
* Open source

We're working hard to close the API gap from .NET Framework to .NET Core. The [Windows Compatibility Pack](/dotnet/core/porting/windows-compat-pack) made thousands of Windows-only APIs available in .NET Core. These APIs weren't available in .NET Core 1.x.

## Next steps

For more information, see the following resources:

* [Get started with Razor Pages](xref:tutorials/razor-pages/razor-pages-start)
* [ASP.NET Core tutorials](xref:tutorials/index)
* <xref:tutorials/publish-to-azure-webapp-using-vs>
* [ASP.NET Core fundamentals](xref:fundamentals/index)
* [The weekly ASP.NET community standup](https://live.asp.net/) covers the team's progress and plans. It features new blogs and third-party software.<|MERGE_RESOLUTION|>--- conflicted
+++ resolved
@@ -21,22 +21,7 @@
 
 Millions of developers have used (and continue to use) [ASP.NET 4.x](https://docs.microsoft.com/aspnet/overview) to create web apps. ASP.NET Core is a redesign of ASP.NET 4.x, with architectural changes that result in a leaner, more modular framework.
 
-<<<<<<< HEAD
 [!INCLUDE[](~/includes/benefits.md)]
-=======
-ASP.NET Core provides the following benefits:
-
-* A unified story for building web UI and web APIs.
-* Integration of [modern, client-side frameworks](xref:client-side/index) and development workflows.
-* A cloud-ready, environment-based [configuration system](xref:fundamentals/configuration/index).
-* Built-in [dependency injection](xref:fundamentals/dependency-injection).
-* A lightweight, [high-performance](https://github.com/aspnet/benchmarks), and modular HTTP request pipeline.
-* Ability to host on [IIS](xref:host-and-deploy/iis/index), [Nginx](xref:host-and-deploy/linux-nginx), [Apache](xref:host-and-deploy/linux-apache), [Docker](xref:host-and-deploy/docker/index), or self-host in your own process.
-* Side-by-side app versioning when targeting [.NET Core](https://docs.microsoft.com/dotnet/articles/standard/choosing-core-framework-server).
-* Tooling that simplifies modern web development.
-* Ability to build and run on Windows, macOS, and Linux.
-* Open-source and [community-focused](https://live.asp.net/).
->>>>>>> 2e8dac2c
 
 ## Build web APIs and web UI using ASP.NET Core MVC
 
