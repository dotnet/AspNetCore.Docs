--- conflicted
+++ resolved
@@ -4,13 +4,8 @@
 description: This tutorial provides a walkthrough of adding Swagger to generate documentation and help pages for a web API app.
 ms.author: scaddie
 ms.custom: mvc
-<<<<<<< HEAD
 ms.date: 10/29/2020
-no-loc: ["ASP.NET Core Identity", cookie, Cookie, Blazor, "Blazor Server", "Blazor WebAssembly", "Identity", "Let's Encrypt", Razor, SignalR]
-=======
-ms.date: 07/06/2020
 no-loc: [appsettings.json, "ASP.NET Core Identity", cookie, Cookie, Blazor, "Blazor Server", "Blazor WebAssembly", "Identity", "Let's Encrypt", Razor, SignalR]
->>>>>>> 3df97d37
 uid: tutorials/web-api-help-pages-using-swagger
 ---
 # ASP.NET Core web API documentation with Swagger / OpenAPI
