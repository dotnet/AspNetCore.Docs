--- conflicted
+++ resolved
@@ -967,11 +967,7 @@
 
 ```json
   {
-<<<<<<< HEAD
     "id":1,
-=======
-    "Id":1,
->>>>>>> d74506cc
     "name":"feed fish",
     "isComplete":true
   }
@@ -1398,11 +1394,7 @@
 
 ```json
   {
-<<<<<<< HEAD
     "id":1,
-=======
-    "Id":1,
->>>>>>> d74506cc
     "name":"feed fish",
     "isComplete":true
   }
