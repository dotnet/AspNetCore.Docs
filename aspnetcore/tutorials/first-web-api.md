---
title: "Tutorial: Create a web API with ASP.NET Core"
author: wadepickett
description: Learn how to build a web API with ASP.NET Core.
ms.author: wpickett
ms.custom: mvc, engagement-fy24
ms.date: 02/13/2025
uid: tutorials/first-web-api
---

# Tutorial: Create a web API with ASP.NET Core

[!INCLUDE[](~/includes/not-latest-version.md)]

By [Rick Anderson](https://twitter.com/RickAndMSFT) and [Kirk Larkin](https://twitter.com/serpent5)

:::moniker range=">= aspnetcore-9.0"

This tutorial teaches the basics of building a controller-based web API that uses a database. Another approach to creating APIs in ASP.NET Core is to create *minimal APIs*. For help with choosing between minimal APIs and controller-based APIs, see <xref:fundamentals/apis>. For a tutorial on creating a minimal API, see <xref:tutorials/min-web-api>.

## Overview

This tutorial creates the following API:

|API | Description | Request body | Response body |
|--- | ---- | ---- | ---- |
|`GET /api/todoitems` | Get all to-do items | None | Array of to-do items|
|`GET /api/todoitems/{id}` | Get an item by ID | None | To-do item|
|`POST /api/todoitems` | Add a new item | To-do item | To-do item |
|`PUT /api/todoitems/{id}` | Update an existing item &nbsp; | To-do item | None |
|`DELETE /api/todoitems/{id}` &nbsp; &nbsp; | Delete an item &nbsp; &nbsp; | None | None|

The following diagram shows the design of the app.

![The client is represented by a box on the left. It submits a request and receives a response from the application, a box drawn on the right. Within the application box, three boxes represent the controller, the model, and the data access layer. The request comes into the application's controller, and read/write operations occur between the controller and the data access layer. The model is serialized and returned to the client in the response.](~/tutorials/first-web-api/_static/architecture.png)

## Prerequisites

# [Visual Studio](#tab/visual-studio)

[!INCLUDE[](~/includes/net-prereqs-vs-9.0.md)]

# [Visual Studio Code](#tab/visual-studio-code)

[!INCLUDE[](~/includes/net-prereqs-vsc-9.0.md)]

---

## Create a Web API project

# [Visual Studio](#tab/visual-studio)

* From the **File** menu, select **New** > **Project**.
* Enter *Web API* in the search box.
* Select the **ASP.NET Core Web API** template and select **Next**.
* In the **Configure your new project dialog**, name the project *TodoApi* and select **Next**.
* In the **Additional information** dialog:
<<<<<<< HEAD
  * Confirm the **Framework** is **.NET 9.0 (Long Term Support)**.
  * Confirm the checkbox for **Use controllers(uncheck to use minimal APIs)** is checked.
=======
  * Confirm the **Framework** is **.NET 9.0 (Standard Term Support)**.
>>>>>>> e5b3610f
  * Confirm the checkbox for **Enable OpenAPI support** is checked.
  * Confirm the checkbox for **Use controllers** is checked.
  * Select **Create**.

## Add NuGet packages

This tutorial uses the following additional NuGet packages:
    * `Microsoft.EntityFrameworkCore.InMemory`: Enables Entity Framework Core to work with an in-memory database rather than an external one, simplifying this tutorial.
    * `Swashbuckle.AspNetCore.SwaggerUI`: Provides a user interface for exploring and testing API endpoints interactively through Swagger.

Add the following NuGet packages used in this tutorial.

* From the **Tools** menu, select **NuGet Package Manager > Manage NuGet Packages for Solution**.
* Select the **Browse** tab.
* Enter **Microsoft.EntityFrameworkCore.InMemory** in the search box, and then select `Microsoft.EntityFrameworkCore.InMemory`.
* Select the **Project** checkbox in the right pane and then select **Install**.
* Enter **Swashbuckle.AspNetCore.SwaggerUI** in the search box, and then select `Swashbuckle.AspNetCore.SwaggerUI`.
<<<<<<< HEAD

=======
>>>>>>> e5b3610f
* Select the **Project** checkbox in the right pane and then select **Install**.

# [Visual Studio Code](#tab/visual-studio-code)

* Open the [integrated terminal](https://code.visualstudio.com/docs/editor/integrated-terminal).
* Change directories (`cd`) to the folder that will contain the project folder.
* Run the following commands:

   ```dotnetcli
   dotnet new webapi --use-controllers -o TodoApi
   cd TodoApi
   dotnet add package Microsoft.EntityFrameworkCore.InMemory
   dotnet add package Swashbuckle.AspNetCore.SwaggerUI
   code -r ../TodoApi
   ```

  These commands:

  * Create a new web API project and open it in Visual Studio Code.
<<<<<<< HEAD
  * Add a NuGet packages that are needed for the next section.
=======
  * Adds NuGet packages that are used in this tutorial:
    * `Microsoft.EntityFrameworkCore.InMemory`: Enables Entity Framework Core to work with an in-memory database so a real database won't be required for this tutorial.
    * `Swashbuckle.AspNetCore.SwaggerUI`: Provides a user interface for exploring and testing API endpoints interactively through Swagger.
>>>>>>> e5b3610f
  * Open the *TodoApi* folder in the current instance of Visual Studio Code.

[!INCLUDE[](~/includes/vscode-trust-authors-add-assets.md)]

---

[!INCLUDE[](~/includes/package-reference.md)]

### Test the Project  

<<<<<<< HEAD
The project template creates a `WeatherForecast` API with OpenAPI JSON documentation. By default, you can access the documentation while the project is running by navigating your browser to `https://localhost:<port>/openapi/v1.json`, where `<port>` is a randomly chosen port number set during project creation.  

To use the [Swagger](xref:tutorials/web-api-help-pages-using-swagger) UI for testing the API, you need to modify the `Program.cs` file in your project.  

#### Steps:  
1. Add `SwaggerUI` to the app.  
2. Set the `SwaggerEndpoint` to the location of your OpenAPI documentation.  

#### Updated `Program.cs`  

```csharp
var builder = WebApplication.CreateBuilder(args);

// Add services to the container.
builder.Services.AddControllers();
// Learn more about configuring OpenAPI at https://aka.ms/aspnet/openapi
builder.Services.AddOpenApi();
=======
The project template:

* Creates a `WeatherForecast` API using controllers.
* Adds the `Microsoft.AspNetCore.OpenApi` package for OpenAPI support as a reference in the project file **TodoApi.csproj**.
* Adds OpenAPI services in **Project.cs** to automatically generate OpenAPI JSON documentation for the `WeatherForecast` API.

You can access the OpenAPI JSON documentation for the `WeatherForecast` API while the project is running by navigating your browser to `https://localhost:<port>/openapi/v1.json`, where `<port>` is a randomly chosen port number set during project creation.  

#### Configure the Swagger UI endpoint for the OpenAPI documentation

To configure [Swagger](xref:tutorials/web-api-help-pages-using-swagger) UI for testing the API, add the following highlighted code to the `Program.cs` file in the **TodoAPI** project:  

[!code-csharp[](~/tutorials/first-web-api/samples/9.0/TodoApi/Program.cs?name=snippet_First_Add_SwaggerUI&highlight=16-19)]

The previously highlighted code:

* Adds the Swagger UI as a service to the app with `app.UseSwaggerUI()`.
* Sets the `SwaggerEndpoint()` option to the location of the OpenAPI documentation for this project.  
* Ensures the Swagger UI is only available in the app development environment to limit information disclosure and security vulnerability.
>>>>>>> e5b3610f

var app = builder.Build();

// Configure the HTTP request pipeline.
if (app.Environment.IsDevelopment())
{
    // Add SwaggerUI
    app.UseSwaggerUI(options =>
      // Add SwaggerEndpoint
	    options.SwaggerEndpoint("/openapi/v1.json", "v1")
	);
    app.MapOpenApi();
}

app.UseHttpsRedirection();

app.UseAuthorization();

app.MapControllers();

app.Run();
```
# [Visual Studio](#tab/visual-studio)

Press Ctrl+F5 to run without the debugger.

[!INCLUDE[](~/includes/trustCertVS.md)]

 Visual Studio output pane shows messages similar to the following, indicating that the app is running and awaiting requests:

   ```output
   Microsoft.Hosting.Lifetime: Information: Now listening on: https://localhost:{port number}
   Microsoft.Hosting.Lifetime: Information: Now listening on: http://localhost:5071{port number}
   ```

# [Visual Studio Code](#tab/visual-studio-code)

[!INCLUDE[](~/includes/trustCertVSC.md)]

Run the app:

* Run the following command to start the app on the `https` profile:

  ```dotnetcli
  dotnet run --launch-profile https
  ```

 The output shows messages similar to the following, indicating that the app is running and awaiting requests:

   ```output
   ...
   info: Microsoft.Hosting.Lifetime[14]
         Now listening on: https://localhost:{port number}
   ...
   ```

* <kbd>Ctrl</kbd>+*click* the HTTPS URL in the output to test the web app in a browser.

After testing the web app in the following instruction, press <kbd>Ctrl</kbd>+<kbd>C</kbd> in the integrated terminal to shut it down.

---

#### View the Swagger UI

* Navigate a browser to `https://localhost:<port>/swagger/index.html`, where `<port>` is a randomly chosen port number set in **Properties/launchSettings.json** and displayed in the output.

The Swagger page `/swagger/index.html` is displayed. 

* Select **GET** > **Try it out** > **Execute**. 

The page displays:

* The [Curl](https://curl.haxx.se/) command to test the WeatherForecast API.
* The URL to test the WeatherForecast API.
* The response code, body, and headers.
* A drop-down list box with media types and the example value and schema.

If the Swagger page doesn't appear, see [this GitHub issue](https://github.com/dotnet/AspNetCore.Docs/issues/21647).

Copy and paste the **Request URL** in the browser:  `https://localhost:<port>/weatherforecast`

JSON similar to the following example is returned:

```json
[
    {
        "date": "2019-07-16T19:04:05.7257911-06:00",
        "temperatureC": 52,
        "temperatureF": 125,
        "summary": "Mild"
    },
    {
        "date": "2019-07-17T19:04:05.7258461-06:00",
        "temperatureC": 36,
        "temperatureF": 96,
        "summary": "Warm"
    },
    {
        "date": "2019-07-18T19:04:05.7258467-06:00",
        "temperatureC": 39,
        "temperatureF": 102,
        "summary": "Cool"
    },
    {
        "date": "2019-07-19T19:04:05.7258471-06:00",
        "temperatureC": 10,
        "temperatureF": 49,
        "summary": "Bracing"
    },
    {
        "date": "2019-07-20T19:04:05.7258474-06:00",
        "temperatureC": -1,
        "temperatureF": 31,
        "summary": "Chilly"
    }
]
```

## Add a model class

A *model* is a set of classes that represent the data that the app manages. The model for this app is the `TodoItem` class.

# [Visual Studio](#tab/visual-studio)

* In **Solution Explorer**, right-click the project. Select **Add** > **New Folder**. Name the folder `Models`.
* Right-click the `Models` folder and select **Add** > **Class**. Name the class *TodoItem* and select **Add**.
* Replace the template code with the following:

# [Visual Studio Code](#tab/visual-studio-code)

* Add a folder named `Models`.
* Add a `TodoItem.cs` file to the `Models` folder with the following code:

---

  [!code-csharp[](~/tutorials/first-web-api/samples/9.0/TodoApi/Models/TodoItem.cs)]

The `Id` property functions as the unique key in a relational database.

Model classes can go anywhere in the project, but the `Models` folder is used by convention.

## Add a database context

The *database context* is the main class that coordinates Entity Framework functionality for a data model. This class is created by deriving from the <xref:Microsoft.EntityFrameworkCore.DbContext?displayProperty=fullName> class.

# [Visual Studio](#tab/visual-studio)

* Right-click the `Models` folder and select **Add** > **Class**. Name the class *TodoContext* and click **Add**.

# [Visual Studio Code](#tab/visual-studio-code)

* Add a `TodoContext.cs` file to the `Models` folder.

---

* Enter the following code:

  [!code-csharp[](~/tutorials/first-web-api/samples/9.0/TodoApi/Models/TodoContext.cs)]

## Register the database context

In ASP.NET Core, services such as the DB context must be registered with the [dependency injection (DI)](xref:fundamentals/dependency-injection) container. The container provides the service to controllers.

Update `Program.cs` with the following highlighted code:

[!code-csharp[](~/tutorials/first-web-api/samples/9.0/TodoApi/Program.cs?nameFinal_Add_DBContext=&highlight=1-2,9-10)]

The preceding code:

* Adds `using` directives.
* Adds the database context to the DI container.
* Specifies that the database context uses an in-memory database.

## Scaffold a controller

# [Visual Studio](#tab/visual-studio)

* Right-click the `Controllers` folder.
* Select **Add** > **:::no-loc text="New Scaffolded Item":::**.
* Select **API Controller with actions, using Entity Framework**, and then select **Add**.
* In the **Add API Controller with actions, using Entity Framework** dialog:

  * Select **TodoItem (TodoApi.Models)** in the **Model class**.
  * Select **TodoContext (TodoApi.Models)** in the **Data context class**.
  * Select **Add**.

  If the scaffolding operation fails, select **Add** to try scaffolding a second time.

# [Visual Studio Code](#tab/visual-studio-code)

Make sure that all of your changes so far are saved.

* Control-click the **TodoAPI** project and select **Open in Terminal**.  The terminal opens at the `TodoAPI` project folder.
Run the following commands:

```dotnetcli
dotnet add package Microsoft.VisualStudio.Web.CodeGeneration.Design
dotnet add package Microsoft.EntityFrameworkCore.Design
dotnet add package Microsoft.EntityFrameworkCore.SqlServer
dotnet add package Microsoft.EntityFrameworkCore.Tools
dotnet tool uninstall -g dotnet-aspnet-codegenerator
dotnet tool install -g dotnet-aspnet-codegenerator
dotnet tool update -g dotnet-aspnet-codegenerator
```

The preceding commands:

* Add NuGet packages required for scaffolding.
* Install the scaffolding engine (`dotnet-aspnet-codegenerator`) after uninstalling any possible previous version.

For Linux, add the .NET tools directory to the system path with the following command:

```Bash
echo 'export PATH=$HOME/.dotnet/tools:$PATH' >> ~/.bashrc
source ~/.bashrc
```

[!INCLUDE[](~/includes/dotnet-tool-install-arch-options.md)]

Build the project.

Run the following command:

  ```dotnetcli
  dotnet aspnet-codegenerator controller -name TodoItemsController -async -api -m TodoItem -dc TodoContext -outDir Controllers
  ```

The preceding command scaffolds the `TodoItemsController`.

---

The generated code:

* Marks the class with the [`[ApiController]`](xref:Microsoft.AspNetCore.Mvc.ApiControllerAttribute) attribute. This attribute indicates that the controller responds to web API requests. For information about specific behaviors that the attribute enables, see <xref:web-api/index>.
* Uses DI to inject the database context (`TodoContext`) into the controller. The database context is used in each of the [CRUD](https://wikipedia.org/wiki/Create,_read,_update_and_delete) methods in the controller.

The ASP.NET Core templates for:

* Controllers with views include `[action]` in the route template.
* API controllers don't include `[action]` in the route template.

When the `[action]` token isn't in the route template, the [action](xref:mvc/controllers/routing#action) name (method name) isn't included in the endpoint. That is, the action's associated method name isn't used in the matching route.

## Update the PostTodoItem create method

In **Controllers/TodoItemsController.cs** update the return statement in the `PostTodoItem` to use the [nameof](/dotnet/csharp/language-reference/operators/nameof) operator:

[!code-csharp[](~/tutorials/first-web-api/samples/9.0/TodoApi/Controllers/TodoItemsController.cs?name=snippet_Create)]

The preceding code is an `HTTP POST` method, as indicated by the [`[HttpPost]`](xref:Microsoft.AspNetCore.Mvc.HttpPostAttribute) attribute. The method gets the value of the `TodoItem` from the body of the HTTP request.

For more information, see [Attribute routing with Http[Verb] attributes](xref:mvc/controllers/routing#verb).

The <xref:Microsoft.AspNetCore.Mvc.ControllerBase.CreatedAtAction%2A> method:

* Returns an [HTTP 201 status code](https://developer.mozilla.org/docs/Web/HTTP/Status/201) if successful. `HTTP 201` is the standard response for an `HTTP POST` method that creates a new resource on the server.
* Adds a [Location](https://developer.mozilla.org/docs/Web/HTTP/Headers/Location) header to the response. The `Location` header specifies the [URI](https://developer.mozilla.org/docs/Glossary/URI) of the newly created to-do item. For more information, see [10.2.2 201 Created](https://www.rfc-editor.org/rfc/rfc9110.html#section-10.2.2).
* References the `GetTodoItem` action to create the `Location` header's URI. The C# `nameof` keyword is used to avoid hard-coding the action name in the `CreatedAtAction` call.

<a name="post7"></a>

### Test PostTodoItem

* Press Ctrl+F5 to run the app.
* In the Swagger browser window, select **POST /api/TodoItems**, and then select **Try it out**.
* In the **Request body** input window, update the JSON. For example,
  
  ```JSON
  {
    "name": "walk dog",
    "isComplete": true
  }
  ```

* Select **Execute**

  ![Swagger POST](~/tutorials/first-web-api/_static/9/post.png)

### Test the location header URI

In the preceding POST, the Swagger UI shows the [location header](https://developer.mozilla.org/docs/Web/HTTP/Headers/Location) under **Response headers**. For example, `location: https://localhost:7260/api/TodoItems/1`. The location header shows the URI to the created resource.

To test the location header:

* In the Swagger browser window, select **GET /api/TodoItems/{id}**, and then select **Try it out**.
* Enter `1` in the `id` input box, and then select **Execute**.

  ![Swagger GET](~/tutorials/first-web-api/_static/7/get.png)

## Examine the GET methods

Two GET endpoints are implemented:

* `GET /api/todoitems`
* `GET /api/todoitems/{id}`

The previous section showed an example of the `/api/todoitems/{id}` route.

Follow the [POST](#post7) instructions to add another todo item, and then test the `/api/todoitems` route using Swagger.

This app uses an in-memory database. If the app is stopped and started, the preceding GET request doesn't return any data. If no data is returned, [POST](#post7) data to the app.

## Routing and URL paths

The [`[HttpGet]`](xref:Microsoft.AspNetCore.Mvc.HttpGetAttribute) attribute denotes a method that responds to an `HTTP GET` request. The URL path for each method is constructed as follows:

* Start with the template string in the controller's `Route` attribute:

  [!code-csharp[](~/tutorials/first-web-api/samples/9.0/TodoApi/Controllers/TodoItemsController.cs?name=snippet_Route&highlight=1)]

* Replace `[controller]` with the name of the controller, which by convention is the controller class name minus the "Controller" suffix. For this sample, the controller class name is **TodoItems**Controller, so the controller name is "TodoItems". ASP.NET Core [routing](xref:mvc/controllers/routing) is case insensitive.

This sample doesn't use a route template with the [HttpGet] attribute. However in applications where an `[HttpGet]` attribute has a route template (for example, `[HttpGet("products")]`), append that to the path. For more information, see [Attribute routing with Http[Verb] attributes](xref:mvc/controllers/routing#verb).

In the following `GetTodoItem` method, `"{id}"` is a placeholder variable for the unique identifier of the to-do item. When `GetTodoItem` is invoked, the value of `"{id}"` in the URL is provided to the method in its `id` parameter.

[!code-csharp[](~/tutorials/first-web-api/samples/9.0/TodoApi/Controllers/TodoItemsController.cs?name=snippet_GetByID&highlight=1-2)]

## Return values

The return type of the `GetTodoItems` and `GetTodoItem` methods is [ActionResult\<T> type](xref:web-api/action-return-types#actionresultt-type). ASP.NET Core automatically serializes the object to [JSON](https://www.json.org/) and writes the JSON into the body of the response message. The response code for this return type is [200 OK](https://developer.mozilla.org/docs/Web/HTTP/Status/200), assuming there are no unhandled exceptions. Unhandled exceptions are translated into 5xx errors.

`ActionResult` return types can represent a wide range of HTTP status codes. For example, `GetTodoItem` can return two different status values:

* If no item matches the requested ID, the method returns a [404 status](https://developer.mozilla.org/docs/Web/HTTP/Status/404) <xref:Microsoft.AspNetCore.Mvc.ControllerBase.NotFound%2A> error code.
* Otherwise, the method returns 200 with a JSON response body. Returning `item` results in an `HTTP 200` response.

## The PutTodoItem method

Examine the `PutTodoItem` method:

[!code-csharp[](~/tutorials/first-web-api/samples/9.0/TodoApi/Controllers/TodoItemsController.cs?name=snippet_PutTodoItem)]

`PutTodoItem` is similar to `PostTodoItem`, except it uses `HTTP PUT`. The response is [204 (No Content)](https://www.rfc-editor.org/rfc/rfc9110#status.204). According to the HTTP specification, a `PUT` request requires the client to send the entire updated entity, not just the changes. To support partial updates, use [HTTP PATCH](xref:Microsoft.AspNetCore.Mvc.HttpPatchAttribute).

### Test the PutTodoItem method

This sample uses an in-memory database that must be initialized each time the app is started. There must be an item in the database before you make a PUT call. Call GET to ensure there's an item in the database before making a PUT call.

Using the Swagger UI, use the PUT button to update the `TodoItem` that has Id = 1 and set its name to `"feed fish"`. Note the response is [`HTTP 204 No Content`](https://developer.mozilla.org/docs/Web/HTTP/Status/204).

## The DeleteTodoItem method

Examine the `DeleteTodoItem` method:

[!code-csharp[](~/tutorials/first-web-api/samples/6.0/TodoApi/Controllers/TodoItemsController.cs?name=snippet_Delete)]

### Test the DeleteTodoItem method

Use the Swagger UI to delete the `TodoItem` that has Id = 1. Note the response is [`HTTP 204 No Content`](https://developer.mozilla.org/docs/Web/HTTP/Status/204).

## Test with other tools

There are many other tools that can be used to test web APIs, for example:

* [Visual Studio Endpoints Explorer and .http files](xref:test/http-files)
* [http-repl](xref:web-api/http-repl)
* [curl](https://terminalcheatsheet.com/guides/curl-rest-api). Swagger uses `curl` and shows the `curl` commands it submits.
* [Fiddler](https://www.telerik.com/fiddler)

For more information, see:

* [Minimal API tutorial: test with .http files and Endpoints Explorer](xref:tutorials/min-web-api)
* [Install and test APIs with `http-repl`](xref:tutorials/first-web-api?view=aspnetcore-6.0&preserve-view=true#ihr6)

<!-- Verify https://go.microsoft.com/fwlink/?linkid=2123754 goes to this H2. Verify the latest released version is on top so this anchor works -->
<a name="over-post"></a>

## Prevent over-posting

Currently the sample app exposes the entire `TodoItem` object. Production apps typically limit the data that's input and returned using a subset of the model. There are multiple reasons behind this, and security is a major one. The subset of a model is usually referred to as a Data Transfer Object (DTO), input model, or view model. **DTO** is used in this tutorial.

A DTO may be used to:

* Prevent over-posting.
* Hide properties that clients are not supposed to view.
* Omit some properties in order to reduce payload size.
* Flatten object graphs that contain nested objects. Flattened object graphs can be more convenient for clients.

To demonstrate the DTO approach, update the `TodoItem` class to include a secret field:

[!code-csharp[](~/tutorials/first-web-api/samples/9.0/TodoApiDTO/Models/TodoItem.cs?highlight=8)]

The secret field needs to be hidden from this app, but an administrative app could choose to expose it.

Verify you can post and get the secret field.

Create a DTO model in a **Models/TodoItemsDTO.cs** file:

[!code-csharp[](~/tutorials/first-web-api/samples/9.0/TodoApiDTO/Models/TodoItemDTO.cs)]

Update the `TodoItemsController` to use `TodoItemDTO`:

[!code-csharp[](~/tutorials/first-web-api/samples/9.0/TodoApiDTO/Controllers/TodoItemsController.cs?highlight=25,28,34,43,49,51,62,63,89,93,94,100,124-130)]

Verify you can't post or get the secret field.

## Call the web API with JavaScript

See [Tutorial: Call an ASP.NET Core web API with JavaScript](xref:tutorials/web-api-javascript).

## Web API video series

See [Video: Beginner's Series to: Web APIs](/shows/beginners-series-to-web-apis/).

[!INCLUDE[](~/includes/reliableWAP_H2.md)]

<a name="auth"></a>

## Add authentication support to a web API

[!INCLUDE[](~/includes/DuendeIdentityServer.md)]

## Publish to Azure

For information on deploying to Azure, see [Quickstart: Deploy an ASP.NET web app](/azure/app-service/quickstart-dotnetcore).

## Additional resources

[View or download sample code for this tutorial](https://github.com/dotnet/AspNetCore.Docs/tree/main/aspnetcore/tutorials/first-web-api/samples). See [how to download](xref:index#how-to-download-a-sample).

For more information, see the following resources:

* <xref:web-api/index>
* <xref:tutorials/min-web-api>
( <xref:fundamentals/openapi/using-openapi-documents>
* <xref:tutorials/web-api-help-pages-using-swagger>
* <xref:data/ef-rp/intro>
* <xref:mvc/controllers/routing>
* <xref:web-api/action-return-types>
* <xref:host-and-deploy/azure-apps/index>
* <xref:host-and-deploy/index>
* [Create a web API with ASP.NET Core](/training/modules/build-web-api-aspnet-core/)

:::moniker-end

[!INCLUDE[](~/tutorials/first-web-api/includes/first-web-api7.md)]

[!INCLUDE[](~/tutorials/first-web-api/includes/first-web-api8.md)]<|MERGE_RESOLUTION|>--- conflicted
+++ resolved
@@ -55,12 +55,7 @@
 * Select the **ASP.NET Core Web API** template and select **Next**.
 * In the **Configure your new project dialog**, name the project *TodoApi* and select **Next**.
 * In the **Additional information** dialog:
-<<<<<<< HEAD
-  * Confirm the **Framework** is **.NET 9.0 (Long Term Support)**.
-  * Confirm the checkbox for **Use controllers(uncheck to use minimal APIs)** is checked.
-=======
   * Confirm the **Framework** is **.NET 9.0 (Standard Term Support)**.
->>>>>>> e5b3610f
   * Confirm the checkbox for **Enable OpenAPI support** is checked.
   * Confirm the checkbox for **Use controllers** is checked.
   * Select **Create**.
@@ -78,10 +73,6 @@
 * Enter **Microsoft.EntityFrameworkCore.InMemory** in the search box, and then select `Microsoft.EntityFrameworkCore.InMemory`.
 * Select the **Project** checkbox in the right pane and then select **Install**.
 * Enter **Swashbuckle.AspNetCore.SwaggerUI** in the search box, and then select `Swashbuckle.AspNetCore.SwaggerUI`.
-<<<<<<< HEAD
-
-=======
->>>>>>> e5b3610f
 * Select the **Project** checkbox in the right pane and then select **Install**.
 
 # [Visual Studio Code](#tab/visual-studio-code)
@@ -101,13 +92,9 @@
   These commands:
 
   * Create a new web API project and open it in Visual Studio Code.
-<<<<<<< HEAD
-  * Add a NuGet packages that are needed for the next section.
-=======
   * Adds NuGet packages that are used in this tutorial:
     * `Microsoft.EntityFrameworkCore.InMemory`: Enables Entity Framework Core to work with an in-memory database so a real database won't be required for this tutorial.
     * `Swashbuckle.AspNetCore.SwaggerUI`: Provides a user interface for exploring and testing API endpoints interactively through Swagger.
->>>>>>> e5b3610f
   * Open the *TodoApi* folder in the current instance of Visual Studio Code.
 
 [!INCLUDE[](~/includes/vscode-trust-authors-add-assets.md)]
@@ -118,25 +105,6 @@
 
 ### Test the Project  
 
-<<<<<<< HEAD
-The project template creates a `WeatherForecast` API with OpenAPI JSON documentation. By default, you can access the documentation while the project is running by navigating your browser to `https://localhost:<port>/openapi/v1.json`, where `<port>` is a randomly chosen port number set during project creation.  
-
-To use the [Swagger](xref:tutorials/web-api-help-pages-using-swagger) UI for testing the API, you need to modify the `Program.cs` file in your project.  
-
-#### Steps:  
-1. Add `SwaggerUI` to the app.  
-2. Set the `SwaggerEndpoint` to the location of your OpenAPI documentation.  
-
-#### Updated `Program.cs`  
-
-```csharp
-var builder = WebApplication.CreateBuilder(args);
-
-// Add services to the container.
-builder.Services.AddControllers();
-// Learn more about configuring OpenAPI at https://aka.ms/aspnet/openapi
-builder.Services.AddOpenApi();
-=======
 The project template:
 
 * Creates a `WeatherForecast` API using controllers.
@@ -156,7 +124,6 @@
 * Adds the Swagger UI as a service to the app with `app.UseSwaggerUI()`.
 * Sets the `SwaggerEndpoint()` option to the location of the OpenAPI documentation for this project.  
 * Ensures the Swagger UI is only available in the app development environment to limit information disclosure and security vulnerability.
->>>>>>> e5b3610f
 
 var app = builder.Build();
 
