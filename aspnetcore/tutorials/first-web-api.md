--- conflicted
+++ resolved
@@ -4,7 +4,7 @@
 description: Learn how to build a web API with ASP.NET Core.
 ms.author: riande
 ms.custom: mvc
-ms.date: 09/09/2021
+ms.date: 05/023/2022
 no-loc: [".NET MAUI", "Mac Catalyst", "Blazor Hybrid", Home, Privacy, Kestrel, appsettings.json, "ASP.NET Core Identity", cookie, Cookie, Blazor, "Blazor Server", "Blazor WebAssembly", "Identity", "Let's Encrypt", Razor, SignalR, Models]
 uid: tutorials/first-web-api
 ---
@@ -819,11 +819,7 @@
 
 * Right-click the project. Select **Add** > **New Folder**. Name the folder *Models*.
 
-<<<<<<< HEAD
-  ![new folder](first-web-api-mac/_static/add_new_folder.png)
-=======
   ![new folder](first-web-api-mac/_static/5/folder.png)
->>>>>>> 0d2f0655
 
 * Right-click the *Models* folder, and select **Add** > **New File** > **General** > **Empty Class**.
 
@@ -1222,11 +1218,7 @@
 
 * Enter *TodoApi* for the **Project Name** and then select **Create**.
 
-<<<<<<< HEAD
-  ![config dialog](first-web-api-mac/_static/configure_your_new_api2.png)
-=======
   ![config dialog](first-web-api-mac/_static/5/2.png)
->>>>>>> 0d2f0655
 
 [!INCLUDE[](~/includes/mac-terminal-access.md)]
 
@@ -1319,11 +1311,7 @@
 
 * Right-click the project. Select **Add** > **New Folder**. Name the folder *Models*.
 
-<<<<<<< HEAD
-  ![new folder](first-web-api-mac/_static/add_new_folder.png)
-=======
   ![new folder](first-web-api-mac/_static/5/folder.png)
->>>>>>> 0d2f0655
 
 * Right-click the *Models* folder, and select **Add** > **New File** > **General** > **Empty Class**.
 
