---
title: ASP.NET Core tutorials | Microsoft Docs
author: tdykstra
description: A list of step-by-step guides for learning how to develop ASP.NET Core applications.
keywords: ASP.NET Core,
ms.author: tdykstra
manager: wpickett
ms.date: 10/14/2016
ms.topic: get-started-article
ms.assetid: a5313c5c-fdee-4ec6-9920-d94de5746e9b
ms.technology: aspnet
ms.prod: asp.net-core
uid: tutorials/index
---
# ASP.NET Core tutorials

The following step-by-step guides for developing ASP.NET Core applications are available:

## Building web applications
<<<<<<< HEAD
* [Introduction to ASP.NET Core MVC with Visual Studio for Mac](first-mvc-app-mac/index.md)
* [Introduction to ASP.NET Core MVC with Visual Studio](first-mvc-app/index.md)
* [Introduction to ASP.NET Core MVC on Mac or Linux ](first-mvc-app-xplat/index.md)
=======
* [Create an ASP.NET Core MVC app with Visual Studio Code on Mac or Linux ](xref:tutorials/first-mvc-app-xplat/index)
* [Create an ASP.NET Core MVC app with Visual Studio](xref:tutorials/first-mvc-app/index)
>>>>>>> a487653d
* [Getting started with ASP.NET Core and Entity Framework Core using Visual Studio](../data/ef-mvc/index.md)
* [Your first ASP.NET Core application on a Mac or Linux using Visual Studio Code](your-first-mac-aspnet.md)
* [Building projects with Yeoman](../client-side/yeoman.md)
* [Authoring Tag Helpers](../mvc/views/tag-helpers/authoring.md)
* [Creating a simple view component](../mvc/views/view-components.md#walkthrough-creating-a-simple-view-component)
* [Developing ASP.NET Core applications using dotnet watch](dotnet-watch.md)

## Building web APIs
* [Create a Web API with ASP.NET Core and Visual Studio for Mac](xref:tutorials/first-web-api-mac)
* [Create a Web API with ASP.NET Core and Visual Studio for Windows](first-web-api.md)
* [Create a Web API with ASP.NET Core and Visual Studio Code](web-api-vsc.md)
* [ASP.NET Web API Help Pages using Swagger](web-api-help-pages-using-swagger.md)
* [Creating backend web services for native mobile applications](../mobile/native-mobile-backend.md)

## Working with data
* [Getting started with ASP.NET Core and Entity Framework Core using Visual Studio](../data/ef-mvc/index.md)
* [ASP.NET Core with EF Core - new database](https://docs.microsoft.com/ef/core/get-started/aspnetcore/new-db)
* [ASP.NET Core with EF Core - existing database](https://docs.microsoft.com/ef/core/get-started/aspnetcore/existing-db)

## Authentication and authorization
* [Enabling authentication using Facebook, Google and other external providers](../security/authentication/social/index.md)
* [Account Confirmation and Password Recovery](../security/authentication/accconfirm.md)
* [Two-factor authentication with SMS](../security/authentication/2fa.md)

## Client-side development
* [Using Gulp](../client-side/using-gulp.md)
* [Using Grunt](../client-side/using-grunt.md)
* [Manage client-side packages with Bower](../client-side/bower.md)
* [Building beautiful, responsive sites with Bootstrap](../client-side/bootstrap.md)

## Testing
* [Unit Testing in .NET Core using dotnet test](https://docs.microsoft.com/dotnet/articles/core/testing/unit-testing-with-dotnet-test)

## Publishing and deployment
* [Deploy an ASP.NET Core web app to Azure using Visual Studio](publish-to-azure-webapp-using-vs.md)
* [Publishing to an Azure Web App with Continuous Deployment](../publishing/azure-continuous-deployment.md)
* [Deploy an ASP.NET container to a remote Docker host](https://docs.microsoft.com/azure/vs-azure-tools-docker-hosting-web-apps-in-docker)
* [Use VSTS to Build and Publish to an Azure Web App with Continuous Deployment](../publishing/vsts-continuous-deployment.md)
* [ASP.NET Core on Nano Server](nano-server.md)
* [ASP.NET Core and Azure Service Fabric](https://docs.microsoft.com/en-us/azure/service-fabric/service-fabric-add-a-web-frontend)

<a name="download"></a> 
## How to download a sample
1. [Download the ASP.NET repository zip file](https://github.com/aspnet/docs/archive/master.zip).
1. Unzip the *Docs-master.zip* file.
1. Use the URL in the sample link to help you navigate to the sample directory. <|MERGE_RESOLUTION|>--- conflicted
+++ resolved
@@ -17,14 +17,10 @@
 The following step-by-step guides for developing ASP.NET Core applications are available:
 
 ## Building web applications
-<<<<<<< HEAD
+
 * [Introduction to ASP.NET Core MVC with Visual Studio for Mac](first-mvc-app-mac/index.md)
 * [Introduction to ASP.NET Core MVC with Visual Studio](first-mvc-app/index.md)
 * [Introduction to ASP.NET Core MVC on Mac or Linux ](first-mvc-app-xplat/index.md)
-=======
-* [Create an ASP.NET Core MVC app with Visual Studio Code on Mac or Linux ](xref:tutorials/first-mvc-app-xplat/index)
-* [Create an ASP.NET Core MVC app with Visual Studio](xref:tutorials/first-mvc-app/index)
->>>>>>> a487653d
 * [Getting started with ASP.NET Core and Entity Framework Core using Visual Studio](../data/ef-mvc/index.md)
 * [Your first ASP.NET Core application on a Mac or Linux using Visual Studio Code](your-first-mac-aspnet.md)
 * [Building projects with Yeoman](../client-side/yeoman.md)
