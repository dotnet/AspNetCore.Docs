--- conflicted
+++ resolved
@@ -92,13 +92,8 @@
 * Open a command window in the project directory (The directory that contains the *Program.cs*, *Startup.cs*, and *.csproj* files).
 * Install the scaffolding tool:
 
-<<<<<<< HEAD
-  ```console
+  ```dotnetcli
    dotnet tool install --global dotnet-aspnet-codegenerator
-=======
-  ```dotnetcli
-   dotnet tool install --global dotnet-aspnet-codegenerator --version 3.0.0-*
->>>>>>> 0e127dfd
    ```
 
 * **For Windows**: Run the following command:
@@ -120,13 +115,8 @@
 * Open a command window in the project directory (The directory that contains the *Program.cs*, *Startup.cs*, and *.csproj* files).
 * Install the scaffolding tool:
 
-<<<<<<< HEAD
-  ```console
+  ```dotnetcli
    dotnet tool install --global dotnet-aspnet-codegenerator
-=======
-  ```dotnetcli
-   dotnet tool install --global dotnet-aspnet-codegenerator --version 3.0.0-*
->>>>>>> 0e127dfd
    ```
 
 * Run the following command:
