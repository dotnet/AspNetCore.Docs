--- conflicted
+++ resolved
@@ -199,14 +199,11 @@
 * Run the app and append `/Movies` to the URL in the browser (`http://localhost:port/movies`).
 * Test the **Create** link.
 
-<<<<<<< HEAD
   ![Create page](model/_static/conan.png)
-=======
+  
   > [!NOTE]
   > You may not be able to enter decimal commas in the `Price` field. To support [jQuery validation](https://jqueryvalidation.org/) for non-English locales that use a comma (",") for a decimal point and for non US-English date formats, you must globalize your app. For globalization instructions, see [this GitHub issue](https://github.com/aspnet/Docs/issues/4076#issuecomment-326590420).
 
-  ![Create page](../../tutorials/razor-pages/model/_static/conan.png)
->>>>>>> b08003c1
 
 <a name="scaffold"></a>
 
