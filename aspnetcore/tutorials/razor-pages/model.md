--- conflicted
+++ resolved
@@ -416,13 +416,8 @@
 
 In the PMC, enter the following commands:
 
-<<<<<<< HEAD
-```PMC
-Add-Migration InitialCreate
-=======
 ```Powershell
 Add-Migration Initial
->>>>>>> 7bbcc488
 Update-Database
 ```
 
