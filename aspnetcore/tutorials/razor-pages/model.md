---
title: Adding a model to a Razor Pages app in ASP.NET Core
author: rick-anderson
description: Adding a model to a Razor Pages app in ASP.NET Core
keywords: ASP.NET Core,Razor Pages,Razor,MVC
ms.author: riande
manager: wpickett
ms.date: 7/27/2017
ms.topic: get-started-article
ms.technology: aspnet
ms.prod: aspnet-core
uid: tutorials/razor-pages/model
---
# Adding a model to a Razor Pages app

[!INCLUDE[model1](../../includes/RP/model1.md)]


## Add a data model

In Solution Explorer, right-click the **RazorPagesMovie** project > **Add** > **New Folder**. Name the folder *Models*.

Right click the *Models* folder > **Add** > **Class**. Name the class **Movie** and add the following properties:

<<<<<<< HEAD
[!INCLUDE[model2](../../includes/RP/model2.md)]
=======
[!code-csharp[Main](razor-pages-start/sample/RazorPagesMovie/Models/MovieNoEF.cs?name=snippet_MovieNoEF)]

The `ID` field is required by the database for the primary key. 

<a name="dc"></a>
### Add a database context class

Add a `DbContext` derived class to the *Models* folder.

[!code-csharp[Main](razor-pages-start/sample/RazorPagesMovie/Models/MovieContext.cs)]

The preceding code creates a `DbSet` property for the entity set. In Entity Framework terminology, an entity set typically corresponds to a database table, and an entity corresponds to a row in the table.

<a name="cs"></a>
### Add a database connection string

Add a connection string to the *appsettings.json* file.

[!code-json[Main](razor-pages-start/sample/RazorPagesMovie/appsettings.json?highlight=8-10)]

<a name="reg"></a>
###  Register the database context

Register the database context with the [dependency injection](xref:fundamentals/dependency-injection) container in the *Startup.cs* file.

[!code-csharp[Main](razor-pages-start/sample/RazorPagesMovie/Startup.cs?name=snippet_ConfigureServices&highlight=3-8)]

Build the project to verify you don't have any errors.
>>>>>>> 1c7f5735

<a name="pmc"></a>
## Add scaffold tooling and perform initial migration

In this section, you use the Package Manager Console (PMC) to:

* Add the Visual Studio web code generation package. This package is required to run the scaffolding engine.
* Add an initial migration.
* Update the database with the initial migration.

From the **Tools** menu, select **NuGet Package Manager > Package Manager Console**.

  ![PMC menu](../first-mvc-app/adding-model/_static/pmc.png)

In the PMC, enter the following commands:

```powershell
Install-Package Microsoft.VisualStudio.Web.CodeGeneration.Design -Version 2.0.0
Add-Migration Initial
Update-Database
```

The `Install-Package` command installs the tooling required to run the scaffolding engine.

The `Add-Migration` command generates code to create the initial database schema. The schema is based on the model specified in the `DbContext` (In the *Models/MovieContext.cs* file). The `Initial` argument is used to name the migrations. You can use any name, but by convention you choose a name that describes the migration. See [Introduction to migrations](xref:data/ef-mvc/migrations#introduction-to-migrations) for more information.

The `Update-Database` command runs the `Up` method in the *Migrations/\<time-stamp>_InitialCreate.cs* file, which creates the database.

<a name="scaffold"></a>
### Scaffold the Movie model

* Open a command window in the project directory (The directory that contains the *Program.cs*, *Startup.cs*, and *.csproj* files).
* Run the following command:

  ```console
  dotnet aspnet-codegenerator razorpage -m Movie -dc MovieContext -udl -outDir Pages\Movies --referenceScriptLibraries
  ```

The following table details the ASP.NET Core code generators` parameters:

| Parameter               | Description|
| ----------------- | ------------ |
| -m  | The name of the model. |
| -dc  | The data context. |
| -udl | Use the default layout. |
| -outDir | The relative output folder path to create the views. |
| --referenceScriptLibraries | Adds `_ValidationScriptsPartial` to Edit and Create pages |

Use the `h` switch to get help on the `aspnet-codegenerator razorpage` command:

```console
dotnet aspnet-codegenerator razorpage -h
```
<a name="test"></a>
### Test the app

* Run the app and append `/Movies` to the URL in the browser (`http://localhost:port/movies`).
* Test the **Create** link.

 ![Create page](model/_static/conan.png)

<a name="scaffold"></a>

* Test the **Edit**, **Details**, and **Delete** links.

If you get the following error, verify you have run migrations and updated the database:

```
An unhandled exception occurred while processing the request.

SqlException: Cannot open database "DB name" requested by the login. The login failed.
Login failed for user 'user name'.
```

The next tutorial explains the files created by scaffolding.


>[!div class="step-by-step"]
[Previous: Getting Started](xref:tutorials/razor-pages/razor-pages-start)
[Next: Scaffolded Razor Pages](xref:tutorials/razor-pages/page)    <|MERGE_RESOLUTION|>--- conflicted
+++ resolved
@@ -1,136 +1,53 @@
 ---
-title: Adding a model to a Razor Pages app in ASP.NET Core
+title: Adding a model to a Razor Pages app with Visual Studio for Mac
 author: rick-anderson
-description: Adding a model to a Razor Pages app in ASP.NET Core
+description: Adding a model to a Razor Pages app in ASP.NET Core using Visual Studio for Mac
 keywords: ASP.NET Core,Razor Pages,Razor,MVC
 ms.author: riande
 manager: wpickett
-ms.date: 7/27/2017
+ms.date: 8/27/2017
 ms.topic: get-started-article
 ms.technology: aspnet
 ms.prod: aspnet-core
-uid: tutorials/razor-pages/model
+uid: tutorials/razor-pages-mac/model
 ---
-# Adding a model to a Razor Pages app
+
+# Adding a model to a Razor Pages app in ASP.NET Core with Visual Studio for Mac
 
 [!INCLUDE[model1](../../includes/RP/model1.md)]
 
-
 ## Add a data model
 
-In Solution Explorer, right-click the **RazorPagesMovie** project > **Add** > **New Folder**. Name the folder *Models*.
+* In Solution Explorer, right-click the **RazorPagesMovie** project, and then select **Add** > **New Folder**. Name the folder *Models*.
+* Right-click the *Models* folder, and then select **Add** > **New File**. 
+* In the **New File** dialog:
 
-Right click the *Models* folder > **Add** > **Class**. Name the class **Movie** and add the following properties:
+  * Select **General** in the left pane.
+  * Select **Empty Class** in the center pain.
+  * Name the class **Movie** and select **New**.
 
-<<<<<<< HEAD
 [!INCLUDE[model2](../../includes/RP/model2.md)]
-=======
-[!code-csharp[Main](razor-pages-start/sample/RazorPagesMovie/Models/MovieNoEF.cs?name=snippet_MovieNoEF)]
 
-The `ID` field is required by the database for the primary key. 
+[!INCLUDE[model3](../../includes/RP/model3.md)]
 
-<a name="dc"></a>
-### Add a database context class
+### Entity Framework Core NuGet packages for migrations
 
-Add a `DbContext` derived class to the *Models* folder.
+The EF tools for the command-line interface (CLI) are provided in [Microsoft.EntityFrameworkCore.Tools.DotNet](https://www.nuget.org/packages/Microsoft.EntityFrameworkCore.Tools.DotNet). To install this package, add it to the `DotNetCliToolReference` collection in the *.csproj* file. **Note:** You have to install this package by editing the *.csproj* file; you can't use the `install-package` command or the package manager GUI. 
 
-[!code-csharp[Main](razor-pages-start/sample/RazorPagesMovie/Models/MovieContext.cs)]
+To edit a *.csproj* file:
 
-The preceding code creates a `DbSet` property for the entity set. In Entity Framework terminology, an entity set typically corresponds to a database table, and an entity corresponds to a row in the table.
+* Select **File > Open**, and then select the *.csproj* file.
+* Select **Options**.
+* Change **Open with** to **Source Code Editor**.
 
-<a name="cs"></a>
-### Add a database connection string
+![Edit csproj file](model/csproj.png)
 
-Add a connection string to the *appsettings.json* file.
+The following code shows the updated *csproj* file.
 
-[!code-json[Main](razor-pages-start/sample/RazorPagesMovie/appsettings.json?highlight=8-10)]
+[!code-xml[](../../tutorials/razor-pages/razor-pages-start/sample/RazorPagesMovie/RazorPagesMovie.cli.csproj?highlight=10)]
 
-<a name="reg"></a>
-###  Register the database context
-
-Register the database context with the [dependency injection](xref:fundamentals/dependency-injection) container in the *Startup.cs* file.
-
-[!code-csharp[Main](razor-pages-start/sample/RazorPagesMovie/Startup.cs?name=snippet_ConfigureServices&highlight=3-8)]
-
-Build the project to verify you don't have any errors.
->>>>>>> 1c7f5735
-
-<a name="pmc"></a>
-## Add scaffold tooling and perform initial migration
-
-In this section, you use the Package Manager Console (PMC) to:
-
-* Add the Visual Studio web code generation package. This package is required to run the scaffolding engine.
-* Add an initial migration.
-* Update the database with the initial migration.
-
-From the **Tools** menu, select **NuGet Package Manager > Package Manager Console**.
-
-  ![PMC menu](../first-mvc-app/adding-model/_static/pmc.png)
-
-In the PMC, enter the following commands:
-
-```powershell
-Install-Package Microsoft.VisualStudio.Web.CodeGeneration.Design -Version 2.0.0
-Add-Migration Initial
-Update-Database
-```
-
-The `Install-Package` command installs the tooling required to run the scaffolding engine.
-
-The `Add-Migration` command generates code to create the initial database schema. The schema is based on the model specified in the `DbContext` (In the *Models/MovieContext.cs* file). The `Initial` argument is used to name the migrations. You can use any name, but by convention you choose a name that describes the migration. See [Introduction to migrations](xref:data/ef-mvc/migrations#introduction-to-migrations) for more information.
-
-The `Update-Database` command runs the `Up` method in the *Migrations/\<time-stamp>_InitialCreate.cs* file, which creates the database.
-
-<a name="scaffold"></a>
-### Scaffold the Movie model
-
-* Open a command window in the project directory (The directory that contains the *Program.cs*, *Startup.cs*, and *.csproj* files).
-* Run the following command:
-
-  ```console
-  dotnet aspnet-codegenerator razorpage -m Movie -dc MovieContext -udl -outDir Pages\Movies --referenceScriptLibraries
-  ```
-
-The following table details the ASP.NET Core code generators` parameters:
-
-| Parameter               | Description|
-| ----------------- | ------------ |
-| -m  | The name of the model. |
-| -dc  | The data context. |
-| -udl | Use the default layout. |
-| -outDir | The relative output folder path to create the views. |
-| --referenceScriptLibraries | Adds `_ValidationScriptsPartial` to Edit and Create pages |
-
-Use the `h` switch to get help on the `aspnet-codegenerator razorpage` command:
-
-```console
-dotnet aspnet-codegenerator razorpage -h
-```
-<a name="test"></a>
-### Test the app
-
-* Run the app and append `/Movies` to the URL in the browser (`http://localhost:port/movies`).
-* Test the **Create** link.
-
- ![Create page](model/_static/conan.png)
-
-<a name="scaffold"></a>
-
-* Test the **Edit**, **Details**, and **Delete** links.
-
-If you get the following error, verify you have run migrations and updated the database:
-
-```
-An unhandled exception occurred while processing the request.
-
-SqlException: Cannot open database "DB name" requested by the login. The login failed.
-Login failed for user 'user name'.
-```
-
-The next tutorial explains the files created by scaffolding.
-
+[!INCLUDE[model3](../../includes/RP/model4.md)]
 
 >[!div class="step-by-step"]
-[Previous: Getting Started](xref:tutorials/razor-pages/razor-pages-start)
+[Previous: Getting Started](xref:tutorials/razor-pages-mac/razor-pages-start)
 [Next: Scaffolded Razor Pages](xref:tutorials/razor-pages/page)    