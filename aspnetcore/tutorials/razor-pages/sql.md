---
title: Part 4, work with a database
author: rick-anderson
description: Part 4 of tutorial series on Razor Pages.
ms.author: riande
ms.date: 09/26/2020
no-loc: [Index, Create, Delete, appsettings.json, "ASP.NET Core Identity", cookie, Cookie, Blazor, "Blazor Server", "Blazor WebAssembly", "Identity", "Let's Encrypt", Razor, SignalR]
uid: tutorials/razor-pages/sql
---
# Part 4, work with a database and ASP.NET Core

By [Rick Anderson](https://twitter.com/RickAndMSFT) and [Joe Audette](https://twitter.com/joeaudette)

::: moniker range=">= aspnetcore-5.0"

[View or download sample code](https://github.com/dotnet/AspNetCore.Docs/tree/master/aspnetcore/tutorials/razor-pages/razor-pages-start/sample/RazorPagesMovie50) ([how to download](xref:index#how-to-download-a-sample)).

The `RazorPagesMovieContext` object handles the task of connecting to the database and mapping `Movie` objects to database records. The database context is registered with the [Dependency Injection](xref:fundamentals/dependency-injection) container in the `ConfigureServices` method in *Startup.cs*:

# [Visual Studio](#tab/visual-studio)

[!code-csharp[](razor-pages-start/sample/RazorPagesMovie30/Startup.cs?name=snippet_ConfigureServices&highlight=15-18)]

# [Visual Studio Code / Visual Studio for Mac](#tab/visual-studio-code+visual-studio-mac)

[!code-csharp[](razor-pages-start/sample/RazorPagesMovie30/Startup.cs?name=snippet_UseSqlite&highlight=11-12)]

---

The ASP.NET Core [Configuration](xref:fundamentals/configuration/index) system reads the `ConnectionString` key. For local development, configuration gets the connection string from the *appsettings.json* file.

# [Visual Studio](#tab/visual-studio)

The generated connection string will be similar to the following:

[!code-json[](razor-pages-start/sample/RazorPagesMovie30/appsettings.json?highlight=10-12)]

# [Visual Studio Code / Visual Studio for Mac](#tab/visual-studio-code+visual-studio-mac)

[!code-json[](~/tutorials/razor-pages/razor-pages-start/sample/RazorPagesMovie/appsettings_SQLite.json?highlight=8-10)]

---

When the app is deployed to a test or production server, an environment variable can be used to set the connection string to a test or production database server. For more information, see [Configuration](xref:fundamentals/configuration/index).

# [Visual Studio](#tab/visual-studio)

## SQL Server Express LocalDB

LocalDB is a lightweight version of the SQL Server Express database engine that's targeted for program development. LocalDB starts on demand and runs in user mode, so there's no complex configuration. By default, LocalDB database creates `*.mdf` files in the `C:\Users\<user>\` directory.

<a name="ssox"></a>
1. From the **View** menu, open **SQL Server Object Explorer** (SSOX).

   ![View menu](sql/_static/5/ssox.png)

1. Right-click on the `Movie` table and select **View Designer**:

   ![Contextual menus open on Movie table](sql/_static/5/design.png)

   ![Movie tables open in Designer](sql/_static/dv.png)

   Note the key icon next to `ID`. By default, EF creates a property named `ID` for the primary key.

1. Right-click on the `Movie` table and select **View Data**:

   ![Movie table open showing table data](sql/_static/vd22.png)

# [Visual Studio Code / Visual Studio for Mac](#tab/visual-studio-code+visual-studio-mac)

## SQLite

The [SQLite](https://www.sqlite.org/) website states:

> SQLite is a self-contained, high-reliability, embedded, full-featured, public-domain, SQL database engine. SQLite is the most used database engine in the world.

There are many third-party tools you can download to manage and view a SQLite database. The image below is from [DB Browser for SQLite](https://sqlitebrowser.org/). If you have a favorite SQLite tool, leave a comment on what you like about it.

![DB Browser for SQLite showing movie database](~/tutorials/first-mvc-app-xplat/working-with-sql/_static/dbb.png)

> [!NOTE]
> For this tutorial, the Entity Framework Core *migrations* feature is used where possible. Migrations updates the database schema to match changes in the data model. However, migrations can only do the kinds of changes that the EF Core provider supports, and the SQLite provider's capabilities are limited. For example, adding a column is supported, but removing or changing a column is not supported. If a migration is created to remove or change a column, the `ef migrations add` command succeeds but the `ef database update` command fails. Due to these limitations, this tutorial doesn't use migrations for SQLite schema changes. Instead, when the schema changes, the database is dropped and re-created.
>
>The workaround for the SQLite limitations is to manually write migrations code to perform a table rebuild when something in the table changes. A table rebuild involves:
>
>* Creating a new table.
>* Copying data from the old table to the new table.
>* Dropping the old table.
>* Renaming the new table.
>
>For more information, see the following resources:
> * [SQLite EF Core Database Provider Limitations](/ef/core/providers/sqlite/limitations)
> * [Customize migration code](/ef/core/managing-schemas/migrations/#customize-migration-code)
> * [Data seeding](/ef/core/modeling/data-seeding)
> * [SQLite ALTER TABLE statement](https://sqlite.org/lang_altertable.html)

---

## Seed the database

Create a new class named `SeedData` in the *Models* folder with the following code:

[!code-csharp[](razor-pages-start/sample/RazorPagesMovie30/Models/SeedData.cs?name=snippet_1)]

<<<<<<< HEAD
If there are any movies in the database, the seed initializer returns and no movies are added.
=======
1. If there are any movies in the database, the seed initializer returns and no movies are added.
>>>>>>> 93d8fd18

```csharp
if (context.Movie.Any())
{
    return;
}
```

<a name="si"></a>

### Add the seed initializer

Replace the contents of the *Program.cs* with the following code:

<<<<<<< HEAD
[!code-csharp[](razor-pages-start/sample/RazorPagesMovie50/Program.cs)]
=======
* Get a database context instance from the dependency injection container.
* Call the seed method, passing to it the context.
* Dispose the context when the seed method completes.
>>>>>>> 93d8fd18

In the previous code, the `Main` method has been modified to do the following:

* Get a database context instance from the dependency injection container.
* Call the `seedData.Initialize` method, passing to it the database context instance.
* Dispose the context when the seed method completes. The [using statement](https://docs.microsoft.com/en-us/dotnet/csharp/language-reference/keywords/using-statement) ensures the context is disposed.

The following exception occurs when `Update-Database` has not been run:

> `SqlException: Cannot open database "RazorPagesMovieContext-" requested by the login. The login failed.`
> `Login failed for user 'user name'.`

### Test the app

# [Visual Studio](#tab/visual-studio)

1. Delete all the records in the database. Use the delete links in the browser or from [SSOX](xref:tutorials/razor-pages/new-field#ssox)

1. Force the app to initialize by calling the methods in the `Startup` class, so the seed method runs. To force initialization, IIS Express must be stopped and restarted. Stop and restart IIS with any of the following approaches:

   1. Right-click the IIS Express system tray icon in the notification area and select **Exit** or **Stop Site**:

      ![IIS Express system tray icon](../first-mvc-app/working-with-sql/_static/iisExIcon.png)

      ![Contextual menu](sql/_static/stopIIS.png)

   1. If the app is running in non-debug mode, press <kbd>F5</kbd> to run in debug mode.
   1. If the app in debug mode, stop the debugger and press <kbd>F5</kbd>.

# [Visual Studio Code / Visual Studio for Mac](#tab/visual-studio-code+visual-studio-mac)

Delete all the records in the database, so the seed method will run. Stop and start the app to seed the database.
<<<<<<< HEAD
=======

The app shows the seeded data.
>>>>>>> 93d8fd18

---

The app shows the seeded data:

![Movie application open in browser showing movie data](sql/_static/5/m55.png)

## Additional resources

> [!div class="step-by-step"]
> [Previous: Scaffolded Razor Pages](xref:tutorials/razor-pages/page)
> [Next: Update the pages](xref:tutorials/razor-pages/da1)

::: moniker-end

::: moniker range="< aspnetcore-5.0 >= aspnetcore-3.0"

[View or download sample code](https://github.com/dotnet/AspNetCore.Docs/tree/master/aspnetcore/tutorials/razor-pages/razor-pages-start/sample/RazorPagesMovie30) ([how to download](xref:index#how-to-download-a-sample)).

The `RazorPagesMovieContext` object handles the task of connecting to the database and mapping `Movie` objects to database records. The database context is registered with the [Dependency Injection](xref:fundamentals/dependency-injection) container in the `ConfigureServices` method in *Startup.cs*:

# [Visual Studio](#tab/visual-studio)

[!code-csharp[](razor-pages-start/sample/RazorPagesMovie30/Startup.cs?name=snippet_ConfigureServices&highlight=15-18)]

# [Visual Studio Code / Visual Studio for Mac](#tab/visual-studio-code+visual-studio-mac)

[!code-csharp[](razor-pages-start/sample/RazorPagesMovie30/Startup.cs?name=snippet_UseSqlite&highlight=11-12)]

---

The ASP.NET Core [Configuration](xref:fundamentals/configuration/index) system reads the `ConnectionString` key. For local development, configuration gets the connection string from the *appsettings.json* file.

# [Visual Studio](#tab/visual-studio)

The generated connection string will be similar to the following:

[!code-json[](razor-pages-start/sample/RazorPagesMovie30/appsettings.json?highlight=10-12)]

# [Visual Studio Code / Visual Studio for Mac](#tab/visual-studio-code+visual-studio-mac)

[!code-json[](~/tutorials/razor-pages/razor-pages-start/sample/RazorPagesMovie/appsettings_SQLite.json?highlight=8-10)]

---

When the app is deployed to a test or production server, an environment variable can be used to set the connection string to a test or production database server. See [Configuration](xref:fundamentals/configuration/index) for more information.

# [Visual Studio](#tab/visual-studio)

## SQL Server Express LocalDB

LocalDB is a lightweight version of the SQL Server Express database engine that's targeted for program development. LocalDB starts on demand and runs in user mode, so there's no complex configuration. By default, LocalDB database creates `*.mdf` files in the `C:\Users\<user>\` directory.

<a name="ssox"></a>
* From the **View** menu, open **SQL Server Object Explorer** (SSOX).

  ![View menu](sql/_static/ssox.png)

* Right-click on the `Movie` table and select **View Designer**:

  ![Contextual menus open on Movie table](sql/_static/design.png)

  ![Movie tables open in Designer](sql/_static/dv.png)

Note the key icon next to `ID`. By default, EF creates a property named `ID` for the primary key.

* Right-click on the `Movie` table and select **View Data**:

  ![Movie table open showing table data](sql/_static/vd22.png)

# [Visual Studio Code / Visual Studio for Mac](#tab/visual-studio-code+visual-studio-mac)

## SQLite

The [SQLite](https://www.sqlite.org/) website states:

> SQLite is a self-contained, high-reliability, embedded, full-featured, public-domain, SQL database engine. SQLite is the most used database engine in the world.

There are many third-party tools you can download to manage and view a SQLite database. The image below is from [DB Browser for SQLite](https://sqlitebrowser.org/). If you have a favorite SQLite tool, leave a comment on what you like about it.

![DB Browser for SQLite showing movie database](~/tutorials/first-mvc-app-xplat/working-with-sql/_static/dbb.png)

> [!NOTE]
> For this tutorial, the Entity Framework Core *migrations* feature is used where possible. Migrations updates the database schema to match changes in the data model. However, migrations can only do the kinds of changes that the EF Core provider supports, and the SQLite provider's capabilities are limited. For example, adding a column is supported, but removing or changing a column is not supported. If a migration is created to remove or change a column, the `ef migrations add` command succeeds but the `ef database update` command fails. Due to these limitations, this tutorial doesn't use migrations for SQLite schema changes. Instead, when the schema changes, the database is dropped and re-created.
>
>The workaround for the SQLite limitations is to manually write migrations code to perform a table rebuild when something in the table changes. A table rebuild involves:
>
>* Creating a new table.
>* Copying data from the old table to the new table.
>* Dropping the old table.
>* Renaming the new table.
>
>For more information, see the following resources:
> * [SQLite EF Core Database Provider Limitations](/ef/core/providers/sqlite/limitations)
> * [Customize migration code](/ef/core/managing-schemas/migrations/#customize-migration-code)
> * [Data seeding](/ef/core/modeling/data-seeding)
> * [SQLite ALTER TABLE statement](https://sqlite.org/lang_altertable.html)

---

## Seed the database

Create a new class named `SeedData` in the *Models* folder with the following code:

[!code-csharp[](razor-pages-start/sample/RazorPagesMovie30/Models/SeedData.cs?name=snippet_1)]

If there are any movies in the database, the seed initializer returns and no movies are added.

```csharp
if (context.Movie.Any())
{
    return;
}
```

<a name="si"></a>

### Add the seed initializer

Replace the contents of the *Program.cs* with the following code:

[!code-csharp[](razor-pages-start/sample/RazorPagesMovie30/Program.cs)]

In the previous code, the `Main` method has been modified to do the following:

* Get a database context instance from the dependency injection container.
* Call the `seedData.Initialize` method, passing to it the database context instance.
* Dispose the context when the seed method completes. The [using statement](https://docs.microsoft.com/en-us/dotnet/csharp/language-reference/keywords/using-statement) ensures the context is disposed.

The following exception occurs when `Update-Database` has not been run:

> `SqlException: Cannot open database "RazorPagesMovieContext-" requested by the login. The login failed.`
> `Login failed for user 'user name'.`

### Test the app

# [Visual Studio](#tab/visual-studio)

* Delete all the records in the database. Use the delete links in the browser or from [SSOX](xref:tutorials/razor-pages/new-field#ssox).
* Force the app to initialize by calling the methods in the `Startup` class, so the seed method runs. To force initialization, IIS Express must be stopped and restarted. Stop and restart IIS with any of the following approaches:

  * Right-click the IIS Express system tray icon in the notification area and tap **Exit** or **Stop Site**:

    ![IIS Express system tray icon](../first-mvc-app/working-with-sql/_static/iisExIcon.png)

    ![Contextual menu](sql/_static/stopIIS.png)

    * If the app is running in non-debug mode, press <kbd>F5</kbd> to run in debug mode.
    * If the app in debug mode, stop the debugger and press <kbd>F5</kbd>.

# [Visual Studio Code / Visual Studio for Mac](#tab/visual-studio-code+visual-studio-mac)

Delete all the records in the database, so the seed method will run. Stop and start the app to seed the database.

---

The app shows the seeded data:

![Movie application open in Chrome showing movie data](sql/_static/m55.png)

## Additional resources

> [!div class="step-by-step"]
> [Previous: Scaffolded Razor Pages](xref:tutorials/razor-pages/page)
> [Next: Update the pages](xref:tutorials/razor-pages/da1)

::: moniker-end

::: moniker range="< aspnetcore-3.0"

[View or download sample code](https://github.com/dotnet/AspNetCore.Docs/tree/master/aspnetcore/tutorials/razor-pages/razor-pages-start) ([how to download](xref:index#how-to-download-a-sample)).

The `RazorPagesMovieContext` object handles the task of connecting to the database and mapping `Movie` objects to database records. The database context is registered with the [Dependency Injection](xref:fundamentals/dependency-injection) container in the `ConfigureServices` method in *Startup.cs*:

# [Visual Studio](#tab/visual-studio)

[!code-csharp[](razor-pages-start/sample/RazorPagesMovie22/Startup.cs?name=snippet_ConfigureServices&highlight=15-18)]

# [Visual Studio Code / Visual Studio for Mac](#tab/visual-studio-code+visual-studio-mac)

[!code-csharp[](razor-pages-start/sample/RazorPagesMovie22/Startup.cs?name=snippet_UseSqlite&highlight=11-12)]

---

For more information on the methods used in `ConfigureServices`, see:

* [EU General Data Protection Regulation (GDPR) support in ASP.NET Core](xref:security/gdpr) for `CookiePolicyOptions`.
* [SetCompatibilityVersion](xref:mvc/compatibility-version)

The ASP.NET Core [Configuration](xref:fundamentals/configuration/index) system reads the `ConnectionString` key. For local development, configuration gets the connection string from the *appsettings.json* file.

# [Visual Studio](#tab/visual-studio)

The generated connection string will be similar to the following:

[!code-json[](razor-pages-start/sample/RazorPagesMovie22/appsettings.json)]

# [Visual Studio Code](#tab/visual-studio-code)

[!code-json[](~/tutorials/razor-pages/razor-pages-start/sample/RazorPagesMovie/appsettings_SQLite.json?highlight=8-10)]

# [Visual Studio for Mac](#tab/visual-studio-mac)

[!code-json[](~/tutorials/razor-pages/razor-pages-start/sample/RazorPagesMovie/appsettings_SQLite.json?highlight=8-10)]

---

When the app is deployed to a test or production server, an environment variable can be used to set the connection string to a test or production database server. See [Configuration](xref:fundamentals/configuration/index) for more information.

# [Visual Studio](#tab/visual-studio)

## SQL Server Express LocalDB

LocalDB is a lightweight version of the SQL Server Express database engine that's targeted for program development. LocalDB starts on demand and runs in user mode, so there's no complex configuration. By default, LocalDB database creates `*.mdf` files in the `C:/Users/<user/>` directory.

<a name="ssox"></a>
* From the **View** menu, open **SQL Server Object Explorer** (SSOX).

  ![View menu](sql/_static/ssox.png)

* Right-click on the `Movie` table and select **View Designer**:

  ![Contextual menu open on Movie table](sql/_static/design.png)

  ![Movie table open in Designer](sql/_static/dv.png)

Note the key icon next to `ID`. By default, EF creates a property named `ID` for the primary key.

* Right-click on the `Movie` table and select **View Data**:

  ![Movie table open showing table data](sql/_static/vd22.png)

# [Visual Studio Code](#tab/visual-studio-code)

[!INCLUDE[](~/includes/rp/sqlite.md)]
[!INCLUDE[](~/includes/RP-mvc-shared/sqlite-warn.md)]

# [Visual Studio for Mac](#tab/visual-studio-mac)

[!INCLUDE[](~/includes/rp/sqlite.md)]
[!INCLUDE[](~/includes/RP-mvc-shared/sqlite-warn.md)]

---

## Seed the database

Create a new class named `SeedData` in the *Models* folder with the following code:

[!code-csharp[](razor-pages-start/sample/RazorPagesMovie22/Models/SeedData.cs?name=snippet_1)]

If there are any movies in the database, the seed initializer returns and no movies are added.

```csharp
if (context.Movie.Any())
{
    return;
}
```

<a name="si"></a>

### Add the seed initializer

Replace the contents of the *Program.cs* with the following code:

[!code-csharp[](razor-pages-start/sample/RazorPagesMovie22/Program.cs)]

In the previous code, the `Main` method has been modified to do the following:

* Get a database context instance from the dependency injection container.
* Call the `seedData.Initialize` method, passing to it the database context instance.
* Dispose the context when the seed method completes. The [using statement](https://docs.microsoft.com/en-us/dotnet/csharp/language-reference/keywords/using-statement) ensures the context is disposed.

A production app would not call `Database.Migrate`. It's added to the preceding code to prevent the following exception when `Update-Database` has not been run:

SqlException: Cannot open database "RazorPagesMovieContext-21" requested by the login. The login failed.
Login failed for user 'user name'.

### Test the app

# [Visual Studio](#tab/visual-studio)

* Delete all the records in the database. You can do this with the delete links in the browser or from [SSOX](xref:tutorials/razor-pages/new-field#ssox)
* Force the app to initialize by calling the methods in the `Startup` class, so the seed method runs. To force initialization, IIS Express must be stopped and restarted. You can do this with any of the following approaches:

  * Right-click the IIS Express system tray icon in the notification area and tap **Exit** or **Stop Site**:

    ![IIS Express system tray icon](../first-mvc-app/working-with-sql/_static/iisExIcon.png)

    ![Contextual menu](sql/_static/stopIIS.png)

    * If the app is running in non-debug mode, press <kbd>F5</kbd> to run in debug mode.
    * If the app in debug mode, stop the debugger and press <kbd>F5</kbd>.

# [Visual Studio Code](#tab/visual-studio-code)

Delete all the records in the database, so the seed method will run. Stop and start the app to seed the database.

# [Visual Studio for Mac](#tab/visual-studio-mac)

Delete all the records in the database, so the seed method will run. Stop and start the app to seed the database.

---

The app shows the seeded data:

![Movie application open in Chrome showing movie data](sql/_static/m55.png)

The next tutorial will clean up the presentation of the data.

## Additional resources

* [YouTube version of this tutorial](https://youtu.be/A_5ff11sDHY)

> [!div class="step-by-step"]
> [Previous: Scaffolded Razor Pages](xref:tutorials/razor-pages/page)
> [Next: Update the pages](xref:tutorials/razor-pages/da1)

::: moniker-end<|MERGE_RESOLUTION|>--- conflicted
+++ resolved
@@ -102,11 +102,7 @@
 
 [!code-csharp[](razor-pages-start/sample/RazorPagesMovie30/Models/SeedData.cs?name=snippet_1)]
 
-<<<<<<< HEAD
 If there are any movies in the database, the seed initializer returns and no movies are added.
-=======
-1. If there are any movies in the database, the seed initializer returns and no movies are added.
->>>>>>> 93d8fd18
 
 ```csharp
 if (context.Movie.Any())
@@ -121,13 +117,7 @@
 
 Replace the contents of the *Program.cs* with the following code:
 
-<<<<<<< HEAD
 [!code-csharp[](razor-pages-start/sample/RazorPagesMovie50/Program.cs)]
-=======
-* Get a database context instance from the dependency injection container.
-* Call the seed method, passing to it the context.
-* Dispose the context when the seed method completes.
->>>>>>> 93d8fd18
 
 In the previous code, the `Main` method has been modified to do the following:
 
@@ -160,11 +150,6 @@
 # [Visual Studio Code / Visual Studio for Mac](#tab/visual-studio-code+visual-studio-mac)
 
 Delete all the records in the database, so the seed method will run. Stop and start the app to seed the database.
-<<<<<<< HEAD
-=======
-
-The app shows the seeded data.
->>>>>>> 93d8fd18
 
 ---
 
