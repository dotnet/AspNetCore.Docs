---
title: What's new in ASP.NET Core in .NET 10
author: wadepickett
description: Learn about the new features in ASP.NET Core in .NET 10.
ms.author: wpickett
ms.custom: mvc
<<<<<<< HEAD
ms.date: 8/12/2025
=======
ms.date: 08/14/2025
>>>>>>> 056b0494
uid: aspnetcore-10
---
# What's new in ASP.NET Core in .NET 10

This article highlights the most significant changes in ASP.NET Core in .NET 10 with links to relevant documentation.

This article will be updated as new preview releases are made available. For breaking changes, see [Breaking changes in .NET](/dotnet/core/compatibility/breaking-changes).

## Blazor

This section describes new features for Blazor.

[!INCLUDE[](~/release-notes/aspnetcore-10/includes/blazor.md)]

## Blazor Hybrid

This section describes new features for Blazor Hybrid.

[!INCLUDE[](~/release-notes/aspnetcore-10/includes/blazor-hybrid.md)]

## SignalR

This section describes new features for SignalR.

## Minimal APIs

This section describes new features for minimal APIs.

[!INCLUDE[](~/release-notes/aspnetcore-10/includes/MinApiEmptyStringInFormPost.md)]

[!INCLUDE[](~/release-notes/aspnetcore-10/includes/ValidationSupportMinAPI.md)]

[!INCLUDE[](~/release-notes/aspnetcore-10/includes/MinimalAPIValidationRecordTypes.md)]

[!INCLUDE[](~/release-notes/aspnetcore-10/includes/validation-with-problem.md)]

[!INCLUDE[](~/release-notes/aspnetcore-10/includes/sse.md)]

[!INCLUDE[](~/release-notes/aspnetcore-10/includes/validation-package-move.md)]

[!INCLUDE[](~/release-notes/aspnetcore-10/includes/enhance-validation-classes-records.md)]

## OpenAPI

This section describes new features for OpenAPI.

[!INCLUDE[](~/release-notes/aspnetcore-10/includes/openApi.md)]

[!INCLUDE[](~/release-notes/aspnetcore-10/includes/responseDescProducesResponseType.md)]

[!INCLUDE[](~/release-notes/aspnetcore-10/includes/OpenApiPopulateXMLDocComments.md)]

[!INCLUDE[](~/release-notes/aspnetcore-10/includes/webapiaotTemplateAddedOpenAPI.md)]

[!INCLUDE[](~/release-notes/aspnetcore-10/includes/doc-provider-in-di.md)]

[!INCLUDE[](~/release-notes/aspnetcore-10/includes/xml-comment-generator.md)]

[!INCLUDE[](~/release-notes/aspnetcore-10/includes/formdata-enum-parameters.md)]

[!INCLUDE[](~/release-notes/aspnetcore-10/includes/OpenApiSchemasInTransformers.md)]

[!INCLUDE[](~/release-notes/aspnetcore-10/includes/upgrade-microsoft-openapi-2.md)]

## Authentication and authorization

### Authentication and authorization metrics

Metrics have been added for certain authentication and authorization events in ASP.NET Core. With this change, you can now obtain metrics for the following events:

* Authentication:
  * Authenticated request duration
  * Challenge count
  * Forbid count
  * Sign in count
  * Sign out count
* Authorization:
  * Count of requests requiring authorization

The following image shows an example of the Authenticated request duration metric in the Aspire dashboard:

![Authenticated request duration in the Aspire dashboard](https://github.com/user-attachments/assets/170615e9-ef25-48a1-a482-4933e2e03f03)

For more information, see <xref:log-mon/metrics/built-in#microsoftaspnetcoreauthorization>.

[!INCLUDE[](~/release-notes/aspnetcore-10/includes/avoid-cookie-login-redirects.md)]

## Miscellaneous

This section describes miscellaneous new features in .NET 10.

[!INCLUDE[](~/release-notes/aspnetcore-10/includes/exception-handler.md)]

[!INCLUDE[](~/release-notes/aspnetcore-10/includes/top-level-domain.md)]

[!INCLUDE[](~/release-notes/aspnetcore-10/includes/pipe-reader.md)]

[!INCLUDE[](~/release-notes/aspnetcore-10/includes/memory-eviction.md)]

[!INCLUDE[](~/release-notes/aspnetcore-10/includes/httpsys.md)]

[!INCLUDE[](~/release-notes/aspnetcore-10/includes/testAppsTopLevel.md)]

[!INCLUDE[](~/release-notes/aspnetcore-10/includes/jsonPatch.md)]

### Detect if URL is local using `RedirectHttpResult.IsLocalUrl`

Use the new [`RedirectHttpResult.IsLocalUrl(url)`](https://source.dot.net/#Microsoft.AspNetCore.Http.Results/RedirectHttpResult.cs,c0ece2e6266cb369) helper method to detect if a URL is local. A URL is considered local if the following are true:

* It doesn't have the [host](https://developer.mozilla.org/docs/Web/API/URL/host) or [authority](https://developer.mozilla.org/docs/Web/URI/Authority) section.
* It has an [absolute path](https://developer.mozilla.org/docs/Learn_web_development/Howto/Web_mechanics/What_is_a_URL#absolute_urls_vs._relative_urls).

URLs using [virtual paths](/previous-versions/aspnet/ms178116(v=vs.100)) `"~/"` are also local.

`IsLocalUrl` is useful for validating URLs before redirecting to them to prevent [open redirection attacks](https://brightsec.com/blog/open-redirect-vulnerabilities/).

```csharp
if (RedirectHttpResult.IsLocalUrl(url))
{
    return Results.LocalRedirect(url);
}
```

Thank you [@martincostello](https://github.com/martincostello) for this contribution!

## Related content

<xref:fundamentals/servers/httpsys><|MERGE_RESOLUTION|>--- conflicted
+++ resolved
@@ -4,11 +4,7 @@
 description: Learn about the new features in ASP.NET Core in .NET 10.
 ms.author: wpickett
 ms.custom: mvc
-<<<<<<< HEAD
-ms.date: 8/12/2025
-=======
-ms.date: 08/14/2025
->>>>>>> 056b0494
+ms.date: 8/14/2025
 uid: aspnetcore-10
 ---
 # What's new in ASP.NET Core in .NET 10
