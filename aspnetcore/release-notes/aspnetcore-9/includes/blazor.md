### .NET MAUI Blazor Hybrid and Web App solution template

A new solution template makes it easier to create .NET MAUI native and Blazor web client apps that share the same UI. This template shows how to create client apps that maximize code reuse and target Android, iOS, Mac, Windows, and Web.

Key features of this template include:

* The ability to choose a Blazor interactive render mode for the web app.
* Automatic creation of the appropriate projects, including a Blazor Web App (global Interactive Auto rendering) and a .NET MAUI Blazor Hybrid app.
* The created projects use a shared Razor class library (RCL) to maintain the UI's Razor components.
* Sample code is included that demonstrates how to use dependency injection to provide different interface implementations for the Blazor Hybrid app and the Blazor Web App.

To get started, install the [.NET 9 SDK](https://dotnet.microsoft.com/download/dotnet/9.0) and install the .NET MAUI workload, which contains the template:

```dotnetcli
dotnet workload install maui
```

Create a solution from the project template in a command shell using the following command:

```dotnetcli
dotnet new maui-blazor-web
```

The template is also available in Visual Studio.

> [!NOTE]
> Currently, an exception occurs if Blazor rendering modes are defined at the per-page/component level. For more information, see [BlazorWebView needs a way to enable overriding ResolveComponentForRenderMode (`dotnet/aspnetcore` #51235)](https://github.com/dotnet/aspnetcore/issues/51235).

For more information, see <xref:blazor/hybrid/tutorials/maui-blazor-web-app?view=aspnetcore-9.0>.

### Detect rendering location, interactivity, and assigned render mode at runtime

We've introduced a new API designed to simplify the process of querying component states at runtime. This API provides the following capabilities:

* **Determine the current execution location of the component**: This can be useful for debugging and optimizing component performance.
* **Check if the component is running in an interactive environment**: This can be helpful for components that have different behaviors based on the interactivity of their environment.
* **Retrieve the assigned render mode for the component**: Understanding the render mode can help in optimizing the rendering process and improving the overall performance of a component.

For more information, see <xref:blazor/components/render-modes?view=aspnetcore-9.0#detect-rendering-location-interactivity-and-assigned-render-mode-at-runtime>.

### Improved server-side reconnection experience:

The following enhancements have been made to the default server-side reconnection experience:

* When the user navigates back to an app with a disconnected circuit, reconnection is attempted immediately rather than waiting for the duration of the next reconnect interval. This improves the user experience when navigating to an app in a browser tab that has gone to sleep.

* When a reconnection attempt reaches the server but the server has already released the circuit, a page refresh occurs automatically. This prevents the user from having to manually refresh the page if it's likely going to result in a successful reconnection.

* Reconnect timing uses a computed backoff strategy. By default, the first several reconnection attempts occur in rapid succession without a retry interval before computed delays are introduced between attempts. You can customize the retry interval behavior by specifying a function to compute the retry interval, as the following exponential backoff example demonstrates:

  ```javascript
  Blazor.start({
    circuit: {
      reconnectionOptions: {
        retryIntervalMilliseconds: (previousAttempts, maxRetries) => 
          previousAttempts >= maxRetries ? null : previousAttempts * 1000
      },
    },
  });
  ```

* The styling of the default reconnect UI has been modernized.

For more information, see <xref:blazor/fundamentals/signalr?view=aspnetcore-9.0#adjust-the-server-side-reconnection-retry-count-and-interval>.

### Simplified authentication state serialization for Blazor Web Apps

New APIs make it easier to add authentication to an existing Blazor Web App. When you create a new Blazor Web App with authentication using **Individual Accounts** and you enable WebAssembly-based interactivity, the project includes a custom <xref:Microsoft.AspNetCore.Components.Authorization.AuthenticationStateProvider> in both the server and client projects. 

These providers flow the user's authentication state to the browser. Authenticating on the server rather than the client allows the app to access authentication state during prerendering and before the .NET WebAssembly runtime is initialized.

The custom <xref:Microsoft.AspNetCore.Components.Authorization.AuthenticationStateProvider> implementations use the [Persistent Component State service](xref:blazor/components/prerender#persist-prerendered-state) (<xref:Microsoft.AspNetCore.Components.PersistentComponentState>) to serialize the authentication state into HTML comments and read it back from WebAssembly to create a new <xref:Microsoft.AspNetCore.Components.Authorization.AuthenticationState> instance. 

This works well if you've started from the Blazor Web App project template and selected the **Individual Accounts** option, but it's a lot of code to implement yourself or copy if you're trying to add authentication to an existing project. There are now APIs, which are now part of the Blazor Web App project template, that can be called in the server and client projects to add this functionality:

* `AddAuthenticationStateSerialization`: Adds the necessary services to serialize the authentication state on the server.
* `AddAuthenticationStateDeserialization`: Adds the necessary services to deserialize the authentication state in the browser.

By default, the API only serializes the server-side name and role claims for access in the browser. An option can be passed to `AddAuthenticationStateSerialization` to include all claims.

For more information, see the following sections of <xref:blazor/security/server/index?view=aspnetcore-9.0>:

* [Blazor Identity UI (Individual Accounts)](xref:blazor/security/server/index?view=aspnetcore-9.0#blazor-identity-ui-individual-accounts)
* [Manage authentication state in Blazor Web Apps](xref:blazor/security/server/index?view=aspnetcore-9.0#manage-authentication-state-in-blazor-web-apps)

### Add static server-side rendering (SSR) pages to a globally-interactive Blazor Web App

With the release of .NET 9, it's now simpler to add static SSR pages to apps that adopt global interactivity.

This approach is only useful when the app has specific pages that can't work with interactive Server or WebAssembly rendering. For example, adopt this approach for pages that depend on reading/writing HTTP cookies and can only work in a request/response cycle instead of interactive rendering. For pages that work with interactive rendering, you shouldn't force them to use static SSR rendering, as it's less efficient and less responsive for the end user.

Mark any Razor component page with the new `[ExcludeFromInteractiveRouting]` attribute assigned with the `@attribute` Razor directive:

```razor
@attribute [ExcludeFromInteractiveRouting]
```

Applying the attribute causes navigation to the page to exit from interactive routing. Inbound navigation is forced to perform a full-page reload instead resolving the page via interactive routing. The full-page reload forces the top-level root component, typically the `App` component (`App.razor`), to rerender from the server, allowing the app to switch to a different top-level render mode.

The `HttpContext.AcceptsInteractiveRouting` extension method allows the component to detect whether `[ExcludeFromInteractiveRouting]` is applied to the current page.

In the `App` component, use the pattern in the following example:

* Pages that aren't annotated with `[ExcludeFromInteractiveRouting]` default to the `InteractiveServer` render mode with global interactivity. You can replace `InteractiveServer` with `InteractiveWebAssembly` or `InteractiveAuto` to specify a different default global render mode.
* Pages annotated with `[ExcludeFromInteractiveRouting]` adopt static SSR (`PageRenderMode` is assigned `null`).

```razor
<!DOCTYPE html>
<html>
<head>
    ...
    <HeadOutlet @rendermode="@PageRenderMode" />
</head>
<body>
    <Routes @rendermode="@PageRenderMode" />
    ...
</body>
</html>

@code {
    [CascadingParameter]
    private HttpContext HttpContext { get; set; } = default!;

    private IComponentRenderMode? PageRenderMode
        => HttpContext.AcceptsInteractiveRouting() ? InteractiveServer : null;
}
```

An alternative to using the `HttpContext.AcceptsInteractiveRouting` extension method is to read endpoint metadata manually using `HttpContext.GetEndpoint()?.Metadata`.

This feature is covered by the reference documentation in <xref:blazor/components/render-modes?view=aspnetcore-9.0#static-ssr-pages-in-a-globally-interactive-app>.

### Constructor injection

Razor components support constructor injection.

In the following example, the partial (code-behind) class injects the `NavigationManager` service using a [primary constructor](/dotnet/csharp/whats-new/tutorials/primary-constructors):

```csharp
public partial class ConstructorInjection(NavigationManager navigation)
{
    private void HandleClick()
    {
        navigation.NavigateTo("/counter");
    }
}
```

For more information, see <xref:blazor/fundamentals/dependency-injection?view=aspnetcore-9.0#request-a-service-in-a-component>.

### Websocket compression for Interactive Server components

By default, Interactive Server components enable compression for [WebSocket connections](xref:fundamentals/websockets) and set a `frame-ancestors` [Content Security Policy (CSP)](https://developer.mozilla.org/docs/Web/HTTP/CSP) directive set to `'self'`, which only permits embedding the app in an `<iframe>` of the origin from which the app is served when compression is enabled or when a configuration for the WebSocket context is provided.

Compression can be disabled by setting `ConfigureWebSocketOptions` to `null`, which reduces the [vulnerability of the app to attack](xref:blazor/security/server/interactive-server-side-rendering#interactive-server-components-with-websocket-compression-enabled) but may result in reduced performance:

```csharp
.AddInteractiveServerRenderMode(o => o.ConfigureWebSocketOptions = null)
```

Configure a stricter `frame-ancestors` CSP with a value of `'none'` (single quotes required), which allows WebSocket compression but prevents browsers from embedding the app into any `<iframe>`:

```csharp
.AddInteractiveServerRenderMode(o => o.ContentSecurityFrameAncestorsPolicy = "'none'")
```

For more information, see the following resources:

* <xref:blazor/fundamentals/signalr?view=aspnetcore-9.0#websocket-compression-for-interactive-server-components>
* <xref:blazor/security/server/interactive-server-side-rendering?view=aspnetcore-9.0#interactive-server-components-with-websocket-compression-enabled>

### Handle keyboard composition events in Blazor

The new `KeyboardEventArgs.IsComposing` property indicates if the keyboard event [is part of a composition session](https://w3c.github.io/uievents/#dom-keyboardevent-iscomposing). Tracking the composition state of keyboard events is crucial for handling international character input methods.

### Added `OverscanCount` parameter to `QuickGrid`

The [`QuickGrid`](xref:Microsoft.AspNetCore.Components.QuickGrid) component now exposes an `OverscanCount` property that specifies how many additional rows are rendered before and after the visible region when virtualization is enabled.

The default `OverscanCount` is 3. The following example increases the `OverscanCount` to 4:

```razor
<QuickGrid ItemsProvider="itemsProvider" Virtualize="true" OverscanCount="4">
    ...
</QuickGrid>
```

### `InputNumber` component supports the `type="range"` attribute

The <xref:Microsoft.AspNetCore.Components.Forms.InputNumber%601> component now supports the [`type="range"` attribute](https://developer.mozilla.org/docs/Web/HTML/Element/input/range), which creates a range input that supports model binding and form validation, typically rendered as a slider or dial control rather than a text box:

```razor
<EditForm Model="Model" OnSubmit="Submit" FormName="EngineForm">
    <div>
        <label>
            Nacelle Count (2-6): 
            <InputNumber @bind-Value="Model!.NacelleCount" max="6" min="2" 
                step="1" type="range" />
        </label>
    </div>
    <div>
        <button type="submit">Submit</button>
    </div>
</EditForm>

@code {
    [SupplyParameterFromForm]
    private EngineSpecifications? Model { get; set; }

    protected override void OnInitialized() => Model ??= new();

    private void Submit() {}

    public class EngineSpecifications
    {
        [Required, Range(minimum: 2, maximum: 6)]
        public int NacelleCount { get; set; }
    }
}
<<<<<<< HEAD
```

### Multiple Blazor Web Apps per server project

<!-- UPDATE 10.0 Confirm or update -->

Support for multiple Blazor Web Apps per server project will be considered for .NET 10 (November, 2025).

For more information, see [Support for multiple Blazor Web apps per server project (`dotnet/aspnetcore` #52216)](https://github.com/dotnet/aspnetcore/issues/52216).

### Client-side request streaming

For Chromium-based browsers (for example, Google Chrome and Microsoft Edge) using the HTTP/2 protocol, [CORS](xref:security/cors), and HTTPS, client-side Blazor uses [Streams API](https://developer.mozilla.org/docs/Web/API/Streams_API) to permit [request streaming](https://developer.chrome.com/docs/capabilities/web-apis/fetch-streaming-requests).

For more information, see the following resources:

* <xref:blazor/call-web-api?view=aspnetcore-9.0#client-side-request-streaming>
* <xref:blazor/file-uploads?view=aspnetcore-9.0#file-size-read-and-upload-limits>.
=======
```
>>>>>>> e651e0a1
<|MERGE_RESOLUTION|>--- conflicted
+++ resolved
@@ -217,16 +217,7 @@
         public int NacelleCount { get; set; }
     }
 }
-<<<<<<< HEAD
-```
-
-### Multiple Blazor Web Apps per server project
-
-<!-- UPDATE 10.0 Confirm or update -->
-
-Support for multiple Blazor Web Apps per server project will be considered for .NET 10 (November, 2025).
-
-For more information, see [Support for multiple Blazor Web apps per server project (`dotnet/aspnetcore` #52216)](https://github.com/dotnet/aspnetcore/issues/52216).
+```
 
 ### Client-side request streaming
 
@@ -235,7 +226,4 @@
 For more information, see the following resources:
 
 * <xref:blazor/call-web-api?view=aspnetcore-9.0#client-side-request-streaming>
-* <xref:blazor/file-uploads?view=aspnetcore-9.0#file-size-read-and-upload-limits>.
-=======
-```
->>>>>>> e651e0a1
+* <xref:blazor/file-uploads?view=aspnetcore-9.0#file-size-read-and-upload-limits>