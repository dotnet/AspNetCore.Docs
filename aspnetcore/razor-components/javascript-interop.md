---
title: Razor Components JavaScript interop
author: guardrex
description: Learn how to invoke JavaScript functions from .NET and .NET methods from JavaScript in Blazor and Razor Components apps.
monikerRange: '>= aspnetcore-3.0'
ms.author: riande
ms.custom: mvc
<<<<<<< HEAD
ms.date: 04/08/2019
=======
ms.date: 04/06/2019
>>>>>>> f677b312
uid: razor-components/javascript-interop
---
# Razor Components JavaScript interop

By [Javier Calvarro Nelson](https://github.com/javiercn), [Daniel Roth](https://github.com/danroth27), and [Luke Latham](https://github.com/guardrex)

A Razor Components app can invoke JavaScript functions from .NET and .NET methods from JavaScript code.

## Invoke JavaScript functions from .NET methods

There are times when .NET code is required to call a JavaScript function. For example, a JavaScript call can expose browser capabilities or functionality from a JavaScript library to the app.

To call into JavaScript from .NET, use the `IJSRuntime` abstraction. The `InvokeAsync<T>` method takes an identifier for the JavaScript function that you wish to invoke along with any number of JSON-serializable arguments. The function identifier is relative to the global scope (`window`). If you wish to call `window.someScope.someFunction`, the identifier is `someScope.someFunction`. There's no need to register the function before it's called. The return type `T` must also be JSON serializable.

For server-side ASP.NET Core Razor Components apps:

* Multiple user requests are processed by the server-side app. Don't call `JSRuntime.Current` in a component to invoke JavaScript functions.
* Inject the `IJSRuntime` abstraction and use the injected object to issue JavaScript interop calls.

The following example is based on [TextDecoder](https://developer.mozilla.org/docs/Web/API/TextDecoder), an experimental JavaScript-based decoder. The example demonstrates how to invoke a JavaScript function from a C# method. The JavaScript function accepts a byte array from a C# method, decodes the array, and returns the text to the component for display.

Inside the `<head>` element of *wwwroot/index.html*, provide a function that uses `TextDecoder` to decode a passed array:

```html
<script>
  window.ConvertArray = (win1251Array) => {
    var win1251decoder = new TextDecoder('windows-1251');
    var bytes = new Uint8Array(win1251Array);
    var decodedArray = win1251decoder.decode(bytes);
    console.log(decodedArray);
    return decodedArray;
  };
</script>
```

JavaScript code, such as the code shown in the preceding example, can also be loaded from a JavaScript file (*.js*) with a reference to the script file in the *wwwroot/index.html* file:

```html
<script src="exampleJsInterop.js"></script>
```

The following component:

* Invokes the `ConvertArray` JavaScript function using `JsRuntime` when a component button (**Convert Array**) is selected.
* After the JavaScript function is called, the passed array is converted into a string. The string is returned to the component for display.

```cshtml
@page "/"
@inject IJSRuntime JsRuntime;

<h1>Call JavaScript Function Example</h1>

<button type="button" class="btn btn-primary" onclick="@ConvertArray">
    Convert Array
</button>

<p class="mt-2" style="font-size:1.6em">
    <span class="badge badge-success">
        @ConvertedText
    </span>
</p>

@functions {
    // Quote (c)2005 Universal Pictures: Serenity
    // https://www.uphe.com/movies/serenity
    // David Krumholtz on IMDB: https://www.imdb.com/name/nm0472710/

    private MarkupString ConvertedText =
        new MarkupString("Select the <b>Convert Array</b> button.");

    private uint[] QuoteArray = new uint[]
        {
            60, 101, 109, 62, 67, 97, 110, 39, 116, 32, 115, 116, 111, 112, 32,
            116, 104, 101, 32, 115, 105, 103, 110, 97, 108, 44, 32, 77, 97,
            108, 46, 60, 47, 101, 109, 62, 32, 45, 32, 77, 114, 46, 32, 85, 110,
            105, 118, 101, 114, 115, 101, 10, 10,
        };

    private async void ConvertArray()
    {
        var text =
            await JsRuntime.InvokeAsync<string>("ConvertArray", QuoteArray);

        ConvertedText = new MarkupString(text);

        StateHasChanged();
    }
}
```

To use the `IJSRuntime` abstraction, adopt any of the following approaches:

* Inject the `IJSRuntime` abstraction into the Razor file (*.razor*, *.cshtml*):

  ```cshtml
  @inject IJSRuntime JSRuntime

  @functions {
      public override void OnInit()
      {
          StocksService.OnStockTickerUpdated += stockUpdate =>
          {
              JSRuntime.InvokeAsync<object>(
                  "handleTickerChanged",
                  stockUpdate.symbol,
                  stockUpdate.price);
          };
      }
  }
  ```

* Inject the `IJSRuntime` abstraction into a class (*.cs*):

  ```csharp
  public class JsInteropClasses
  {
      private readonly IJSRuntime _jsRuntime;

      public JsInteropClasses(IJSRuntime jsRuntime)
      {
          _jsRuntime = jsRuntime;
      }

      public Task<string> TickerChanged(string data)
      {
          // The handleTickerChanged JavaScript method is implemented
          // in a JavaScript file, such as 'wwwroot/tickerJsInterop.js'.
          return _jsRuntime.InvokeAsync<object>(
              "handleTickerChanged",
              stockUpdate.symbol,
              stockUpdate.price);
      }
  }
  ```

* For dynamic content generation with `BuildRenderTree`, use the `[Inject]` attribute:

  ```csharp
  [Inject] IJSRuntime JSRuntime { get; set; }
  ```

In the client-side sample app that accompanies this topic, two JavaScript functions are available to the client-side app that interact with the DOM to receive user input and display a welcome message:

* `showPrompt` &ndash; Produces a prompt to accept user input (the user's name) and returns the name to the caller.
* `displayWelcome` &ndash; Assigns a welcome message from the caller to a DOM object with an `id` of `welcome`.

*wwwroot/exampleJsInterop.js*:

[!code-javascript[](./common/samples/3.x/BlazorSample/wwwroot/exampleJsInterop.js?highlight=2-7)]

Place the `<script>` tag that references the JavaScript file in the *wwwroot/index.html* file:

[!code-html[](./common/samples/3.x/BlazorSample/wwwroot/index.html?highlight=15)]

Don't place a `<script>` tag in a component file because the `<script>` tag can't be updated dynamically.

.NET methods interop with the JavaScript functions in the *exampleJsInterop.js* file by calling `IJSRuntime.InvokeAsync<T>`.

The `IJSRuntime` abstraction is asynchronous to allow for server-side scenarios. If the app runs client-side and you want to invoke a JavaScript function synchronously, downcast to `IJSInProcessRuntime` and call `Invoke<T>` instead. We recommend that most JavaScript interop libraries use the async APIs to ensure that the libraries are available in all scenarios, client-side or server-side.

The sample app includes a component to demonstrate JavaScript interop. The component:

* Receives user input via a JavaScript prompt.
* Returns the text to the component for processing.
* Calls a second JavaScript function that interacts with the DOM to display a welcome message.

*Pages/JSInterop.cshtml*:

[!code-cshtml[](./common/samples/3.x/BlazorSample/Pages/JsInterop.cshtml?name=snippet_JSInterop1&highlight=3,19-21,23-25)]

1. When `TriggerJsPrompt` is executed by selecting the component's **Trigger JavaScript Prompt** button, the JavaScript `showPrompt` function provided in the *wwwroot/exampleJsInterop.js* file is called.
1. The `showPrompt` function accepts user input (the user's name), which is HTML-encoded and returned to the component. The component stores the user's name in a local variable, `name`.
1. The string stored in `name` is incorporated into a welcome message, which is passed to a JavaScript function, `displayWelcome`, which renders the welcome message into a heading tag.

## Capture references to elements

Some [JavaScript interop](xref:razor-components/javascript-interop) scenarios require references to HTML elements. For example, a UI library may require an element reference for initialization, or you might need to call command-like APIs on an element, such as `focus` or `play`.

You can capture references to HTML elements in a component by adding a `ref` attribute to the HTML element and then defining a field of type `ElementRef` whose name matches the value of the `ref` attribute.

The following example shows capturing a reference to the username input element:

```cshtml
<input ref="username" ...>

@functions {
    ElementRef username;
}
```

> [!NOTE]
> Do **not** use captured element references as a way of populating the DOM. Doing so may interfere with the declarative rendering model.

As far as .NET code is concerned, an `ElementRef` is an opaque handle. The *only* thing you can do with `ElementRef` is pass it through to JavaScript code via JavaScript interop. When you do so, the JavaScript-side code receives an `HTMLElement` instance, which it can use with normal DOM APIs.

For example, the following code defines a .NET extension method that enables setting the focus on an element:

*exampleJsInterop.js*:

```javascript
window.exampleJsFunctions = {
  focusElement : function (element) {
    element.focus();
  }
}
```

Use `IJSRuntime.InvokeAsync<T>` and call `exampleJsFunctions.focusElement` with an `ElementRef` to focus an element:

[!code-cshtml[](javascript-interop/samples_snapshot/component1.cshtml?highlight=1,3,7,11-12)]

To use an extension method to focus an element, create a static extension method that receives the `IJSRuntime` instance:

```csharp
public static Task Focus(this ElementRef elementRef, IJSRuntime jsRuntime)
{
    return jsRuntime.InvokeAsync<object>(
        "exampleJsFunctions.focusElement", elementRef);
}
```

The method is called directly on the object. The following example assumes that the static `Focus` method is available from the `JsInteropClasses` namespace:

[!code-cshtml[](javascript-interop/samples_snapshot/component2.cshtml?highlight=1,4,8,12)]

> [!IMPORTANT]
> The `username` variable is only populated after the component renders and its output includes the `>` element. If you try to pass an unpopulated `ElementRef` to JavaScript code, the JavaScript code receives `null`. To manipulate element references after the component has finished rendering (to set the initial focus on an element) use the `OnAfterRenderAsync` or `OnAfterRender` [component lifecycle methods](xref:razor-components/components#lifecycle-methods).

## Invoke .NET methods from JavaScript functions

### Static .NET method call

To invoke a static .NET method from JavaScript, use the `DotNet.invokeMethod` or `DotNet.invokeMethodAsync` functions. Pass in the identifier of the static method you wish to call, the name of the assembly containing the function, and any arguments. The asynchronous version is preferred to support server-side scenarios. To be invokable from JavaScript, the .NET method must be public, static, and decorated with `[JSInvokable]`. By default, the method identifier is the method name, but you can specify a different identifier using the `JSInvokableAttribute` constructor. Calling open generic methods isn't currently supported.

The sample app includes a C# method to return an array of `int`s. The method is decorated with the `JSInvokable` attribute.

*Pages/JsInterop.cshtml*:

[!code-cshtml[](./common/samples/3.x/BlazorSample/Pages/JsInterop.cshtml?name=snippet_JSInterop2&highlight=7-11)]

JavaScript served to the client invokes the C# .NET method.

*wwwroot/exampleJsInterop.js*:

[!code-javascript[](./common/samples/3.x/BlazorSample/wwwroot/exampleJsInterop.js?highlight=8-14)]

When the **Trigger .NET static method ReturnArrayAsync** button is selected, examine the console output in the browser's web developer tools.

The console output is:

```console
Array(4) [ 1, 2, 3, 4 ]
```

The fourth array value is pushed to the array (`data.push(4);`) returned by `ReturnArrayAsync`.

### Instance method call

You can also call .NET instance methods from JavaScript. To invoke a .NET instance method from JavaScript, first pass the .NET instance to JavaScript by wrapping it in a `DotNetObjectRef` instance. The .NET instance is passed by reference to JavaScript, and you can invoke .NET instance methods on the instance using the `invokeMethod` or `invokeMethodAsync` functions. The .NET instance can also be passed as an argument when invoking other .NET methods from JavaScript.

> [!NOTE]
> The sample app logs messages to the client-side console. For the following examples demonstrated by the sample app, examine the browser's console output in the browser's developer tools.

When the **Trigger .NET instance method HelloHelper.SayHello** button is selected, `ExampleJsInterop.CallHelloHelperSayHello` is called and passes a name, `Blazor`, to the method.

*Pages/JsInterop.cshtml*:

[!code-cshtml[](./common/samples/3.x/BlazorSample/Pages/JsInterop.cshtml?name=snippet_JSInterop3&highlight=8-9)]

`CallHelloHelperSayHello` invokes the JavaScript function `sayHello` with a new instance of `HelloHelper`.

*JsInteropClasses/ExampleJsInterop.cs*:

[!code-csharp[](./common/samples/3.x/BlazorSample/JsInteropClasses/ExampleJsInterop.cs?name=snippet1&highlight=10-16)]

*wwwroot/exampleJsInterop.js*:

[!code-javascript[](./common/samples/3.x/BlazorSample/wwwroot/exampleJsInterop.js?highlight=15-18)]

The name is passed to `HelloHelper`'s constructor, which sets the `HelloHelper.Name` property. When the JavaScript function `sayHello` is executed, `HelloHelper.SayHello` returns the `Hello, {Name}!` message, which is written to the console by the JavaScript function.

*JsInteropClasses/HelloHelper.cs*:

[!code-csharp[](./common/samples/3.x/BlazorSample/JsInteropClasses/HelloHelper.cs?name=snippet1&highlight=5,10-11)]

Console output in the browser's web developer tools:

```console
Hello, Blazor!
```

## Share interop code in a Razor Component class library

JavaScript interop code can be included in a Razor Component class library (`dotnet new razorclasslib`), which allows you to share the code in a NuGet package.

The Razor Component class library handles embedding JavaScript resources in the built assembly. The JavaScript files are placed in the *wwwroot* folder. The tooling takes care of embedding the resources when the library is built.

The built NuGet package is referenced in the project file of the app just as any normal NuGet package is referenced. After the app is restored, app code can call into JavaScript as if it were C#.

For more information, see <xref:razor-components/class-libraries>.<|MERGE_RESOLUTION|>--- conflicted
+++ resolved
@@ -5,11 +5,7 @@
 monikerRange: '>= aspnetcore-3.0'
 ms.author: riande
 ms.custom: mvc
-<<<<<<< HEAD
 ms.date: 04/08/2019
-=======
-ms.date: 04/06/2019
->>>>>>> f677b312
 uid: razor-components/javascript-interop
 ---
 # Razor Components JavaScript interop
