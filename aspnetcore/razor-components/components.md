---
title: Create and use Razor Components
author: guardrex
description: Learn how to create and use Razor Components, including how to bind to data, handle events, and manage component life cycles.
monikerRange: '>= aspnetcore-3.0'
ms.author: riande
ms.custom: mvc
<<<<<<< HEAD
ms.date: 04/06/2019
=======
ms.date: 04/07/2019
>>>>>>> 83fbaf7a
uid: razor-components/components
---
# Create and use Razor Components

By [Luke Latham](https://github.com/guardrex), [Daniel Roth](https://github.com/danroth27), and [Morné Zaayman](https://github.com/MorneZaayman)

[View or download sample code](https://github.com/aspnet/Docs/tree/master/aspnetcore/razor-components/common/samples/) ([how to download](xref:index#how-to-download-a-sample)). See the [Get started](xref:razor-components/get-started) topic for prerequisites.

Razor Components apps are built using *components*. A component is a self-contained chunk of user interface (UI), such as a page, dialog, or form. A component includes HTML markup and the processing logic required to inject data or respond to UI events. Components are flexible and lightweight. They can be nested, reused, and shared among projects.

## Component classes

Components are typically implemented in Razor Component files (*.razor*) using a combination of C# and HTML markup (*.cshtml* files are used in Blazor apps).

Components can be authored in Razor Components apps using the *.cshtml* file extension as long as the files are identified as Razor Component files using the `_RazorComponentInclude` MSBuild property. For example, an app created using the Razor Component template specifies that all *.cshtml* files under the *Components* folder should be treated as Razor Components files:

```xml
<_RazorComponentInclude>Components\**\*.cshtml</_RazorComponentInclude>
```

The UI for a component is defined using HTML. Dynamic rendering logic (for example, loops, conditionals, expressions) is added using an embedded C# syntax called [Razor](xref:mvc/views/razor). When a Razor Components app is compiled, the HTML markup and C# rendering logic are converted into a component class. The name of the generated class matches the name of the file.

Members of the component class are defined in a `@functions` block (more than one `@functions` block is permissible). In the `@functions` block, component state (properties, fields) is specified with methods for event handling or for defining other component logic.

Component members can then be used as part of the component's rendering logic using C# expressions that start with `@`. For example, a C# field is rendered by prefixing `@` to the field name. The following example evaluates and renders:

* `_headingFontStyle` to the CSS property value for `font-style`.
* `_headingText` to the content of the `<h1>` element.

```cshtml
<h1 style="font-style:@_headingFontStyle">@_headingText</h1>

@functions {
    private string _headingFontStyle = "italic";
    private string _headingText = "Put on your new Blazor!";
}
```

After the component is initially rendered, the component regenerates its render tree in response to events. Razor Components then compares the new render tree against the previous one and applies any modifications to the browser's Document Object Model (DOM).

## Integrate components into Razor Pages and MVC apps

Use components with existing Razor Pages and MVC apps. There's no need to rewrite existing pages or views to use Razor Components. When the page or view is rendered, components are prerendered&dagger; at the same time. 

> [!NOTE]
> &dagger;Server-side prerendering is enabled for Razor Components apps by default. Client-side Blazor apps will support prerendering in the upcoming Preview 4 release. For more information, see [Update templates/middleware to use MapFallbackToPage/File](https://github.com/aspnet/AspNetCore/issues/8852).

To render a component from a page or view, use the `RenderComponentAsync<TComponent>` HTML helper method:

```cshtml
<div id="Counter">
    @(await Html.RenderComponentAsync<Counter>(new { IncrementAmount = 10 }))
</div>
```

Components rendered from pages and views aren't yet interactive in the Preview 3 release. For example, selecting a button doesn't trigger a method call. A future preview will address this limitation and add support for rendering components using the normal element and attribute syntax.

While pages and views can use components, the converse isn't true. Components can't use view- and page-specific scenarios, such as partial views and sections. To use logic from partial view in a component, factor out the partial view logic into a component.

## Using components

Components can include other components by declaring them using HTML element syntax. The markup for using a component looks like an HTML tag where the name of the tag is the component type.

The following markup renders a `HeadingComponent` (*HeadingComponent.cshtml*) instance:

[!code-cshtml[](common/samples/3.x/BlazorSample/Pages/Index.cshtml?name=snippet_HeadingComponent)]

## Component parameters

Components can have *component parameters*, which are defined using *non-public* properties on the component class decorated with `[Parameter]`. Use attributes to specify arguments for a component in markup.

In the following example, the `ParentComponent` sets the value of the `Title` property of the `ChildComponent`:

*ParentComponent.cshtml*:

[!code-cshtml[](common/samples/3.x/BlazorSample/Pages/ParentComponent.cshtml?name=snippet_ParentComponent&highlight=5)]

*ChildComponent.cshtml*:

[!code-cshtml[](common/samples/3.x/BlazorSample/Pages/ChildComponent.cshtml?highlight=7-8)]

## Child content

Components can set the content of another component. The assigning component provides the content between the tags that specify the receiving component. For example, a `ParentComponent` can provide content for rendering by a Child component by placing the content inside `<ChildComponent>` tags.

*ParentComponent.cshtml*:

[!code-cshtml[](common/samples/3.x/BlazorSample/Pages/ParentComponent.cshtml?name=snippet_ParentComponent&highlight=6-7)]

The Child component has a `ChildContent` property that represents a `RenderFragment`. The value of `ChildContent` is positioned in the child component's markup where the content should be rendered. In the following example, the value of `ChildContent` is received from the parent component and rendered inside the Bootstrap panel's `panel-body`.

*ChildComponent.cshtml*:

[!code-cshtml[](common/samples/3.x/BlazorSample/Pages/ChildComponent.cshtml?highlight=3,10-11)]

> [!NOTE]
> The property receiving the `RenderFragment` content must be named `ChildContent` by convention.

## Data binding

Data binding to both components and DOM elements is accomplished with the `bind` attribute. The following example binds the `ItalicsCheck` property to the check box's checked state:

```cshtml
<input type="checkbox" class="form-check-input" id="italicsCheck" 
    bind="@_italicsCheck">
```

When the check box is selected and cleared, the property's value is updated to `true` and `false`, respectively.

The check box is updated in the UI only when the component is rendered, not in response to changing the property's value. Since components render themselves after event handler code executes, property updates are usually reflected in the UI immediately.

Using `bind` with a `CurrentValue` property (`<input bind="@CurrentValue">`) is essentially equivalent to the following:

```cshtml
<input value="@CurrentValue" 
    onchange="@((UIChangeEventArgs __e) => CurrentValue = __e.Value)">
```

When the component is rendered, the `value` of the input element comes from the `CurrentValue` property. When the user types in the text box, the `onchange` event is fired and the `CurrentValue` property is set to the changed value. In reality, the code generation is a little more complex because `bind` handles a few cases where type conversions are performed. In principle, `bind` associates the current value of an expression with a `value` attribute and handles changes using the registered handler.

In addition to `onchange`, the property can be bound using other events like `oninput` by being more explicit about what to bind to:

```cshtml
<input type="text" bind-value-oninput="@CurrentValue">
```

Unlike `onchange`, `oninput` fires for every character that is input into the text box.

**Format strings**

Data binding works with <xref:System.DateTime> format strings. Other format expressions, such as currency or number formats, aren't available at this time.

```cshtml
<input bind="@StartDate" format-value="yyyy-MM-dd">

@functions {
    [Parameter]
    private DateTime StartDate { get; set; } = new DateTime(2020, 1, 1);
}
```

The `format-value` attribute specifies the date format to apply to the `value` of the `input` element. The format is also used to parse the value when an `onchange` event occurs.

**Component parameters**

Binding also recognizes component parameters, where `bind-{property}` can bind a property value across components.

The following component uses `ChildComponent` and binds the `ParentYear` parameter from the parent to the `Year` parameter on the child component:

Parent component:

```cshtml
@page "/ParentComponent"

<h1>Parent Component</h1>

<p>ParentYear: @ParentYear</p>

<ChildComponent bind-Year="@ParentYear" />

<button class="btn btn-primary" onclick="@ChangeTheYear">
    Change Year to 1986
</button>

@functions {
    [Parameter]
    private int ParentYear { get; set; } = 1978;

    void ChangeTheYear()
    {
        ParentYear = 1986;
    }
}
```

Child component:

```cshtml
<h2>Child Component</h2>

<p>Year: @Year</p>

@functions {
    [Parameter]
    private int Year { get; set; }

    [Parameter]
    private Action<int> YearChanged { get; set; }
}
```

Loading the `ParentComponent` produces the following markup:

```html
<h1>Parent Component</h1>

<p>ParentYear: 1978</p>

<h2>Child Component</h2>

<p>Year: 1978</p>
```

If the value of the `ParentYear` property is changed by selecting the button in the `ParentComponent`, the `Year` property of the `ChildComponent` is updated. The new value of `Year` is rendered in the UI when the `ParentComponent` is rerendered:

```html
<h1>Parent Component</h1>

<p>ParentYear: 1986</p>

<h2>Child Component</h2>

<p>Year: 1986</p>
```

The `Year` parameter is bindable because it has a companion `YearChanged` event that matches the type of the `Year` parameter.

By convention, `<ChildComponent bind-Year="@ParentYear" />` is essentially equivalent to writing,

```cshtml
    <ChildComponent bind-Year-YearChanged="@ParentYear" />
```

In general, a property can be bound to a corresponding event handler using `bind-property-event` attribute.

## Event handling

Razor Components provide event handling features. For an HTML element attribute named `on<event>` (for example, `onclick`, `onsubmit`) with a delegate-typed value, Razor Components treats the attribute's value as an event handler. The attribute's name always starts with `on`.

The following code calls the `UpdateHeading` method when the button is selected in the UI:

```cshtml
<button class="btn btn-primary" onclick="@UpdateHeading">
    Update heading
</button>

@functions {
    void UpdateHeading(UIMouseEventArgs e)
    {
        ...
    }
}
```

The following code calls the `CheckboxChanged` method when the check box is changed in the UI:

```cshtml
<input type="checkbox" class="form-check-input" onchange="@CheckboxChanged">

@functions {
    void CheckboxChanged()
    {
        ...
    }
}
```

Event handlers can also be asynchronous and return a <xref:System.Threading.Tasks.Task>. There's no need to manually call `StateHasChanged()`. Exceptions are logged when they occur.

```cshtml
<button class="btn btn-primary" onclick="@UpdateHeading">
    Update heading
</button>

@functions {
    async Task UpdateHeading(UIMouseEventArgs e)
    {
        ...
    }
}
```

For some events, event-specific event argument types are permitted. If access to one of these event types isn't necessary, it isn't required in the method call.

The list of supported event arguments is:

* UIEventArgs
* UIChangeEventArgs
* UIKeyboardEventArgs
* UIMouseEventArgs

Lambda expressions can also be used:

```cshtml
<button onclick="@(e => Console.WriteLine("Hello, world!"))">Say hello</button>
```

It's often convenient to close over additional values, such as when iterating over a set of elements. The following example creates three buttons, each of which calls `UpdateHeading` passing an event argument (`UIMouseEventArgs`) and its button number (`buttonNumber`) when selected in the UI:

```cshtml
<h2>@message</h2>

@for (var i = 1; i < 4; i++)
{
    var buttonNumber = i;

    <button class="btn btn-primary"
            onclick="@(e => UpdateHeading(e, buttonNumber))">
        Button #@i
    </button>
}

@functions {
    string message = "Select a button to learn its position.";

    void UpdateHeading(UIMouseEventArgs e, int buttonNumber)
    {
        message = $"You selected Button #{buttonNumber} at " +
            "mouse position: {e.ClientX} X {e.ClientY}.";
    }
}
```

> [!NOTE]
> Do **not** use the loop variable (`i`) in a `for` loop directly in a lambda expression. Otherwise the same variable is used by all lambda expressions causing `i`'s value to be the same in all lambdas. Always capture its value in a local variable (`buttonNumber` in the preceding example) and then use it.

## Capture references to components

Component references provide a way get a reference to a component instance so that you can issue commands to that instance, such as `Show` or `Reset`. To capture a component reference, add a `ref` attribute to the child component and then define a field with the same name and the same type as the child component.

```cshtml
<MyLoginDialog ref="loginDialog" ... />

@functions {
    MyLoginDialog loginDialog;

    void OnSomething()
    {
        loginDialog.Show();
    }
}
```

When the component is rendered, the `loginDialog` field is populated with the `MyLoginDialog` child component instance. You can then invoke .NET methods on the component instance.

> [!IMPORTANT]
> The `loginDialog` variable is only populated after the component is rendered and its output includes the `MyLoginDialog` element. Until that point, there's nothing to reference. To manipulate components references after the component has finished rendering, use the `OnAfterRenderAsync` or `OnAfterRender` methods.

While capturing component references uses a similar syntax to [capturing element references](xref:razor-components/javascript-interop#capture-references-to-elements), it isn't a [JavaScript interop](xref:razor-components/javascript-interop) feature. Component references aren't passed to JavaScript code; they're only used in .NET code.

> [!NOTE]
> Do **not** use component references to mutate the state of child components. Instead, use normal declarative parameters to pass data to child components. This causes child components to rerender at the correct times automatically.

## Lifecycle methods

`OnInitAsync` and `OnInit` execute code to initialize the component. To perform an asynchronous operation, use `OnInitAsync` and the `await` keyword on the operation:

```csharp
protected override async Task OnInitAsync()
{
    await ...
}
```

For a synchronous operation, use `OnInit`:

```csharp
protected override void OnInit()
{
    ...
}
```

`OnParametersSetAsync` and `OnParametersSet` are called when a component has received parameters from its parent and the values are assigned to properties. These methods are executed after component initialization and then each time the component is rendered:

```csharp
protected override async Task OnParametersSetAsync()
{
    await ...
}
```

```csharp
protected override void OnParametersSet()
{
    ...
}
```

`OnAfterRenderAsync` and `OnAfterRender` are called after a component has finished rendering. Element and component references are populated at this point. Use this stage to perform additional initialization steps using the rendered content, such as activating third-party JavaScript libraries that operate on the rendered DOM elements.

```csharp
protected override async Task OnAfterRenderAsync()
{
    await ...
}
```

```csharp
protected override void OnAfterRender()
{
    ...
}
```

`SetParameters` can be overridden to execute code before parameters are set:

```csharp
public override void SetParameters(ParameterCollection parameters)
{
    ...

    base.SetParameters(parameters);
}
```

If `base.SetParameters` isn't invoked, the custom code can interpret the incoming parameters value in any way required. For example, the incoming parameters aren't required to be assigned to the properties on the class.

`ShouldRender` can be overridden to suppress refreshing of the UI. If the implementation returns `true`, the UI is refreshed. Even if `ShouldRender` is overridden, the component is always initially rendered.

```csharp
protected override bool ShouldRender()
{
    var renderUI = true;

    return renderUI;
}
```

## Component disposal with IDisposable

If a component implements <xref:System.IDisposable>, the [Dispose method](/dotnet/standard/garbage-collection/implementing-dispose) is called when the component is removed from the UI. The following component uses `@implements IDisposable` and the `Dispose` method:

```csharp
@using System
@implements IDisposable

...

@functions {
    public void Dispose()
    {
        ...
    }
}
```

## Routing

Routing in Razor Components is achieved by providing a route template to each accessible component in the app.

When a *.cshtml* file with an `@page` directive is compiled, the generated class is given a <xref:Microsoft.AspNetCore.Mvc.RouteAttribute> specifying the route template. At runtime, the router looks for component classes with a `RouteAttribute` and renders whichever component has a route template that matches the requested URL.

Multiple route templates can be applied to a component. The following component responds to requests for `/BlazorRoute` and `/DifferentBlazorRoute`:

[!code-cshtml[](common/samples/3.x/BlazorSample/Pages/BlazorRoute.cshtml?name=snippet_BlazorRoute)]

## Route parameters

Components can receive route parameters from the route template provided in the `@page` directive. The router uses route parameters to populate the corresponding component parameters.

*RouteParameter.cshtml*:

[!code-cshtml[](common/samples/3.x/BlazorSample/Pages/RouteParameter.cshtml?name=snippet_RouteParameter)]

Optional parameters aren't supported, so two `@page` directives are applied in the example above. The first permits navigation to the component without a parameter. The second `@page` directive takes the `{text}` route parameter and assigns the value to the `Text` property.

## Base class inheritance for a "code-behind" experience

Component files (*.cshtml*) mix HTML markup and C# processing code in the same file. The `@inherits` directive can be used to provide Razor Components apps with a "code-behind" experience that separates component markup from processing code.

The [sample app](https://github.com/aspnet/Docs/tree/master/aspnetcore/razor-components/common/samples/) shows how a component can inherit a base class, `BlazorRocksBase`, to provide the component's properties and methods.

*BlazorRocks.cshtml*:

[!code-cshtml[](common/samples/3.x/BlazorSample/Pages/BlazorRocks.cshtml?name=snippet_BlazorRocks)]

*BlazorRocksBase.cs*:

[!code-csharp[](common/samples/3.x/BlazorSample/Pages/BlazorRocksBase.cs)]

The base class should derive from `ComponentBase`.

## Razor support

**Razor directives**

Razor directives are shown in the following table.

| Directive | Description |
| --------- | ----------- |
| [\@functions](xref:mvc/views/razor#section-5) | Adds a C# code block to a component. |
| `@implements` | Implements an interface for the generated component class. |
| [\@inherits](xref:mvc/views/razor#section-3) | Provides full control of the class that the component inherits. |
| [\@inject](xref:mvc/views/razor#section-4) | Enables service injection from the [service container](xref:fundamentals/dependency-injection). For more information, see [Dependency injection into views](xref:mvc/views/dependency-injection). |
| `@layout` | Specifies a layout component. Layout components are used to avoid code duplication and inconsistency. |
| [\@page](xref:razor-pages/index#razor-pages) | Specifies that the component should handle requests directly. The `@page` directive can be specified with a route and optional parameters. Unlike Razor Pages, the `@page` directive doesn't need to be the first directive at the top of the file. For more information, see [Routing](xref:razor-components/routing). |
| [\@using](xref:mvc/views/razor#using) | Adds the C# `using` directive to the generated component class. |
| [\@addTagHelper](xref:mvc/views/razor#tag-helpers) | Use `@addTagHelper` to use a component in a different assembly than the app's assembly. |

**Conditional attributes**

Attributes are conditionally rendered based on the .NET value. If the value is `false` or `null`,  the attribute isn't rendered. If the value is `true`, the attribute is rendered minimized.

In the following example, `IsCompleted` determines if `checked` is rendered in the control's markup:

```cshtml
<input type="checkbox" checked="@IsCompleted">

@functions {
    [Parameter]
    private bool IsCompleted { get; set; }
}
```

If `IsCompleted` is `true`, the check box is rendered as:

```html
<input type="checkbox" checked>
```

If `IsCompleted` is `false`, the check box is rendered as:

```html
<input type="checkbox">
```

**Additional information on Razor**

For more information on Razor, see the [Razor syntax reference](xref:mvc/views/razor).

## Raw HTML

Strings are normally rendered using DOM text nodes, which means that any markup they may contain is ignored and treated as literal text. To render raw HTML, wrap the HTML content in a `MarkupString` value. The value is parsed as HTML or SVG and inserted into the DOM.

> [!WARNING]
> Rendering raw HTML constructed from any untrusted source is a **security risk** and should be avoided!

The following example shows using the `MarkupString` type to add a block of static HTML content to the rendered output of a component:

```html
@((MarkupString)myMarkup)

@functions {
    string myMarkup = "<p class='markup'>This is a <em>markup string</em>.</p>";
}
```

## Templated components

Templated components are components that accept one or more UI templates as parameters, which can then be used as part of the component's rendering logic. Templated components allow you to author higher-level components that are more reusable than regular components. A couple of examples include:

* A table component that allows a user to specify templates for the table's header, rows, and footer.
* A list component that allows a user to specify a template for rendering items in a list.

### Template parameters

A templated component is defined by specifying one or more component parameters of type `RenderFragment` or `RenderFragment<T>`. A render fragment represents a segment of UI that is rendered by the component. A render fragment optionally takes a parameter that can be specified when the render fragment is invoked.

*Components/TableTemplate.cshtml*:

[!code-cshtml[](common/samples/3.x/BlazorSample/Components/TableTemplate.cshtml)]

When using a templated component, the template parameters can be specified using child elements that match the names of the parameters (`TableHeader` and `RowTemplate` in the following example):

```cshtml
<TableTemplate Items="@pets">
    <TableHeader>
        <th>ID</th>
        <th>Name</th>
    </TableHeader>
    <RowTemplate>
        <td>@context.PetId</td>
        <td>@context.Name</td>
    </RowTemplate>
</TableTemplate>
```

### Template context parameters

Component arguments of type `RenderFragment<T>` passed as elements have an implicit parameter named `context` (for example from the preceding code sample, `@context.PetId`), but you can change the parameter name using the `Context` attribute on the child element. In the following example, the `RowTemplate` element's `Context` attribute specifies the `pet` parameter:

```cshtml
<TableTemplate Items="@pets">
    <TableHeader>
        <th>ID</th>
        <th>Name</th>
    </TableHeader>
    <RowTemplate Context="pet">
        <td>@pet.PetId</td>
        <td>@pet.Name</td>
    </RowTemplate>
</TableTemplate>
```

Alternatively, you can specify the `Context` attribute on the component element. The specified `Context` attribute applies to all specified template parameters. This can be useful when you want to specify the content parameter name for implicit child content (without any wrapping child element). In the following example, the `Context` attribute appears on the `TableTemplate` element and applies to all template parameters:

```cshtml
<TableTemplate Items="@pets" Context="pet">
    <TableHeader>
        <th>ID</th>
        <th>Name</th>
    </TableHeader>
    <RowTemplate>
        <td>@pet.PetId</td>
        <td>@pet.Name</td>
    </RowTemplate>
</TableTemplate>
```

### Generic-typed components

Templated components are often generically typed. For example, a generic List View Template component can be used to render `IEnumerable<T>` values. To define a generic component, use the `@typeparam` directive to specify type parameters.

*Components/ListViewTemplate.cshtml*:

[!code-cshtml[](common/samples/3.x/BlazorSample/Components/ListViewTemplate.cshtml)]

When using generic-typed components, the type parameter is inferred if possible:

```cshtml
<ListViewTemplate Items="@pets">
    <ItemTemplate Context="pet">
        <li>@pet.Name</li>
    </ItemTemplate>
</ListViewTemplate>
```

Otherwise, the type parameter must be explicitly specified using an attribute that matches the name of the type parameter. In the following example, `TItem="Pet"` specifies the type:

```cshtml
<ListViewTemplate Items="@pets" TItem="Pet">
    <ItemTemplate Context="pet">
        <li>@pet.Name</li>
    </ItemTemplate>
</ListViewTemplate>
```

## Cascading values and parameters

In some scenarios, it's inconvenient to flow data from an ancestor component to a descendent component using [component parameters](#component-parameters), especially when there are several component layers. Cascading values and parameters solve this problem by providing a convenient way for an ancestor component to provide a value to all of its descendent components. Cascading values and parameters also provide an approach for components to coordinate.

### Theme example

In the following *Theme* example from the sample app, the `ThemeInfo` class specifies the theme information to flow down the component hierarchy so that all of the buttons within a given part of the app share the same style.

*UIThemeClasses/ThemeInfo.cs*:

```csharp
public class ThemeInfo
{
    public string ButtonClass { get; set; }
}
```

An ancestor component can provide a cascading value using the Cascading Value component. The Cascading Value component wraps a subtree of the component hierarchy and supplies a single value to all components within that subtree.

For example, the sample app specifies theme information (`ThemeInfo`) in one of the app's layouts as a cascading parameter for all components that make up the layout body of the `@Body` property. `ButtonClass` is assigned a value of `btn-success` in the layout component. Any descendent component can consume this property through the `ThemeInfo` cascading object.

*Shared/CascadingValuesParametersLayout.cshtml*:

```cshtml
@inherits LayoutComponentBase
@using BlazorSample.UIThemeClasses

<div class="container-fluid">
    <div class="row">
        <div class="col-sm-3">
            <NavMenu />
        </div>
        <div class="col-sm-9">
            <CascadingValue Value="@theme">
                <div class="content px-4">
                    @Body
                </div>
            </CascadingValue>
        </div>
    </div>
</div>

@functions {
    ThemeInfo theme = new ThemeInfo { ButtonClass = "btn-success" };
}
```

To make use of cascading values, components declare cascading parameters using the `[CascadingParameter]` attribute or based on a string name value:

```cshtml
<CascadingValue Value=@PermInfo Name="UserPermissions">...</CascadingValue>

[CascadingParameter(Name = "UserPermissions")] PermInfo Permissions { get; set; }
```

Binding with a string name value is relevant if you have multiple cascading values of the same type and need to differentiate them within the same subtree.

Cascading values are bound to cascading parameters by type.

In the sample app, the Cascading Values Parameters Theme component binds to the `ThemeInfo` cascading value to a cascading parameter. The parameter is used to set the CSS class for one of the buttons displayed by the component.

*Pages/CascadingValuesParametersTheme.cshtml*:

```cshtml
@page "/cascadingvaluesparameterstheme"
@layout CascadingValuesParametersLayout
@using BlazorSample.UIThemeClasses

<h1>Cascading Values & Parameters</h1>

<p>Current count: @currentCount</p>

<p>
    <button class="btn" onclick="@IncrementCount">
        Increment Counter (Unthemed)
    </button>
</p>

<p>
    <button class="btn @ThemeInfo.ButtonClass" onclick="@IncrementCount">
        Increment Counter (Themed)
    </button>
</p>

@functions {
    int currentCount = 0;

    [CascadingParameter] protected ThemeInfo ThemeInfo { get; set; }

    void IncrementCount()
    {
        currentCount++;
    }
}
```

### TabSet example

Cascading parameters also enable components to collaborate across the component hierarchy. For example, consider the following *TabSet* example in the sample app.

The sample app has an `ITab` interface that tabs implement:

[!code-cs[](common/samples/3.x/BlazorSample/UIInterfaces/ITab.cs)]

The Cascading Values Parameters TabSet component uses the Tab Set component, which contains several Tab components:

[!code-cshtml[](common/samples/3.x/BlazorSample/Pages/CascadingValuesParametersTabSet.cshtml?name=snippet_TabSet)]

The child Tab components aren't explicitly passed as parameters to the Tab Set. Instead, the child Tab components are part of the child content of the Tab Set. However, the Tab Set still needs to know about each Tab component so that it can render the headers and the active tab. To enable this coordination without requiring additional code, the Tab Set component *can provide itself as a cascading value* that is then picked up by the descendent Tab components.

*Components/TabSet.cshtml*:

[!code-cshtml[](common/samples/3.x/BlazorSample/Components/TabSet.cshtml)]

The descendent Tab components capture the containing Tab Set as a cascading parameter, so the Tab components add themselves to the Tab Set and coordinate on which tab is active.

*Components/Tab.cshtml*:

[!code-cshtml[](common/samples/3.x/BlazorSample/Components/Tab.cshtml)]

## Razor templates

Render fragments can be defined using Razor template syntax. Razor templates are a way to define a UI snippet and assume the following format:

```cshtml
@<tag>...</tag>
```

The following example illustrates how to specify `RenderFragment` and `RenderFragment<T>` values.

*RazorTemplates.cshtml*:

```cshtml
@{
    RenderFragment template = @<p>The time is @DateTime.Now.</p>;
    RenderFragment<Pet> petTemplate = (pet) => @<p>Your pet's name is @pet.Name.</p>;
}
```

Render fragments defined using Razor templates can be passed as arguments to templated components or rendered directly. For example, the previous templates are directly rendered with the following Razor markup:

```cshtml
@template

@petTemplate(new Pet { Name = "Rex" })
```

Rendered output:

```
The time is 10/04/2018 01:26:52.

Your pet's name is Rex.
```

## Manual RenderTreeBuilder logic

`Microsoft.AspNetCore.Components.RenderTree` provides methods for manipulating components and elements, including building components manually in C# code.

> [!NOTE]
> Use of `RenderTreeBuilder` to create components is an advanced scenario. A malformed component (for example, an unclosed markup tag) can result in undefined behavior.

Consider the following Pet Details component (*PetDetails.razor* in Razor Components; *PetDetails.cshtml* in Blazor), which can be manually built into another component:

```cshtml
<h2>Pet Details Component</h2>

<p>@PetDetailsQuote<p>

@functions
{
    [Parameter]
    string PetDetailsQuote { get; set; }
}
```

In the following example, the loop in the `CreateComponent` method generates three Pet Details components. When calling `RenderTreeBuilder` methods to create the components (`OpenComponent` and `AddAttribute`), sequence numbers are source code line numbers. The Razor Components difference algorithm relies on the sequence numbers corresponding to distinct lines of code, not distinct call invocations. When creating a component with `RenderTreeBuilder` methods, hardcode the arguments for sequence numbers. **Using a calculation or counter to generate the sequence number can lead to poor performance.**

Built component (*BuiltContent.razor* in Razor Components; *BuiltContent.cshtml* in Blazor):

```cshtml
@page "/BuiltContent"

<h1>Build a component</h1>

@CustomRender

<button type="button" onclick="@RenderComponent">
    Create three Pet Details components
</button>

@functions {
    RenderFragment CustomRender { get; set; }
    
    RenderFragment CreateComponent() => builder =>
    {
        for (var i = 0; i < 3; i++) 
        {
            builder.OpenComponent(0, typeof(PetDetails));
            builder.AddAttribute(1, "PetDetailsQuote", "Someone's best friend!");
            builder.CloseComponent();
        }
    };    
    
    void RenderComponent()
    {
        CustomRender = CreateComponent();
    }
}
```<|MERGE_RESOLUTION|>--- conflicted
+++ resolved
@@ -5,11 +5,7 @@
 monikerRange: '>= aspnetcore-3.0'
 ms.author: riande
 ms.custom: mvc
-<<<<<<< HEAD
-ms.date: 04/06/2019
-=======
 ms.date: 04/07/2019
->>>>>>> 83fbaf7a
 uid: razor-components/components
 ---
 # Create and use Razor Components
