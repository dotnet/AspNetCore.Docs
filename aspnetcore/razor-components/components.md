---
title: Create and use Razor Components
author: guardrex
description: Learn how to create and use Razor Components, including how to bind to data, handle events, and manage component life cycles.
monikerRange: '>= aspnetcore-3.0'
ms.author: riande
ms.custom: mvc
<<<<<<< HEAD
ms.date: 02/20/2019
=======
ms.date: 03/13/2019
>>>>>>> dea95f66
uid: razor-components/components
---
# Create and use Razor Components

By [Luke Latham](https://github.com/guardrex), [Daniel Roth](https://github.com/danroth27), and [Morné Zaayman](https://github.com/MorneZaayman)

[View or download sample code](https://github.com/aspnet/Docs/tree/master/aspnetcore/razor-components/common/samples/) ([how to download](xref:index#how-to-download-a-sample)). See the [Get started](xref:razor-components/get-started) topic for prerequisites.

Razor Components apps are built using *components*. A component is a self-contained chunk of user interface (UI), such as a page, dialog, or form. A component includes HTML markup and the processing logic required to inject data or respond to UI events. Components are flexible and lightweight. They can be nested, reused, and shared among projects.

## Component classes

Components are typically implemented in Razor Component files (*.razor*) using a combination of C# and HTML markup. The UI for a component is defined using HTML. Dynamic rendering logic (for example, loops, conditionals, expressions) is added using an embedded C# syntax called [Razor](xref:mvc/views/razor). When a Razor Components app is compiled, the HTML markup and C# rendering logic are converted into a component class. The name of the generated class matches the name of the file.

Members of the component class are defined in a `@functions` block (more than one `@functions` block is permissible). In the `@functions` block, component state (properties, fields) is specified along with methods for event handling or for defining other component logic.

Component members can then be used as part of the component's rendering logic using C# expressions that start with `@`. For example, a C# field is rendered by prefixing `@` to the field name. The following example evaluates and renders:

* `_headingFontStyle` to the CSS property value for `font-style`.
* `_headingText` to the content of the `<h1>` element.

```cshtml
<h1 style="font-style:@_headingFontStyle">@_headingText</h1>

@functions {
    private string _headingFontStyle = "italic";
    private string _headingText = "Put on your new Blazor!";
}
```

After the component is initially rendered, the component regenerates its render tree in response to events. Razor Components then compares the new render tree against the previous one and applies any modifications to the browser's Document Object Model (DOM).

## Using components

Components can include other components by declaring them using HTML element syntax. The markup for using a component looks like an HTML tag where the name of the tag is the component type.

The following markup renders a `HeadingComponent` (*HeadingComponent.cshtml*) instance:

[!code-cshtml[](common/samples/3.x/BlazorSample/Pages/Index.cshtml?name=snippet_HeadingComponent)]

## Component parameters

Components can have *component parameters*, which are defined using *non-public* properties on the component class decorated with `[Parameter]`. Use attributes to specify arguments for a component in markup.

In the following example, the `ParentComponent` sets the value of the `Title` property of the `ChildComponent`:

*ParentComponent.cshtml*:

[!code-cshtml[](common/samples/3.x/BlazorSample/Pages/ParentComponent.cshtml?name=snippet_ParentComponent&highlight=5)]

*ChildComponent.cshtml*:

[!code-cshtml[](common/samples/3.x/BlazorSample/Pages/ChildComponent.cshtml?highlight=7-8)]

## Child content

Components can set the content of another component. The assigning component provides the content between the tags that specify the receiving component. For example, a `ParentComponent` can provide content for rendering by a Child component by placing the content inside `<ChildComponent>` tags.

*ParentComponent.cshtml*:

[!code-cshtml[](common/samples/3.x/BlazorSample/Pages/ParentComponent.cshtml?name=snippet_ParentComponent&highlight=6-7)]

The Child component has a `ChildContent` property that represents a `RenderFragment`. The value of `ChildContent` is positioned in the child component's markup where the content should be rendered. In the following example, the value of `ChildContent` is received from the parent component and rendered inside the Bootstrap panel's `panel-body`.

*ChildComponent.cshtml*:

[!code-cshtml[](common/samples/3.x/BlazorSample/Pages/ChildComponent.cshtml?highlight=3,10-11)]

> [!NOTE]
> The property receiving the `RenderFragment` content must be named `ChildContent` by convention.

## Data binding

Data binding to both components and DOM elements is accomplished with the `bind` attribute. The following example binds the `ItalicsCheck` property to the check box's checked state:

```cshtml
<input type="checkbox" class="form-check-input" id="italicsCheck" 
    bind="@_italicsCheck" />
```

When the check box is selected and cleared, the property's value is updated to `true` and `false`, respectively.

The check box is updated in the UI only when the component is rendered, not in response to changing the property's value. Since components render themselves after event handler code executes, property updates are usually reflected in the UI immediately.

Using `bind` with a `CurrentValue` property (`<input bind="@CurrentValue" />`) is essentially equivalent to the following:

```cshtml
<input value="@CurrentValue" 
    onchange="@((UIChangeEventArgs __e) => CurrentValue = __e.Value)" />
```

When the component is rendered, the `value` of the input element comes from the `CurrentValue` property. When the user types in the text box, the `onchange` event is fired and the `CurrentValue` property is set to the changed value. In reality, the code generation is a little more complex because `bind` handles a few cases where type conversions are performed. In principle, `bind` associates the current value of an expression with a `value` attribute and handles changes using the registered handler.

In addition to `onchange`, the property can be bound using other events like `oninput` by being more explicit about what to bind to:

```cshtml
<input type="text" bind-value-oninput="@CurrentValue" />
```

Unlike `onchange`, `oninput` fires for every character that is input into the text box.

**Format strings**

Data binding works with <xref:System.DateTime> format strings. Other format expressions, such as currency or number formats, aren't available at this time.

```cshtml
<input bind="@StartDate" format-value="yyyy-MM-dd" />

@functions {
    [Parameter]
    private DateTime StartDate { get; set; } = new DateTime(2020, 1, 1);
}
```

The `format-value` attribute specifies the date format to apply to the `value` of the `input` element. The format is also used to parse the value when an `onchange` event occurs.

**Component parameters**

Binding also recognizes component parameters, where `bind-{property}` can bind a property value across components.

The following component uses `ChildComponent` and binds the `ParentYear` parameter from the parent to the `Year` parameter on the child component:

Parent component:

```cshtml
@page "/ParentComponent"

<h1>Parent Component</h1>

<p>ParentYear: @ParentYear</p>

<ChildComponent bind-Year="@ParentYear" />

<button class="btn btn-primary" onclick="@ChangeTheYear">
    Change Year to 1986
</button>

@functions {
    [Parameter]
    private int ParentYear { get; set; } = 1978;

    void ChangeTheYear()
    {
        ParentYear = 1986;
    }
}
```

Child component:

```cshtml
<h2>Child Component</h2>

<p>Year: @Year</p>

@functions {
    [Parameter]
    private int Year { get; set; }

    [Parameter]
    private Action<int> YearChanged { get; set; }
}
```

Loading the `ParentComponent` produces the following markup:

```html
<h1>Parent Component</h1>

<p>ParentYear: 1978</p>

<h2>Child Component</h2>

<p>Year: 1978</p>
```

If the value of the `ParentYear` property is changed by selecting the button in the `ParentComponent`, the `Year` property of the `ChildComponent` is updated. The new value of `Year` is rendered in the UI when the `ParentComponent` is rerendered:

```html
<h1>Parent Component</h1>

<p>ParentYear: 1986</p>

<h2>Child Component</h2>

<p>Year: 1986</p>
```

The `Year` parameter is bindable because it has a companion `YearChanged` event that matches the type of the `Year` parameter.

By convention, `<ChildComponent bind-Year="@ParentYear" />` is essentially equivalent to writing,

```cshtml
    <ChildComponent bind-Year-YearChanged="@ParentYear" />
```

In general, a property can be bound to a corresponding event handler using `bind-property-event` attribute.

## Event handling

Razor Components provide event handling features. For an HTML element attribute named `on<event>` (for example, `onclick`, `onsubmit`) with a delegate-typed value, Razor Components treats the attribute's value as an event handler. The attribute's name always starts with `on`.

The following code calls the `UpdateHeading` method when the button is selected in the UI:

```cshtml
<button class="btn btn-primary" onclick="@UpdateHeading">
    Update heading
</button>

@functions {
    void UpdateHeading(UIMouseEventArgs e)
    {
        ...
    }
}
```

The following code calls the `CheckboxChanged` method when the check box is changed in the UI:

```cshtml
<input type="checkbox" class="form-check-input" onchange="@CheckboxChanged" />

@functions {
    void CheckboxChanged()
    {
        ...
    }
}
```

Event handlers can also be asynchronous and return a <xref:System.Threading.Tasks.Task>. There's no need to manually call `StateHasChanged()`. Exceptions are logged when they occur.

```cshtml
<button class="btn btn-primary" onclick="@UpdateHeading">
    Update heading
</button>

@functions {
    async Task UpdateHeading(UIMouseEventArgs e)
    {
        ...
    }
}
```

For some events, event-specific event argument types are permitted. If access to one of these event types isn't necessary, it isn't required in the method call.

The list of supported event arguments is:

* UIEventArgs
* UIChangeEventArgs
* UIKeyboardEventArgs
* UIMouseEventArgs

Lambda expressions can also be used:

```cshtml
<button onclick="@(e => Console.WriteLine("Hello, world!"))">Say hello</button>
```

It's often convenient to close over additional values, such as when iterating over a set of elements. The following example creates three buttons, each of which calls `UpdateHeading` passing an event argument (`UIMouseEventArgs`) and its button number (`buttonNumber`) when selected in the UI:

```cshtml
<h2>@message</h2>

@for (var i = 1; i < 4; i++)
{
    var buttonNumber = i;

    <button class="btn btn-primary"
            onclick="@(e => UpdateHeading(e, buttonNumber))">
        Button #@i
    </button>
}

@functions {
    string message = "Select a button to learn its position.";

    void UpdateHeading(UIMouseEventArgs e, int buttonNumber)
    {
        message = $"You selected Button #{buttonNumber} at " +
            "mouse position: {e.ClientX} X {e.ClientY}.";
    }
}
```

> [!NOTE]
> Do **not** use the loop variable (`i`) in a `for` loop directly in a lambda expression. Otherwise the same variable is used by all lambda expressions causing `i`'s value to be the same in all lambdas. Always capture its value in a local variable (`buttonNumber` in the preceding example) and then use it.

## Capture references to components

Component references provide a way get a reference to a component instance so that you can issue commands to that instance, such as `Show` or `Reset`. To capture a component reference, add a `ref` attribute to the child component and then define a field with the same name and the same type as the child component.

```cshtml
<MyLoginDialog ref="loginDialog" ... />

@functions {
    MyLoginDialog loginDialog;

    void OnSomething()
    {
        loginDialog.Show();
    }
}
```

When the component is rendered, the `loginDialog` field is populated with the `MyLoginDialog` child component instance. You can then invoke .NET methods on the component instance.

> [!IMPORTANT]
> The `loginDialog` variable is only populated after the component is rendered and its output includes the `MyLoginDialog` element. Until that point, there's nothing to reference. To manipulate components references after the component has finished rendering, use the `OnAfterRenderAsync` or `OnAfterRender` methods.

While capturing component references uses a similar syntax to [capturing element references](xref:razor-components/javascript-interop#capture-references-to-elements), it isn't a [JavaScript interop](xref:razor-components/javascript-interop) feature. Component references aren't passed to JavaScript code; they're only used in .NET code.

> [!NOTE]
> Do **not** use component references to mutate the state of child components. Instead, use normal declarative parameters to pass data to child components. This causes child components to rerender at the correct times automatically.

## Lifecycle methods

`OnInitAsync` and `OnInit` execute code to initialize the component. To perform an asynchronous operation, use `OnInitAsync` and the `await` keyword on the operation:

```csharp
protected override async Task OnInitAsync()
{
    await ...
}
```

For a synchronous operation, use `OnInit`:

```csharp
protected override void OnInit()
{
    ...
}
```

`OnParametersSetAsync` and `OnParametersSet` are called when a component has received parameters from its parent and the values are assigned to properties. These methods are executed after component initialization and then each time the component is rendered:

```csharp
protected override async Task OnParametersSetAsync()
{
    await ...
}
```

```csharp
protected override void OnParametersSet()
{
    ...
}
```

`OnAfterRenderAsync` and `OnAfterRender` are called after a component has finished rendering. Element and component references are populated at this point. Use this stage to perform additional initialization steps using the rendered content, such as activating third-party JavaScript libraries that operate on the rendered DOM elements.

```csharp
protected override async Task OnAfterRenderAsync()
{
    await ...
}
```

```csharp
protected override void OnAfterRender()
{
    ...
}
```

`SetParameters` can be overridden to execute code before parameters are set:

```csharp
public override void SetParameters(ParameterCollection parameters)
{
    ...

    base.SetParameters(parameters);
}
```

If `base.SetParameters` isn't invoked, the custom code can interpret the incoming parameters value in any way required. For example, the incoming parameters aren't required to be assigned to the properties on the class.

`ShouldRender` can be overridden to suppress refreshing of the UI. If the implementation returns `true`, the UI is refreshed. Even if `ShouldRender` is overridden, the component is always initially rendered.

```csharp
protected override bool ShouldRender()
{
    var renderUI = true;

    return renderUI;
}
```

## Component disposal with IDisposable

If a component implements <xref:System.IDisposable>, the [Dispose method](/dotnet/standard/garbage-collection/implementing-dispose) is called when the component is removed from the UI. The following component uses `@implements IDisposable` and the `Dispose` method:

```csharp
@using System
@implements IDisposable

...

@functions {
    public void Dispose()
    {
        ...
    }
}
```

## Routing

Routing in Razor Components is achieved by providing a route template to each accessible component in the app.

When a *.cshtml* file with an `@page` directive is compiled, the generated class is given a <xref:Microsoft.AspNetCore.Mvc.RouteAttribute> specifying the route template. At runtime, the router looks for component classes with a `RouteAttribute` and renders whichever component has a route template that matches the requested URL.

Multiple route templates can be applied to a component. The following component responds to requests for `/BlazorRoute` and `/DifferentBlazorRoute`:

[!code-cshtml[](common/samples/3.x/BlazorSample/Pages/BlazorRoute.cshtml?name=snippet_BlazorRoute)]

## Route parameters

Components can receive route parameters from the route template provided in the `@page` directive. The router uses route parameters to populate the corresponding component parameters.

*RouteParameter.cshtml*:

[!code-cshtml[](common/samples/3.x/BlazorSample/Pages/RouteParameter.cshtml?name=snippet_RouteParameter)]

Optional parameters aren't supported, so two `@page` directives are applied in the example above. The first permits navigation to the component without a parameter. The second `@page` directive takes the `{text}` route parameter and assigns the value to the `Text` property.

## Base class inheritance for a "code-behind" experience

Component files (*.cshtml*) mix HTML markup and C# processing code in the same file. The `@inherits` directive can be used to provide Razor Components apps with a "code-behind" experience that separates component markup from processing code.

The [sample app](https://github.com/aspnet/Docs/tree/master/aspnetcore/razor-components/common/samples/) shows how a component can inherit a base class, `BlazorRocksBase`, to provide the component's properties and methods.

*BlazorRocks.cshtml*:

[!code-cshtml[](common/samples/3.x/BlazorSample/Pages/BlazorRocks.cshtml?name=snippet_BlazorRocks)]

*BlazorRocksBase.cs*:

[!code-csharp[](common/samples/3.x/BlazorSample/Pages/BlazorRocksBase.cs)]

The base class should derive from `BlazorComponent`.

## Razor support

**Razor directives**

Razor directives are shown in the following table.

| Directive | Description |
| --------- | ----------- |
| [\@functions](xref:mvc/views/razor#section-5) | Adds a C# code block to a component. |
| `@implements` | Implements an interface for the generated component class. |
| [\@inherits](xref:mvc/views/razor#section-3) | Provides full control of the class that the component inherits. |
| [\@inject](xref:mvc/views/razor#section-4) | Enables service injection from the [service container](xref:fundamentals/dependency-injection). For more information, see [Dependency injection into views](xref:mvc/views/dependency-injection). |
| `@layout` | Specifies a layout component. Layout components are used to avoid code duplication and inconsistency. |
| [\@page](xref:razor-pages/index#razor-pages) | Specifies that the component should handle requests directly. The `@page` directive can be specified with a route and optional parameters. Unlike Razor Pages, the `@page` directive doesn't need to be the first directive at the top of the file. For more information, see [Routing](xref:razor-components/routing). |
| [\@using](xref:mvc/views/razor#using) | Adds the C# `using` directive to the generated component class. |
| [\@addTagHelper](xref:mvc/views/razor#tag-helpers) | Use `@addTagHelper` to use a component in a different assembly than the app's assembly. |

**Conditional attributes**

Attributes are conditionally rendered based on the .NET value. If the value is `false` or `null`,  the attribute isn't rendered. If the value is `true`, the attribute is rendered minimized.

In the following example, `IsCompleted` determines if `checked` is rendered in the control's markup:

```cshtml
<input type="checkbox" checked="@IsCompleted" />

@functions {
    [Parameter]
    private bool IsCompleted { get; set; }
}
```

If `IsCompleted` is `true`, the check box is rendered as:

```html
<input type="checkbox" checked />
```

If `IsCompleted` is `false`, the check box is rendered as:

```html
<input type="checkbox" />
```

**Additional information on Razor**

For more information on Razor, see the [Razor syntax reference](xref:mvc/views/razor).

## Raw HTML

Strings are normally rendered using DOM text nodes, which means that any markup they may contain is ignored and treated as literal text. To render raw HTML, wrap the HTML content in a `MarkupString` value. The value is parsed as HTML or SVG and inserted into the DOM.

> [!WARNING]
> Rendering raw HTML constructed from any untrusted source is a **security risk** and should be avoided!

The following example shows using the `MarkupString` type to add a block of static HTML content to the rendered output of a component:

```html
@((MarkupString)myMarkup)

@functions {
    string myMarkup = "<p class='markup'>This is a <em>markup string</em>.</p>";
}
```

## Templated components

Templated components are components that accept one or more UI templates as parameters, which can then be used as part of the component's rendering logic. Templated components allow you to author higher-level components that are more reusable than regular components. A couple of examples include:

* A table component that allows a user to specify templates for the table's header, rows, and footer.
* A list component that allows a user to specify a template for rendering items in a list.

### Template parameters

A templated component is defined by specifying one or more component parameters of type `RenderFragment` or `RenderFragment<T>`. A render fragment represents a segment of UI that is rendered by the component. A render fragment optionally takes a parameter that can be specified when the render fragment is invoked.

*Components/TableTemplate.cshtml*:

[!code-cshtml[](common/samples/3.x/BlazorSample/Components/TableTemplate.cshtml)]

When using a templated component, the template parameters can be specified using child elements that match the names of the parameters (`TableHeader` and `RowTemplate` in the following example):

```cshtml
<TableTemplate Items="@pets">
    <TableHeader>
        <th>ID</th>
        <th>Name</th>
    </TableHeader>
    <RowTemplate>
        <td>@context.PetId</td>
        <td>@context.Name</td>
    </RowTemplate>
</TableTemplate>
```

### Template context parameters

Component arguments of type `RenderFragment<T>` passed as elements have an implicit parameter named `context` (for example from the preceding code sample, `@context.PetId`), but you can change the parameter name using the `Context` attribute on the child element. In the following example, the `RowTemplate` element's `Context` attribute specifies the `pet` parameter:

```cshtml
<TableTemplate Items="@pets">
    <TableHeader>
        <th>ID</th>
        <th>Name</th>
    </TableHeader>
    <RowTemplate Context="pet">
        <td>@pet.PetId</td>
        <td>@pet.Name</td>
    </RowTemplate>
</TableTemplate>
```

Alternatively, you can specify the `Context` attribute on the component element. The specified `Context` attribute applies to all specified template parameters. This can be useful when you want to specify the content parameter name for implicit child content (without any wrapping child element). In the following example, the `Context` attribute appears on the `TableTemplate` element and applies to all template parameters:

```cshtml
<TableTemplate Items="@pets" Context="pet">
    <TableHeader>
        <th>ID</th>
        <th>Name</th>
    </TableHeader>
    <RowTemplate>
        <td>@pet.PetId</td>
        <td>@pet.Name</td>
    </RowTemplate>
</TableTemplate>
```

### Generic-typed components

Templated components are often generically typed. For example, a generic List View Template component can be used to render `IEnumerable<T>` values. To define a generic component, use the `@typeparam` directive to specify type parameters.

*Components/ListViewTemplate.cshtml*:

[!code-cshtml[](common/samples/3.x/BlazorSample/Components/ListViewTemplate.cshtml?highlight=1)]

When using generic-typed components, the type parameter is inferred if possible:

```cshtml
<ListViewTemplate Items="@pets">
    <ItemTemplate Context="pet">
        <li>@pet.Name</li>
    </ItemTemplate>
</ListViewTemplate>
```

Otherwise, the type parameter must be explicitly specified using an attribute that matches the name of the type parameter. In the following example, `TItem="Pet"` specifies the type:

```cshtml
<ListViewTemplate Items="@pets" TItem="Pet">
    <ItemTemplate Context="pet">
        <li>@pet.Name</li>
    </ItemTemplate>
</ListViewTemplate>
```

## Cascading values and parameters

In some scenarios, it's inconvenient to flow data from an ancestor component to a descendent component using [component parameters](#component-parameters), especially when there are several component layers. Cascading values and parameters solve this problem by providing a convenient way for an ancestor component to provide a value to all of its descendent components. Cascading values and parameters also provide an approach for components to coordinate.

### Theme example

In the following *Theme* example from the sample app, the `ThemeInfo` class specifies the theme information to flow down the component hierarchy so that all of the buttons within a given part of the app share the same style.

*UIThemeClasses/ThemeInfo.cs*:

```csharp
public class ThemeInfo
{
    public string ButtonClass { get; set; }
}
```

An ancestor component can provide a cascading value using the Cascading Value component. The Cascading Value component wraps a subtree of the component hierarchy and supplies a single value to all components within that subtree.

For example, the sample app specifies theme information (`ThemeInfo`) in one of the app's layouts as a cascading parameter for all components that make up the layout body of the `@Body` property. `ButtonClass` is assigned a value of `btn-success` in the layout component. Any descendent component can consume this property through the `ThemeInfo` cascading object.

*Shared/CascadingValuesParametersLayout.cshtml*:

```cshtml
@inherits LayoutComponentBase
@using BlazorSample.UIThemeClasses

<div class="container-fluid">
    <div class="row">
        <div class="col-sm-3">
            <NavMenu />
        </div>
        <div class="col-sm-9">
            <CascadingValue Value="@theme">
                <div class="content px-4">
                    @Body
                </div>
            </CascadingValue>
        </div>
    </div>
</div>

@functions {
    ThemeInfo theme = new ThemeInfo { ButtonClass = "btn-success" };
}
```

To make use of cascading values, components declare cascading parameters using the `[CascadingParameter]` attribute or based on a string name value:

```cshtml
<CascadingValue Value=@PermInfo Name="UserPermissions">...</CascadingValue>

[CascadingParameter(Name = "UserPermissions")] PermInfo Permissions { get; set; }
```

Binding with a string name value is relevant if you have multiple cascading values of the same type and need to differentiate them within the same subtree.

Cascading values are bound to cascading parameters by type.

In the sample app, the Cascading Values Parameters Theme component binds to the `ThemeInfo` cascading value to a cascading parameter. The parameter is used to set the CSS class for one of the buttons displayed by the component.

*Pages/CascadingValuesParametersTheme.cshtml*:

```cshtml
@page "/cascadingvaluesparameterstheme"
@layout CascadingValuesParametersLayout
@using BlazorSample.UIThemeClasses

<h1>Cascading Values & Parameters</h1>

<p>Current count: @currentCount</p>

<p>
    <button class="btn" onclick="@IncrementCount">
        Increment Counter (Unthemed)
    </button>
</p>

<p>
    <button class="btn @ThemeInfo.ButtonClass" onclick="@IncrementCount">
        Increment Counter (Themed)
    </button>
</p>

@functions {
    int currentCount = 0;

    [CascadingParameter] protected ThemeInfo ThemeInfo { get; set; }

    void IncrementCount()
    {
        currentCount++;
    }
}
```

### TabSet example

Cascading parameters also enable components to collaborate across the component hierarchy. For example, consider the following *TabSet* example in the sample app.

The sample app has an `ITab` interface that tabs implement:

[!code-cs[](common/samples/3.x/BlazorSample/UIInterfaces/ITab.cs)]

The Cascading Values Parameters TabSet component uses the Tab Set component, which contains several Tab components:

[!code-cshtml[](common/samples/3.x/BlazorSample/Pages/CascadingValuesParametersTabSet.cshtml?name=snippet_TabSet)]

The child Tab components aren't explicitly passed as parameters to the Tab Set. Instead, the child Tab components are part of the child content of the Tab Set. However, the Tab Set still needs to know about each Tab component so that it can render the headers and the active tab. To enable this coordination without requiring additional code, the Tab Set component *can provide itself as a cascading value* that is then picked up by the descendent Tab components.

*Components/TabSet.cshtml*:

[!code-cshtml[](common/samples/3.x/BlazorSample/Components/TabSet.cshtml)]

The descendent Tab components capture the containing Tab Set as a cascading parameter, so the Tab components add themselves to the Tab Set and coordinate on which tab is active.

*Components/Tab.cshtml*:

[!code-cshtml[](common/samples/3.x/BlazorSample/Components/Tab.cshtml)]

## Razor templates

Render fragments can be defined using Razor template syntax. Razor templates are a way to define a UI snippet and assume the following format:

```cshtml
@<tag>...</tag>
```

The following example illustrates how to specify `RenderFragment` and `RenderFragment<T>` values.

*RazorTemplates.cshtml*:

```cshtml
@{
    RenderFragment template = @<p>The time is @DateTime.Now.</p>;
    RenderFragment<Pet> petTemplate = (pet) => @<p>Your pet's name is @pet.Name.</p>;
}
```

Render fragments defined using Razor templates can be passed as arguments to templated components or rendered directly. For example, the previous templates are directly rendered with the following Razor markup:

```cshtml
@template

@petTemplate(new Pet { Name = "Rex" })
```

Rendered output:

```
The time is 10/04/2018 01:26:52.

Your pet's name is Rex.
```

## Dynamic components

Dynamic components can be used to dynamically generate content. `Microsoft.AspNetCore.Components.RenderTree` provides methods for manipulating components and elements.

```cshtml
<p>Pet Details Component<p>

<p>@PetDetails<p>

@function
{
    [Parameter]
    string PetDetails { get; set; }
}
```

```cshtml
<h1>Generate dynamic content</h1>

<p>@PetName</p>

@CustomRender

<button type="button" onclick=@RenderStuff>
    Dynamic
</button>

@functions {
    RenderFragment CustomRender { get; set; }
    
    RenderFragment CreateDynamicComponent() => builder =>
    {
        builder.OpenComponent(0, typeof(PetDetailComponent));
        builder.AddAttribute(1, "PetDetails", "Someone's best friend");              
        builder.CloseComponent();
    };    
    
    void RenderStuff()
    {
        CustomRender = CreateDynamicComponent();
    }
}
```<|MERGE_RESOLUTION|>--- conflicted
+++ resolved
@@ -5,11 +5,7 @@
 monikerRange: '>= aspnetcore-3.0'
 ms.author: riande
 ms.custom: mvc
-<<<<<<< HEAD
-ms.date: 02/20/2019
-=======
 ms.date: 03/13/2019
->>>>>>> dea95f66
 uid: razor-components/components
 ---
 # Create and use Razor Components
