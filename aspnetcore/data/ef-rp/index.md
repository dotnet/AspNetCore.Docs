--- conflicted
+++ resolved
@@ -1,19 +1,9 @@
 ---
 title: ASP.NET Core Razor Pages with EF Core - tutorial series
 author: rick-anderson
-<<<<<<< HEAD
-description:
-manager: wpickett
-ms.author: riande
-ms.date: 6/15/2018
-ms.prod: asp.net-core
-ms.technology: aspnet
-ms.topic: get-started-article
-=======
 description: 
 ms.author: riande
 ms.date: 03/15/2017
->>>>>>> 38ff5c57
 uid: data/ef-rp/index
 ---
 # ASP.NET Core Razor Pages with EF Core - tutorial series
