--- conflicted
+++ resolved
@@ -1,12 +1,7 @@
 ---
 title: ASP.NET Core MVC with EF Core - Read Related Data - 6 of 10
 author: tdykstra
-<<<<<<< HEAD
-description: In this tutorial you'll read and display related data -- that's, data that the Entity Framework loads into navigation properties.
-keywords: ASP.NET Core,Entity Framework Core,related data,joins
-=======
 description: In this tutorial you'll read and display related data -- that is, data that the Entity Framework loads into navigation properties.
->>>>>>> dc6007c4
 ms.author: tdykstra
 manager: wpickett
 ms.date: 03/15/2017
