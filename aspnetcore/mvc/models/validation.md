--- conflicted
+++ resolved
@@ -417,13 +417,9 @@
 * `[Required]`: Validates that the field is not null. See [`[Required]` attribute](#required-attribute) for details about this attribute's behavior.
 * `[StringLength]`: Validates that a string property value doesn't exceed a specified length limit.
 * `[Url]`: Validates that the property has a URL format.
-<<<<<<< HEAD
-* `[Remote]`: Validates input on the client by calling an action method on the server. See [[Remote] attribute](#remote-attribute) for details about this attribute's behavior.
+* `[Remote]`: Validates input on the client by calling an action method on the server. See [`[Remote]` attribute](#remote-attribute) for details about this attribute's behavior.
 > [!NOTE]
 > When using the `RegularExpression` attribute expect behavior to match the [ECMAScript](https://docs.microsoft.com/en-us/dotnet/standard/base-types/regular-expression-options?view=netcore-3.0#ecmascript-matching-behavior) options for matching because the processing is done by the view code.
-=======
-* `[Remote]`: Validates input on the client by calling an action method on the server. See [`[Remote]` attribute](#remote-attribute) for details about this attribute's behavior.
->>>>>>> 2e9bf906
 
 A complete list of validation attributes can be found in the [System.ComponentModel.DataAnnotations](xref:System.ComponentModel.DataAnnotations) namespace.
 
