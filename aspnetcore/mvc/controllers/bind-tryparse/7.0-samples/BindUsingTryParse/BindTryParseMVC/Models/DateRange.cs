--- conflicted
+++ resolved
@@ -16,23 +16,14 @@
             return result;
         }
 
-<<<<<<< HEAD
-        public static bool TryParse(string? value, 
-                                                    out DateRange? dateRange)
-=======
         public static bool TryParse(string? value, IFormatProvider? provider, out DateRange dateRange)
->>>>>>> fbca0eb3
         {
             var segments = value?.Split(',', StringSplitOptions.RemoveEmptyEntries | StringSplitOptions.TrimEntries);
 
-<<<<<<< HEAD
-            if (!DateOnly.TryParse(range[0],  out var fromDate) 
-             || !DateOnly.TryParse(range[1],  out var toDate))
-=======
             if (segments?.Length == 2
                 && DateOnly.TryParse(segments[0], provider, out var fromDate)
                 && DateOnly.TryParse(segments[1], provider, out var toDate))
->>>>>>> fbca0eb3
+
             {
                 dateRange = new DateRange { From = fromDate, To = toDate };
                 return true;
