--- conflicted
+++ resolved
@@ -5,11 +5,7 @@
   </PropertyGroup>
 
   <ItemGroup>
-<<<<<<< HEAD
-    <PackageReference Include="Microsoft.AspNetCore.App" Version="2.1.3" />
-=======
     <PackageReference Include="Microsoft.AspNetCore.All" Version="2.1.4" />
->>>>>>> c07e6f1c
   </ItemGroup>
 
 </Project>