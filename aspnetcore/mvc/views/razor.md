--- conflicted
+++ resolved
@@ -67,13 +67,8 @@
 
 The preceding code generates a compiler error similar to one of the following:
 
-<<<<<<< HEAD
- * The "int" element wasn't closed.  All elements must be either self-closing or have a matching end tag.
+ * The "int" element wasn't closed. All elements must be either self-closing or have a matching end tag.
  *  Cannot convert method group 'GenericMethod' to non-delegate type 'object'. Did you intend to invoke the method?` 
-=======
- * The "int" element was not closed. All elements must be either self-closing or have a matching end tag.
- * Cannot convert method group 'GenericMethod' to non-delegate type 'object'. Did you intend to invoke the method?` 
->>>>>>> dc6007c4
  
 Generic method calls must be wrapped in an [explicit Razor expression](#explicit-razor-expressions) or a [Razor code block](#razor-code-blocks).
 
@@ -118,13 +113,8 @@
 
 The preceding code generates a compiler error similar to one of the following:
 
-<<<<<<< HEAD
- * The "int" element wasn't closed.  All elements must be either self-closing or have a matching end tag.
+ * The "int" element wasn't closed. All elements must be either self-closing or have a matching end tag.
  *  Cannot convert method group 'GenericMethod' to non-delegate type 'object'. Did you intend to invoke the method?` 
-=======
- * The "int" element was not closed. All elements must be either self-closing or have a matching end tag.
- * Cannot convert method group 'GenericMethod' to non-delegate type 'object'. Did you intend to invoke the method?` 
->>>>>>> dc6007c4
  
  The following markup shows the correct way write this code. The code is written as an explicit expression:
 
