--- conflicted
+++ resolved
@@ -4,13 +4,8 @@
 ms.author: riande
 description: Learn how to use the ASP.NET Core Component Tag Helper to render Razor components in pages and views.
 ms.custom: mvc
-<<<<<<< HEAD
-ms.date: 09/15/2020
-no-loc: ["ASP.NET Core Identity", cookie, Cookie, Blazor, "Blazor Server", "Blazor WebAssembly", "Identity", "Let's Encrypt", Razor, SignalR]
-=======
 ms.date: 04/15/2020
 no-loc: [appsettings.json, "ASP.NET Core Identity", cookie, Cookie, Blazor, "Blazor Server", "Blazor WebAssembly", "Identity", "Let's Encrypt", Razor, SignalR]
->>>>>>> bd63aa09
 uid: mvc/views/tag-helpers/builtin-th/component-tag-helper
 ---
 # Component Tag Helper in ASP.NET Core
