--- conflicted
+++ resolved
@@ -5,11 +5,7 @@
 monikerRange: '>= aspnetcore-2.1'
 ms.author: riande
 ms.custom: mvc
-<<<<<<< HEAD
-ms.date: 01/10/2020
-=======
 ms.date: 01/13/2020
->>>>>>> 708f6613
 uid: host-and-deploy/iis/index
 ---
 # Host ASP.NET Core on Windows with IIS
