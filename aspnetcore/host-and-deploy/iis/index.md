--- conflicted
+++ resolved
@@ -5,12 +5,8 @@
 monikerRange: '>= aspnetcore-2.1'
 ms.author: riande
 ms.custom: mvc
-<<<<<<< HEAD
 ms.date: 05/03/2020
-=======
-ms.date: 04/17/2020
 no-loc: [Blazor, "Identity", "Let's Encrypt", Razor, SignalR]
->>>>>>> 5c5d9241
 uid: host-and-deploy/iis/index
 ---
 # Host ASP.NET Core on Windows with IIS
