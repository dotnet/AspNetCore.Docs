--- conflicted
+++ resolved
@@ -4,11 +4,7 @@
 description: Learn how to host ASP.NET Core apps on Windows Server Internet Information Services (IIS).
 ms.author: riande
 ms.custom: mvc
-<<<<<<< HEAD
-ms.date: 03/13/2019
-=======
-ms.date: 03/21/2019
->>>>>>> d065be5f
+ms.date: 03/23/2019
 uid: host-and-deploy/iis/index
 ---
 # Host ASP.NET Core on Windows with IIS
