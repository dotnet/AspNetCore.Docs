---
title: Host ASP.NET Core on Windows with IIS
author: guardrex
description: Learn how to host ASP.NET Core apps on Windows Server Internet Information Services (IIS).
monikerRange: '>= aspnetcore-2.1'
ms.author: riande
ms.custom: mvc
<<<<<<< HEAD
ms.date: 07/10/2019
=======
ms.date: 07/16/2019
>>>>>>> d35a26de
uid: host-and-deploy/iis/index
---
# Host ASP.NET Core on Windows with IIS

By [Luke Latham](https://github.com/guardrex)

[Install the .NET Core Hosting Bundle](#install-the-net-core-hosting-bundle)

## Supported operating systems

The following operating systems are supported:

* Windows 7 or later
* Windows Server 2008 R2 or later

[HTTP.sys server](xref:fundamentals/servers/httpsys) (formerly called WebListener) doesn't work in a reverse proxy configuration with IIS. Use the [Kestrel server](xref:fundamentals/servers/kestrel).

For information on hosting in Azure, see <xref:host-and-deploy/azure-apps/index>.

## Supported platforms

Apps published for 32-bit (x86) or 64-bit (x64) deployment are supported. Deploy a 32-bit app with a 32-bit (x86) .NET Core SDK unless the app:

* Requires the larger virtual memory address space available to a 64-bit app.
* Requires the larger IIS stack size.
* Has 64-bit native dependencies.

Use a 64-bit (x64) .NET Core SDK to publish a 64-bit app. A 64-bit runtime must be present on the host system.

::: moniker range=">= aspnetcore-2.2"

## Hosting models

### In-process hosting model

Using in-process hosting, an ASP.NET Core app runs in the same process as its IIS worker process. In-process hosting provides improved performance over out-of-process hosting because requests aren't proxied over the loopback adapter, a network interface that returns outgoing network traffic back to the same machine. IIS handles process management with the [Windows Process Activation Service (WAS)](/iis/manage/provisioning-and-managing-iis/features-of-the-windows-process-activation-service-was).

The [ASP.NET Core Module](xref:host-and-deploy/aspnet-core-module):

* Performs app initialization.
  * Loads the [CoreCLR](/dotnet/standard/glossary#coreclr).
  * Calls `Program.Main`.
* Handles the lifetime of the IIS native request.

The in-process hosting model isn't supported for ASP.NET Core apps that target the .NET Framework.

The following diagram illustrates the relationship between IIS, the ASP.NET Core Module, and an app hosted in-process:

![ASP.NET Core Module in the in-process hosting scenario](index/_static/ancm-inprocess.png)

A request arrives from the web to the kernel-mode HTTP.sys driver. The driver routes the native request to IIS on the website's configured port, usually 80 (HTTP) or 443 (HTTPS). The module receives the native request and passes it to IIS HTTP Server (`IISHttpServer`). IIS HTTP Server is an in-process server implementation for IIS that converts the request from native to managed.

After the IIS HTTP Server processes the request, the request is pushed into the ASP.NET Core middleware pipeline. The middleware pipeline handles the request and passes it on as an `HttpContext` instance to the app's logic. The app's response is passed back to IIS through IIS HTTP Server. IIS sends the response to the client that initiated the request.

In-process hosting is opt-in for existing apps, but [dotnet new](/dotnet/core/tools/dotnet-new) templates default to the in-process hosting model for all IIS and IIS Express scenarios.

`CreateDefaultBuilder` adds an <xref:Microsoft.AspNetCore.Hosting.Server.IServer> instance by calling the <xref:Microsoft.AspNetCore.Hosting.WebHostBuilderIISExtensions.UseIIS*> method to boot the [CoreCLR](/dotnet/standard/glossary#coreclr) and host the app inside of the IIS worker process (*w3wp.exe* or *iisexpress.exe*). Performance tests indicate that hosting a .NET Core app in-process delivers significantly higher request throughput compared to hosting the app out-of-process and proxying requests to [Kestrel](xref:fundamentals/servers/kestrel) server.

::: moniker-end

::: moniker range=">= aspnetcore-3.0"

> [!NOTE]
> Apps published as a single file executable can't be loaded by the in-process hosting model.

::: moniker-end

::: moniker range=">= aspnetcore-2.2"

### Out-of-process hosting model

Because ASP.NET Core apps run in a process separate from the IIS worker process, the module handles process management. The module starts the process for the ASP.NET Core app when the first request arrives and restarts the app if it shuts down or crashes. This is essentially the same behavior as seen with apps that run in-process that are managed by the [Windows Process Activation Service (WAS)](/iis/manage/provisioning-and-managing-iis/features-of-the-windows-process-activation-service-was).

The following diagram illustrates the relationship between IIS, the ASP.NET Core Module, and an app hosted out-of-process:

![ASP.NET Core Module in the out-of-process hosting scenario](index/_static/ancm-outofprocess.png)

Requests arrive from the web to the kernel-mode HTTP.sys driver. The driver routes the requests to IIS on the website's configured port, usually 80 (HTTP) or 443 (HTTPS). The module forwards the requests to Kestrel on a random port for the app, which isn't port 80 or 443.

The module specifies the port via an environment variable at startup, and the <xref:Microsoft.AspNetCore.Hosting.WebHostBuilderIISExtensions.UseIISIntegration*> extension configures the server to listen on `http://localhost:{PORT}`. Additional checks are performed, and requests that don't originate from the module are rejected. The module doesn't support HTTPS forwarding, so requests are forwarded over HTTP even if received by IIS over HTTPS.

After Kestrel picks up the request from the module, the request is pushed into the ASP.NET Core middleware pipeline. The middleware pipeline handles the request and passes it on as an `HttpContext` instance to the app's logic. Middleware added by IIS Integration updates the scheme, remote IP, and pathbase to account for forwarding the request to Kestrel. The app's response is passed back to IIS, which pushes it back out to the HTTP client that initiated the request.

::: moniker-end

::: moniker range="< aspnetcore-2.2"

ASP.NET Core ships with [Kestrel server](xref:fundamentals/servers/kestrel), a default, cross-platform HTTP server.

When using [IIS](/iis/get-started/introduction-to-iis/introduction-to-iis-architecture) or [IIS Express](/iis/extensions/introduction-to-iis-express/iis-express-overview), the app runs in a process separate from the IIS worker process (*out-of-process*) with the [Kestrel server](xref:fundamentals/servers/index#kestrel).

Because ASP.NET Core apps run in a process separate from the IIS worker process, the module handles process management. The module starts the process for the ASP.NET Core app when the first request arrives and restarts the app if it shuts down or crashes. This is essentially the same behavior as seen with apps that run in-process that are managed by the [Windows Process Activation Service (WAS)](/iis/manage/provisioning-and-managing-iis/features-of-the-windows-process-activation-service-was).

The following diagram illustrates the relationship between IIS, the ASP.NET Core Module, and an app hosted out-of-process:

![ASP.NET Core Module](index/_static/ancm-outofprocess.png)

Requests arrive from the web to the kernel-mode HTTP.sys driver. The driver routes the requests to IIS on the website's configured port, usually 80 (HTTP) or 443 (HTTPS). The module forwards the requests to Kestrel on a random port for the app, which isn't port 80 or 443.

The module specifies the port via an environment variable at startup, and the [IIS Integration Middleware](xref:host-and-deploy/iis/index#enable-the-iisintegration-components) configures the server to listen on `http://localhost:{port}`. Additional checks are performed, and requests that don't originate from the module are rejected. The module doesn't support HTTPS forwarding, so requests are forwarded over HTTP even if received by IIS over HTTPS.

After Kestrel picks up the request from the module, the request is pushed into the ASP.NET Core middleware pipeline. The middleware pipeline handles the request and passes it on as an `HttpContext` instance to the app's logic. Middleware added by IIS Integration updates the scheme, remote IP, and pathbase to account for forwarding the request to Kestrel. The app's response is passed back to IIS, which pushes it back out to the HTTP client that initiated the request.

`CreateDefaultBuilder` configures [Kestrel](xref:fundamentals/servers/kestrel) server as the web server and enables IIS Integration by configuring the base path and port for the [ASP.NET Core Module](xref:host-and-deploy/aspnet-core-module).

The ASP.NET Core Module generates a dynamic port to assign to the backend process. `CreateDefaultBuilder` calls the <xref:Microsoft.AspNetCore.Hosting.WebHostBuilderIISExtensions.UseIISIntegration*> method. `UseIISIntegration` configures Kestrel to listen on the dynamic port at the localhost IP address (`127.0.0.1`). If the dynamic port is 1234, Kestrel listens at `127.0.0.1:1234`. This configuration replaces other URL configurations provided by:

* `UseUrls`
* [Kestrel's Listen API](xref:fundamentals/servers/kestrel#endpoint-configuration)
* [Configuration](xref:fundamentals/configuration/index) (or [command-line --urls option](xref:fundamentals/host/web-host#override-configuration))

Calls to `UseUrls` or Kestrel's `Listen` API aren't required when using the module. If `UseUrls` or `Listen` is called, Kestrel listens on the port specified only when running the app without IIS.

For more information on the in-process and out-of-process hosting models, see [ASP.NET Core Module](xref:host-and-deploy/aspnet-core-module) and [ASP.NET Core Module configuration reference](xref:host-and-deploy/aspnet-core-module).

::: moniker-end

For ASP.NET Core Module configuration guidance, see <xref:host-and-deploy/aspnet-core-module>.

For more information on hosting, see [Host in ASP.NET Core](xref:fundamentals/index#host).

## Application configuration

### Enable the IISIntegration components

A typical *Program.cs* calls <xref:Microsoft.AspNetCore.WebHost.CreateDefaultBuilder*> to begin setting up a host that enables integration with IIS:

```csharp
public static IWebHostBuilder CreateWebHostBuilder(string[] args) =>
    WebHost.CreateDefaultBuilder(args)
        ...
```

### IIS options

::: moniker range=">= aspnetcore-2.2"

**In-process hosting model**

To configure IIS Server options, include a service configuration for <xref:Microsoft.AspNetCore.Builder.IISServerOptions> in <xref:Microsoft.AspNetCore.Hosting.IStartup.ConfigureServices*>. The following example disables AutomaticAuthentication:

```csharp
services.Configure<IISServerOptions>(options => 
{
    options.AutomaticAuthentication = false;
});
```

::: moniker-end

::: moniker range=">= aspnetcore-3.0"

| Option                         | Default | Setting |
| ------------------------------ | :-----: | ------- |
| `AutomaticAuthentication`      | `true`  | If `true`, IIS Server sets the `HttpContext.User` authenticated by [Windows Authentication](xref:security/authentication/windowsauth). If `false`, the server only provides an identity for `HttpContext.User` and responds to challenges when explicitly requested by the `AuthenticationScheme`. Windows Authentication must be enabled in IIS for `AutomaticAuthentication` to function. For more information, see [Windows Authentication](xref:security/authentication/windowsauth). |
| `AuthenticationDisplayName`    | `null`  | Sets the display name shown to users on login pages. |
| `AllowSynchronousIO`           | `false` | Whether synchronous IO is allowed for the `HttpContext.Request` and the `HttpContext.Response`. |
| `MaxRequestBodySize`           | `30000000`  | Gets or sets the max request body size for the `HttpRequest`. Note that IIS itself has the limit `maxAllowedContentLength` which will be processed before the `MaxRequestBodySize` set in the `IISServerOptions`. Changing the `MaxRequestBodySize` won't affect the `maxAllowedContentLength`. To increase `maxAllowedContentLength`, add an entry in the *web.config* to set `maxAllowedContentLength` to a higher value. For more details, see [Configuration](/iis/configuration/system.webServer/security/requestFiltering/requestLimits/#configuration). |

**Out-of-process hosting model**

::: moniker-end

::: moniker range="< aspnetcore-3.0"

| Option                         | Default | Setting |
| ------------------------------ | :-----: | ------- |
| `AutomaticAuthentication`      | `true`  | If `true`, IIS Server sets the `HttpContext.User` authenticated by [Windows Authentication](xref:security/authentication/windowsauth). If `false`, the server only provides an identity for `HttpContext.User` and responds to challenges when explicitly requested by the `AuthenticationScheme`. Windows Authentication must be enabled in IIS for `AutomaticAuthentication` to function. For more information, see [Windows Authentication](xref:security/authentication/windowsauth). |
| `AuthenticationDisplayName`    | `null`  | Sets the display name shown to users on login pages. |

::: moniker-end

::: moniker range=">= aspnetcore-2.2"

**Out-of-process hosting model**

::: moniker-end

To configure IIS options, include a service configuration for <xref:Microsoft.AspNetCore.Builder.IISOptions> in <xref:Microsoft.AspNetCore.Hosting.IStartup.ConfigureServices*>. The following example prevents the app from populating `HttpContext.Connection.ClientCertificate`:

```csharp
services.Configure<IISOptions>(options => 
{
    options.ForwardClientCertificate = false;
});
```

| Option                         | Default | Setting |
| ------------------------------ | :-----: | ------- |
| `AutomaticAuthentication`      | `true`  | If `true`, [IIS Integration Middleware](#enable-the-iisintegration-components) sets the `HttpContext.User` authenticated by [Windows Authentication](xref:security/authentication/windowsauth). If `false`, the middleware only provides an identity for `HttpContext.User` and responds to challenges when explicitly requested by the `AuthenticationScheme`. Windows Authentication must be enabled in IIS for `AutomaticAuthentication` to function. For more information, see the [Windows Authentication](xref:security/authentication/windowsauth) topic. |
| `AuthenticationDisplayName`    | `null`  | Sets the display name shown to users on login pages. |
| `ForwardClientCertificate`     | `true`  | If `true` and the `MS-ASPNETCORE-CLIENTCERT` request header is present, the `HttpContext.Connection.ClientCertificate` is populated. |

### Proxy server and load balancer scenarios

The [IIS Integration Middleware](#enable-the-iisintegration-components), which configures Forwarded Headers Middleware, and the ASP.NET Core Module are configured to forward the scheme (HTTP/HTTPS) and the remote IP address where the request originated. Additional configuration might be required for apps hosted behind additional proxy servers and load balancers. For more information, see [Configure ASP.NET Core to work with proxy servers and load balancers](xref:host-and-deploy/proxy-load-balancer).

### web.config file

The *web.config* file configures the [ASP.NET Core Module](xref:host-and-deploy/aspnet-core-module). Creating, transforming, and publishing the *web.config* file is handled by an MSBuild target (`_TransformWebConfig`) when the project is published. This target is present in the Web SDK targets (`Microsoft.NET.Sdk.Web`). The SDK is set at the top of the project file:

```xml
<Project Sdk="Microsoft.NET.Sdk.Web">
```

If a *web.config* file isn't present in the project, the file is created with the correct *processPath* and *arguments* to configure the [ASP.NET Core Module](xref:host-and-deploy/aspnet-core-module) and moved to [published output](xref:host-and-deploy/directory-structure).

If a *web.config* file is present in the project, the file is transformed with the correct *processPath* and *arguments* to configure the ASP.NET Core Module and moved to published output. The transformation doesn't modify IIS configuration settings in the file.

The *web.config* file may provide additional IIS configuration settings that control active IIS modules. For information on IIS modules that are capable of processing requests with ASP.NET Core apps, see the [IIS modules](xref:host-and-deploy/iis/modules) topic.

To prevent the Web SDK from transforming the *web.config* file, use the **\<IsTransformWebConfigDisabled>** property in the project file:

```xml
<PropertyGroup>
  <IsTransformWebConfigDisabled>true</IsTransformWebConfigDisabled>
</PropertyGroup>
```

When disabling the Web SDK from transforming the file, the *processPath* and *arguments* should be manually set by the developer. For more information, see the [ASP.NET Core Module configuration reference](xref:host-and-deploy/aspnet-core-module).

### web.config file location

In order to set up the [ASP.NET Core Module](xref:host-and-deploy/aspnet-core-module) correctly, the *web.config* file must be present at the content root path (typically the app base path) of the deployed app. This is the same location as the website physical path provided to IIS. The *web.config* file is required at the root of the app to enable the publishing of multiple apps using Web Deploy.

Sensitive files exist on the app's physical path, such as *\<assembly>.runtimeconfig.json*, *\<assembly>.xml* (XML Documentation comments), and *\<assembly>.deps.json*. When the *web.config* file is present and the site starts normally, IIS doesn't serve these sensitive files if they're requested. If the *web.config* file is missing, incorrectly named, or unable to configure the site for normal startup, IIS may serve sensitive files publicly.

**The *web.config* file must be present in the deployment at all times, correctly named, and able to configure the site for normal start up. Never remove the *web.config* file from a production deployment.**

### Transform web.config

If you need to transform *web.config* on publish (for example, set environment variables based on the configuration, profile, or environment), see <xref:host-and-deploy/iis/transform-webconfig>.

## IIS configuration

**Windows Server operating systems**

Enable the **Web Server (IIS)** server role and establish role services.

1. Use the **Add Roles and Features** wizard from the **Manage** menu or the link in **Server Manager**. On the **Server Roles** step, check the box for **Web Server (IIS)**.

   ![The Web Server IIS role is selected in the Select server roles step.](index/_static/server-roles-ws2016.png)

1. After the **Features** step, the **Role services** step loads for Web Server (IIS). Select the IIS role services desired or accept the default role services provided.

   ![The default role services are selected in the Select role services step.](index/_static/role-services-ws2016.png)

   **Windows Authentication (Optional)**  
   To enable Windows Authentication, expand the following nodes: **Web Server** > **Security**. Select the **Windows Authentication** feature. For more information, see [Windows Authentication \<windowsAuthentication>](/iis/configuration/system.webServer/security/authentication/windowsAuthentication/) and [Configure Windows authentication](xref:security/authentication/windowsauth).

   **WebSockets (Optional)**  
   WebSockets is supported with ASP.NET Core 1.1 or later. To enable WebSockets, expand the following nodes: **Web Server** > **Application Development**. Select the **WebSocket Protocol** feature. For more information, see [WebSockets](xref:fundamentals/websockets).

1. Proceed through the **Confirmation** step to install the web server role and services. A server/IIS restart isn't required after installing the **Web Server (IIS)** role.

**Windows desktop operating systems**

Enable the **IIS Management Console** and **World Wide Web Services**.

1. Navigate to **Control Panel** > **Programs** > **Programs and Features** > **Turn Windows features on or off** (left side of the screen).

1. Open the **Internet Information Services** node. Open the **Web Management Tools** node.

1. Check the box for **IIS Management Console**.

1. Check the box for **World Wide Web Services**.

1. Accept the default features for **World Wide Web Services** or customize the IIS features.

   **Windows Authentication (Optional)**  
   To enable Windows Authentication, expand the following nodes: **World Wide Web Services** > **Security**. Select the **Windows Authentication** feature. For more information, see [Windows Authentication \<windowsAuthentication>](/iis/configuration/system.webServer/security/authentication/windowsAuthentication/) and [Configure Windows authentication](xref:security/authentication/windowsauth).

   **WebSockets (Optional)**  
   WebSockets is supported with ASP.NET Core 1.1 or later. To enable WebSockets, expand the following nodes: **World Wide Web Services** > **Application Development Features**. Select the **WebSocket Protocol** feature. For more information, see [WebSockets](xref:fundamentals/websockets).

1. If the IIS installation requires a restart, restart the system.

![IIS Management Console and World Wide Web Services are selected in Windows Features.](index/_static/windows-features-win10.png)

## Install the .NET Core Hosting Bundle

Install the *.NET Core Hosting Bundle* on the hosting system. The bundle installs the .NET Core Runtime, .NET Core Library, and the [ASP.NET Core Module](xref:host-and-deploy/aspnet-core-module). The module allows ASP.NET Core apps to run behind IIS. If the system doesn't have an Internet connection, obtain and install the [Microsoft Visual C++ 2015 Redistributable](https://www.microsoft.com/download/details.aspx?id=53840) before installing the .NET Core Hosting Bundle.

> [!IMPORTANT]
> If the Hosting Bundle is installed before IIS, the bundle installation must be repaired. Run the Hosting Bundle installer again after installing IIS.
>
> If the Hosting Bundle is installed after installing the 64-bit (x64) version of .NET Core, SDKs might appear to be missing ([No .NET Core SDKs were detected](xref:test/troubleshoot#no-net-core-sdks-were-detected)). To resolve the problem, see <xref:test/troubleshoot#missing-sdk-after-installing-the-net-core-hosting-bundle>.

### Direct download (current version)

Download the installer using the following link:

[Current .NET Core Hosting Bundle installer (direct download)](https://www.microsoft.com/net/permalink/dotnetcore-current-windows-runtime-bundle-installer)

### Earlier versions of the installer

To obtain an earlier version of the installer:

1. Navigate to the [.NET download archives](https://www.microsoft.com/net/download/archives).
1. Under **.NET Core**, select the .NET Core version.
1. In the **Run apps - Runtime** column, find the row of the .NET Core runtime version desired.
1. Download the installer using the **Runtime & Hosting Bundle** link.

> [!WARNING]
> Some installers contain release versions that have reached their end of life (EOL) and are no longer supported by Microsoft. For more information, see the [support policy](https://dotnet.microsoft.com/platform/support/policy/dotnet-core).

### Install the Hosting Bundle

1. Run the installer on the server. The following parameters are available when running the installer from an administrator command shell:

   * `OPT_NO_ANCM=1` &ndash; Skip installing the ASP.NET Core Module.
   * `OPT_NO_RUNTIME=1` &ndash; Skip installing the .NET Core runtime.
   * `OPT_NO_SHAREDFX=1` &ndash; Skip installing the ASP.NET Shared Framework (ASP.NET runtime).
   * `OPT_NO_X86=1` &ndash; Skip installing x86 runtimes. Use this parameter when you know that you won't be hosting 32-bit apps. If there's any chance that you will host both 32-bit and 64-bit apps in the future, don't use this parameter and install both runtimes.
   * `OPT_NO_SHARED_CONFIG_CHECK=1` &ndash; Disable the check for using an IIS Shared Configuration when the shared configuration (*applicationHost.config*) is on the same machine as the IIS installation. *Only available for ASP.NET Core 2.2 or later Hosting Bundler installers.* For more information, see <xref:host-and-deploy/aspnet-core-module#aspnet-core-module-with-an-iis-shared-configuration>.
1. Restart the system or execute **net stop was /y**, followed by **net start w3svc** from a command shell. Restarting IIS picks up a change to the system PATH, which is an environment variable, made by the installer.

> [!NOTE]
> For information on IIS Shared Configuration, see [ASP.NET Core Module with IIS Shared Configuration](xref:host-and-deploy/aspnet-core-module#aspnet-core-module-with-an-iis-shared-configuration).

## Install Web Deploy when publishing with Visual Studio

When deploying apps to servers with [Web Deploy](/iis/install/installing-publishing-technologies/installing-and-configuring-web-deploy-on-iis-80-or-later), install the latest version of Web Deploy on the server. To install Web Deploy, use the [Web Platform Installer (WebPI)](https://www.microsoft.com/web/downloads/platform.aspx) or obtain an installer directly from the [Microsoft Download Center](https://www.microsoft.com/download/details.aspx?id=43717). The preferred method is to use WebPI. WebPI offers a standalone setup and a configuration for hosting providers.

## Create the IIS site

1. On the hosting system, create a folder to contain the app's published folders and files. In a following step, the folder's path is provided to IIS as the physical path to the app. For more information on an app's deployment folder and file layout, see <xref:host-and-deploy/directory-structure>.

1. In IIS Manager, open the server's node in the **Connections** panel. Right-click the **Sites** folder. Select **Add Website** from the contextual menu.

1. Provide a **Site name** and set the **Physical path** to the app's deployment folder. Provide the **Binding** configuration and create the website by selecting **OK**:

   ![Supply the Site name, physical path, and Host name in the Add Website step.](index/_static/add-website-ws2016.png)

   > [!WARNING]
   > Top-level wildcard bindings (`http://*:80/` and `http://+:80`) should **not** be used. Top-level wildcard bindings can open up your app to security vulnerabilities. This applies to both strong and weak wildcards. Use explicit host names rather than wildcards. Subdomain wildcard binding (for example, `*.mysub.com`) doesn't have this security risk if you control the entire parent domain (as opposed to `*.com`, which is vulnerable). See [rfc7230 section-5.4](https://tools.ietf.org/html/rfc7230#section-5.4) for more information.

1. Under the server's node, select **Application Pools**.

1. Right-click the site's app pool and select **Basic Settings** from the contextual menu.

1. In the **Edit Application Pool** window, set the **.NET CLR version** to **No Managed Code**:

   ![Set No Managed Code for the .NET CLR version.](index/_static/edit-apppool-ws2016.png)

    ASP.NET Core runs in a separate process and manages the runtime. ASP.NET Core doesn't rely on loading the desktop CLR (.NET CLR)&mdash;the Core Common Language Runtime (CoreCLR) for .NET Core is booted to host the app in the worker process. Setting the **.NET CLR version** to **No Managed Code** is optional but recommended.

1. *ASP.NET Core 2.2 or later*: For a 64-bit (x64) [self-contained deployment](/dotnet/core/deploying/#self-contained-deployments-scd) that uses the [in-process hosting model](#in-process-hosting-model), disable the app pool for 32-bit (x86) processes.

   In the **Actions** sidebar of IIS Manager > **Application Pools**, select **Set Application Pool Defaults** or **Advanced Settings**. Locate **Enable 32-Bit Applications** and set the value to `False`. This setting doesn't affect apps deployed for [out-of-process hosting](xref:host-and-deploy/aspnet-core-module#out-of-process-hosting-model).

1. Confirm the process model identity has the proper permissions.

   If the default identity of the app pool (**Process Model** > **Identity**) is changed from **ApplicationPoolIdentity** to another identity, verify that the new identity has the required permissions to access the app's folder, database, and other required resources. For example, the app pool requires read and write access to folders where the app reads and writes files.

**Windows Authentication configuration (Optional)**  
For more information, see [Configure Windows authentication](xref:security/authentication/windowsauth).

## Deploy the app

Deploy the app to the IIS **Physical path** folder that was established in the [Create the IIS site](#create-the-iis-site) section. [Web Deploy](/iis/publish/using-web-deploy/introduction-to-web-deploy) is the recommended mechanism for deployment, but several options exist for moving the app from the project's *publish* folder to the hosting system's deployment folder.

### Web Deploy with Visual Studio

See the [Visual Studio publish profiles for ASP.NET Core app deployment](xref:host-and-deploy/visual-studio-publish-profiles#publish-profiles) topic to learn how to create a publish profile for use with Web Deploy. If the hosting provider provides a Publish Profile or support for creating one, download their profile and import it using the Visual Studio **Publish** dialog:

![Publish dialog page](index/_static/pub-dialog.png)

### Web Deploy outside of Visual Studio

[Web Deploy](/iis/publish/using-web-deploy/introduction-to-web-deploy) can also be used outside of Visual Studio from the command line. For more information, see [Web Deployment Tool](/iis/publish/using-web-deploy/use-the-web-deployment-tool).

### Alternatives to Web Deploy

Use any of several methods to move the app to the hosting system, such as manual copy, [Xcopy](/windows-server/administration/windows-commands/xcopy), [Robocopy](/windows-server/administration/windows-commands/robocopy), or [PowerShell](/powershell/).

For more information on ASP.NET Core deployment to IIS, see the [Deployment resources for IIS administrators](#deployment-resources-for-iis-administrators) section.

## Browse the website

After the app is deployed to the hosting system, make a request to one of the app's public endpoints.

In the following example, the site is bound to an IIS **Host name** of `www.mysite.com` on **Port** `80`. A request is made to `http://www.mysite.com`:

![The Microsoft Edge browser has loaded the IIS startup page.](index/_static/browsewebsite.png)

## Locked deployment files

Files in the deployment folder are locked when the app is running. Locked files can't be overwritten during deployment. To release locked files in a deployment, stop the app pool using **one** of the following approaches:

* Use Web Deploy and reference `Microsoft.NET.Sdk.Web` in the project file. An *app_offline.htm* file is placed at the root of the web app directory. When the file is present, the ASP.NET Core Module gracefully shuts down the app and serves the *app_offline.htm* file during the deployment. For more information, see the [ASP.NET Core Module configuration reference](xref:host-and-deploy/aspnet-core-module#app_offlinehtm).
* Manually stop the app pool in the IIS Manager on the server.
* Use PowerShell to drop *app_offline.html* (requires PowerShell 5 or later):

  ```PowerShell
  $pathToApp = 'PATH_TO_APP'

  # Stop the AppPool
  New-Item -Path $pathToApp app_offline.htm

  # Provide script commands here to deploy the app

  # Restart the AppPool
  Remove-Item -Path $pathToApp app_offline.htm

  ```

## Data protection

The [ASP.NET Core Data Protection stack](xref:security/data-protection/introduction) is used by several ASP.NET Core [middlewares](xref:fundamentals/middleware/index), including middleware used in authentication. Even if Data Protection APIs aren't called by user code, data protection should be configured with a deployment script or in user code to create a persistent cryptographic [key store](xref:security/data-protection/implementation/key-management). If data protection isn't configured, the keys are held in memory and discarded when the app restarts.

If the key ring is stored in memory when the app restarts:

* All cookie-based authentication tokens are invalidated. 
* Users are required to sign in again on their next request. 
* Any data protected with the key ring can no longer be decrypted. This may include [CSRF tokens](xref:security/anti-request-forgery#aspnet-core-antiforgery-configuration) and [ASP.NET Core MVC TempData cookies](xref:fundamentals/app-state#tempdata).

To configure data protection under IIS to persist the key ring, use **one** of the following approaches:

* **Create Data Protection Registry Keys**

  Data protection keys used by ASP.NET Core apps are stored in the registry external to the apps. To persist the keys for a given app, create registry keys for the app pool.

  For standalone, non-webfarm IIS installations, the [Data Protection Provision-AutoGenKeys.ps1 PowerShell script](https://github.com/aspnet/AspNetCore/blob/master/src/DataProtection/Provision-AutoGenKeys.ps1) can be used for each app pool used with an ASP.NET Core app. This script creates a registry key in the HKLM registry that's accessible only to the worker process account of the app's app pool. Keys are encrypted at rest using DPAPI with a machine-wide key.

  In web farm scenarios, an app can be configured to use a UNC path to store its data protection key ring. By default, the data protection keys aren't encrypted. Ensure that the file permissions for the network share are limited to the Windows account the app runs under. An X509 certificate can be used to protect keys at rest. Consider a mechanism to allow users to upload certificates: Place certificates into the user's trusted certificate store and ensure they're available on all machines where the user's app runs. See [Configure ASP.NET Core Data Protection](xref:security/data-protection/configuration/overview) for details.

* **Configure the IIS Application Pool to load the user profile**

  This setting is in the **Process Model** section under the **Advanced Settings** for the app pool. Set **Load User Profile** to `True`. When set to `True`, keys are stored in the user profile directory and protected using DPAPI with a key specific to the user account. Keys are persisted to the *%LOCALAPPDATA%/ASP.NET/DataProtection-Keys* folder.

  The app pool's [setProfileEnvironment attribute](/iis/configuration/system.applicationhost/applicationpools/add/processmodel#configuration) must also be enabled. The default value of `setProfileEnvironment` is `true`. In some scenarios (for example, Windows OS), `setProfileEnvironment` is set to `false`. If keys aren't stored in the user profile directory as expected:

  1. Navigate to the *%windir%/system32/inetsrv/config* folder.
  1. Open the *applicationHost.config* file.
  1. Locate the `<system.applicationHost><applicationPools><applicationPoolDefaults><processModel>` element.
  1. Confirm that the `setProfileEnvironment` attribute isn't present, which defaults the value to `true`, or explicitly set the attribute's value to `true`.

* **Use the file system as a key ring store**

  Adjust the app code to [use the file system as a key ring store](xref:security/data-protection/configuration/overview). Use an X509 certificate to protect the key ring and ensure the certificate is a trusted certificate. If the certificate is self-signed, place the certificate in the Trusted Root store.

  When using IIS in a web farm:

  * Use a file share that all machines can access.
  * Deploy an X509 certificate to each machine. Configure [data protection in code](xref:security/data-protection/configuration/overview).

* **Set a machine-wide policy for data protection**

  The data protection system has limited support for setting a default [machine-wide policy](xref:security/data-protection/configuration/machine-wide-policy) for all apps that consume the Data Protection APIs. For more information, see <xref:security/data-protection/introduction>.

## Virtual Directories

[IIS Virtual Directories](/iis/get-started/planning-your-iis-architecture/understanding-sites-applications-and-virtual-directories-on-iis#virtual-directories) aren't supported with ASP.NET Core apps. An app can be hosted as a [sub-application](#sub-applications).

## Sub-applications

An ASP.NET Core app can be hosted as an [IIS sub-application (sub-app)](/iis/get-started/planning-your-iis-architecture/understanding-sites-applications-and-virtual-directories-on-iis#applications). The sub-app's path becomes part of the root app's URL.

::: moniker range="< aspnetcore-2.2"

A sub-app shouldn't include the ASP.NET Core Module as a handler. If the module is added as a handler in a sub-app's *web.config* file, a *500.19 Internal Server Error* referencing the faulty config file is received when attempting to browse the sub-app.

The following example shows a published *web.config* file for an ASP.NET Core sub-app:

```xml
<?xml version="1.0" encoding="utf-8"?>
<configuration>
  <system.webServer>
    <aspNetCore processPath="dotnet" 
      arguments=".\MyApp.dll" 
      stdoutLogEnabled="false" 
      stdoutLogFile=".\logs\stdout" />
  </system.webServer>
</configuration>
```

When hosting a non-ASP.NET Core sub-app underneath an ASP.NET Core app, explicitly remove the inherited handler in the sub-app's *web.config* file:

```xml
<?xml version="1.0" encoding="utf-8"?>
<configuration>
  <system.webServer>
    <handlers>
      <remove name="aspNetCore" />
    </handlers>
    <aspNetCore processPath="dotnet" 
      arguments=".\MyApp.dll" 
      stdoutLogEnabled="false" 
      stdoutLogFile=".\logs\stdout" />
  </system.webServer>
</configuration>
```

::: moniker-end

Static asset links within the sub-app should use tilde-slash (`~/`) notation. Tilde-slash notation triggers a [Tag Helper](xref:mvc/views/tag-helpers/intro) to prepend the sub-app's pathbase to the rendered relative link. For a sub-app at `/subapp_path`, an image linked with `src="~/image.png"` is rendered as `src="/subapp_path/image.png"`. The root app's Static File Middleware doesn't process the static file request. The request is processed by the sub-app's Static File Middleware.

If a static asset's `src` attribute is set to an absolute path (for example, `src="/image.png"`), the link is rendered without the sub-app's pathbase. The root app's Static File Middleware attempts to serve the asset from the root app's [web root](xref:fundamentals/index#web-root), which results in a *404 - Not Found* response unless the static asset is available from the root app.

To host an ASP.NET Core app as a sub-app under another ASP.NET Core app:

1. Establish an app pool for the sub-app. Set the **.NET CLR Version** to **No Managed Code** because the Core Common Language Runtime (CoreCLR) for .NET Core is booted to host the app in the worker process, not the desktop CLR (.NET CLR).

1. Add the root site in IIS Manager with the sub-app in a folder under the root site.

1. Right-click the sub-app folder in IIS Manager and select **Convert to Application**.

1. In the **Add Application** dialog, use the **Select** button for the **Application Pool** to assign the app pool that you created for the sub-app. Select **OK**.

The assignment of a separate app pool to the sub-app is a requirement when using the in-process hosting model.

For more information on the in-process hosting model and configuring the ASP.NET Core Module, see <xref:host-and-deploy/aspnet-core-module> and <xref:host-and-deploy/aspnet-core-module>.

## Configuration of IIS with web.config

IIS configuration is influenced by the `<system.webServer>` section of *web.config* for IIS scenarios that are functional for ASP.NET Core apps with the ASP.NET Core Module. For example, IIS configuration is functional for dynamic compression. If IIS is configured at the server level to use dynamic compression, the `<urlCompression>` element in the app's *web.config* file can disable it for an ASP.NET Core app.

For more information, see the [configuration reference for \<system.webServer>](/iis/configuration/system.webServer/), [ASP.NET Core Module Configuration Reference](xref:host-and-deploy/aspnet-core-module), and [IIS Modules with ASP.NET Core](xref:host-and-deploy/iis/modules). To set environment variables for individual apps running in isolated app pools (supported for IIS 10.0 or later), see the *AppCmd.exe command* section of the [Environment Variables \<environmentVariables>](/iis/configuration/system.applicationHost/applicationPools/add/environmentVariables/#appcmdexe) topic in the IIS reference documentation.

## Configuration sections of web.config

Configuration sections of ASP.NET 4.x apps in *web.config* aren't used by ASP.NET Core apps for configuration:

* `<system.web>`
* `<appSettings>`
* `<connectionStrings>`
* `<location>`

ASP.NET Core apps are configured using other configuration providers. For more information, see [Configuration](xref:fundamentals/configuration/index).

## Application Pools

::: moniker range=">= aspnetcore-2.2"

App pool isolation is determined by the hosting model:

* In-process hosting &ndash; Apps are required to run in separate app pools.
* Out-of-process hosting &ndash; We recommend isolating the apps from each other by running each app in its own app pool.

The IIS **Add Website** dialog defaults to a single app pool per app. When a **Site name** is provided, the text is automatically transferred to the **Application pool** textbox. A new app pool is created using the site name when the site is added.

::: moniker-end

::: moniker range="< aspnetcore-2.2"

When hosting multiple websites on a server, we recommend isolating the apps from each other by running each app in its own app pool. The IIS **Add Website** dialog defaults to this configuration. When a **Site name** is provided, the text is automatically transferred to the **Application pool** textbox. A new app pool is created using the site name when the site is added.

::: moniker-end

## Application Pool Identity

An app pool identity account allows an app to run under a unique account without having to create and manage domains or local accounts. On IIS 8.0 or later, the IIS Admin Worker Process (WAS) creates a virtual account with the name of the new app pool and runs the app pool's worker processes under this account by default. In the IIS Management Console under **Advanced Settings** for the app pool, ensure that the **Identity** is set to use **ApplicationPoolIdentity**:

![Application pool advanced settings dialog](index/_static/apppool-identity.png)

The IIS management process creates a secure identifier with the name of the app pool in the Windows Security System. Resources can be secured using this identity. However, this identity isn't a real user account and doesn't show up in the Windows User Management Console.

If the IIS worker process requires elevated access to the app, modify the Access Control List (ACL) for the directory containing the app:

1. Open Windows Explorer and navigate to the directory.

1. Right-click on the directory and select **Properties**.

1. Under the **Security** tab, select the **Edit** button and then the **Add** button.

1. Select the **Locations** button and make sure the system is selected.

1. Enter **IIS AppPool\\<app_pool_name>** in **Enter the object names to select** area. Select the **Check Names** button. For the *DefaultAppPool* check the names using **IIS AppPool\DefaultAppPool**. When the **Check Names** button is selected, a value of **DefaultAppPool** is indicated in the object names area. It isn't possible to enter the app pool name directly into the object names area. Use the **IIS AppPool\\<app_pool_name>** format when checking for the object name.

   ![Select users or groups dialog for the app folder: The app pool name of "DefaultAppPool" is appended to "IIS AppPool\" in the object names area before selecting "Check Names."](index/_static/select-users-or-groups-1.png)

1. Select **OK**.

   ![Select users or groups dialog for the app folder: After selecting "Check Names," the object name "DefaultAppPool" is shown in the object names area.](index/_static/select-users-or-groups-2.png)

1. Read &amp; execute permissions should be granted by default. Provide additional permissions as needed.

Access can also be granted at a command prompt using the **ICACLS** tool. Using the *DefaultAppPool* as an example, the following command is used:

```console
ICACLS C:\sites\MyWebApp /grant "IIS AppPool\DefaultAppPool":F
```

For more information, see the [icacls](/windows-server/administration/windows-commands/icacls) topic.

## HTTP/2 support

::: moniker range=">= aspnetcore-2.2"

[HTTP/2](https://httpwg.org/specs/rfc7540.html) is supported with ASP.NET Core in the following IIS deployment scenarios:

* In-process
  * Windows Server 2016/Windows 10 or later; IIS 10 or later
  * TLS 1.2 or later connection
* Out-of-process
  * Windows Server 2016/Windows 10 or later; IIS 10 or later
  * Public-facing edge server connections use HTTP/2, but the reverse proxy connection to the [Kestrel server](xref:fundamentals/servers/kestrel) uses HTTP/1.1.
  * TLS 1.2 or later connection

For an in-process deployment when an HTTP/2 connection is established, [HttpRequest.Protocol](xref:Microsoft.AspNetCore.Http.HttpRequest.Protocol*) reports `HTTP/2`. For an out-of-process deployment when an HTTP/2 connection is established, [HttpRequest.Protocol](xref:Microsoft.AspNetCore.Http.HttpRequest.Protocol*) reports `HTTP/1.1`.

For more information on the in-process and out-of-process hosting models, see <xref:host-and-deploy/aspnet-core-module>.

::: moniker-end

::: moniker range="< aspnetcore-2.2"

[HTTP/2](https://httpwg.org/specs/rfc7540.html) is supported for out-of-process deployments that meet the following base requirements:

* Windows Server 2016/Windows 10 or later; IIS 10 or later
* Public-facing edge server connections use HTTP/2, but the reverse proxy connection to the [Kestrel server](xref:fundamentals/servers/kestrel) uses HTTP/1.1.
* Target framework: Not applicable to out-of-process deployments, since the HTTP/2 connection is handled entirely by IIS.
* TLS 1.2 or later connection

If an HTTP/2 connection is established, [HttpRequest.Protocol](xref:Microsoft.AspNetCore.Http.HttpRequest.Protocol*) reports `HTTP/1.1`.

::: moniker-end

HTTP/2 is enabled by default. Connections fall back to HTTP/1.1 if an HTTP/2 connection isn't established. For more information on HTTP/2 configuration with IIS deployments, see [HTTP/2 on IIS](/iis/get-started/whats-new-in-iis-10/http2-on-iis).

## CORS preflight requests

*This section only applies to ASP.NET Core apps that target the .NET Framework.*

For an ASP.NET Core app that targets the .NET Framework, OPTIONS requests aren't passed to the app by default in IIS. To learn how to configure the app's IIS handlers in *web.config* to pass OPTIONS requests, see [Enable cross-origin requests in ASP.NET Web API 2: How CORS Works](/aspnet/web-api/overview/security/enabling-cross-origin-requests-in-web-api#how-cors-works).

::: moniker range=">= aspnetcore-2.2"

## Application Initialization Module and Idle Timeout

When hosted in IIS by the ASP.NET Core Module version 2:

* [Application Initialization Module](#application-initialization-module) &ndash; App's hosted [in-process](#in-process-hosting-model) or [out-of-process](#out-of-process-hosting-model) can be configured to start automatically on a worker process restart or server restart.
* [Idle Timeout](#idle-timeout) &ndash; App's hosted [in-process](#in-process-hosting-model) can be configured not to timeout during periods of inactivity.

### Application Initialization Module

*Applies to apps hosted in-process and out-of-process.*

[IIS Application Initialization](/iis/get-started/whats-new-in-iis-8/iis-80-application-initialization) is an IIS feature that sends an HTTP request to the app when the app pool starts or is recycled. The request triggers the app to start. By default, IIS issues a request to the app's root URL (`/`) to initialize the app (see the [additional resources](#application-initialization-module-and-idle-timeout-additional-resources) for more details on configuration).

Confirm that the IIS Application Initialization role feature in enabled:

On Windows 7 or later desktop systems when using IIS locally:

1. Navigate to **Control Panel** > **Programs** > **Programs and Features** > **Turn Windows features on or off** (left side of the screen).
1. Open **Internet Information Services** > **World Wide Web Services** > **Application Development Features**.
1. Select the check box for **Application Initialization**.

On Windows Server 2008 R2 or later:

1. Open the **Add Roles and Features Wizard**.
1. In the **Select role services** panel, open the **Application Development** node.
1. Select the check box for **Application Initialization**.

Use either of the following approaches to enable the Application Initialization Module for the site:

* Using IIS Manager:

  1. Select **Application Pools** in the **Connections** panel.
  1. Right-click the app's app pool in the list and select **Advanced Settings**.
  1. The default **Start Mode** is **OnDemand**. Set the **Start Mode** to **AlwaysRunning**. Select **OK**.
  1. Open the **Sites** node in the **Connections** panel.
  1. Right-click the app and select **Manage Website** > **Advanced Settings**.
  1. The default **Preload Enabled** setting is **False**. Set **Preload Enabled** to **True**. Select **OK**.

* Using *web.config*, add the `<applicationInitialization>` element with `doAppInitAfterRestart` set to `true` to the `<system.webServer>` elements in the app's *web.config* file:

  ```xml
  <?xml version="1.0" encoding="utf-8"?>
  <configuration>
    <location path="." inheritInChildApplications="false">
      <system.webServer>
        <applicationInitialization doAppInitAfterRestart="true" />
      </system.webServer>
    </location>
  </configuration>
  ```

### Idle Timeout

*Only applies to apps hosted in-process.*

To prevent the app from idling, set the app pool's idle timeout using IIS Manager:

1. Select **Application Pools** in the **Connections** panel.
1. Right-click the app's app pool in the list and select **Advanced Settings**.
1. The default **Idle Time-out (minutes)** is **20** minutes. Set the **Idle Time-out (minutes)** to **0** (zero). Select **OK**.
1. Recycle the worker process.

To prevent apps hosted [out-of-process](#out-of-process-hosting-model) from timing out, use either of the following approaches:

* Ping the app from an external service in order to keep it running.
* If the app only hosts background services, avoid IIS hosting and use a [Windows Service to host the ASP.NET Core app](xref:host-and-deploy/windows-service).

### Application Initialization Module and Idle Timeout additional resources

* [IIS 8.0 Application Initialization](/iis/get-started/whats-new-in-iis-8/iis-80-application-initialization)
* [Application Initialization \<applicationInitialization>](/iis/configuration/system.webserver/applicationinitialization/).
* [Process Model Settings for an Application Pool \<processModel>](/iis/configuration/system.applicationhost/applicationpools/add/processmodel).

::: moniker-end

## Deployment resources for IIS administrators

Learn about IIS in-depth in the IIS documentation.  
[IIS documentation](/iis)

Learn about .NET Core app deployment models.  
[.NET Core application deployment](/dotnet/core/deploying/)

Learn how the ASP.NET Core Module allows the Kestrel web server to use IIS or IIS Express as a reverse proxy server.  
[ASP.NET Core Module](xref:host-and-deploy/aspnet-core-module)

Learn how to configure the ASP.NET Core Module for hosting ASP.NET Core apps.  
[ASP.NET Core Module configuration reference](xref:host-and-deploy/aspnet-core-module)

Learn about the directory structure of published ASP.NET Core apps.  
[Directory structure](xref:host-and-deploy/directory-structure)

Discover active and inactive IIS modules for ASP.NET Core apps and how to manage IIS modules.  
[IIS modules](xref:host-and-deploy/iis/modules)

Learn how to diagnose problems with IIS deployments of ASP.NET Core apps.  
[Troubleshoot](xref:test/troubleshoot-azure-iis)

Distinguish common errors when hosting ASP.NET Core apps on IIS.  
[Common errors reference for Azure App Service and IIS](xref:host-and-deploy/azure-iis-errors-reference)

## Additional resources

* <xref:test/troubleshoot>
* [Introduction to ASP.NET Core](xref:index)
* [The Official Microsoft IIS Site](https://www.iis.net/)
* [Windows Server technical content library](/windows-server/windows-server)
* [HTTP/2 on IIS](/iis/get-started/whats-new-in-iis-10/http2-on-iis)
* <xref:host-and-deploy/iis/transform-webconfig><|MERGE_RESOLUTION|>--- conflicted
+++ resolved
@@ -5,11 +5,7 @@
 monikerRange: '>= aspnetcore-2.1'
 ms.author: riande
 ms.custom: mvc
-<<<<<<< HEAD
-ms.date: 07/10/2019
-=======
 ms.date: 07/16/2019
->>>>>>> d35a26de
 uid: host-and-deploy/iis/index
 ---
 # Host ASP.NET Core on Windows with IIS
