--- conflicted
+++ resolved
@@ -3,12 +3,7 @@
 author: tdykstra
 description: Learn how to host ASP.NET Core apps on Windows Server Internet Information Services (IIS).
 monikerRange: '>= aspnetcore-2.1'
-<<<<<<< HEAD
-ms.author: riande
-=======
 ms.author: tdykstra
-ms.custom: mvc
->>>>>>> f275bd5e
 ms.date: 04/26/2024
 uid: host-and-deploy/iis/index
 ms.custom:
