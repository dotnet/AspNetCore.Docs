---
title: Host ASP.NET Core on Linux with Nginx
description: Describes how to setup Nginx as a reverse proxy on Ubuntu 16.04 to forward HTTP traffic to an ASP.NET Core web app running on Kestrel. 
author: rick-anderson
ms.author: riande
manager: wpickett
ms.custom: mvc
ms.date: 08/21/2017
ms.topic: article
ms.technology: aspnet
ms.prod: asp.net-core
uid: host-and-deploy/linux-nginx
---
# Host ASP.NET Core on Linux with Nginx

By [Sourabh Shirhatti](https://twitter.com/sshirhatti)

This guide explains setting up a production-ready ASP.NET Core environment on an Ubuntu 16.04 Server.

**Note:** For Ubuntu 14.04, *supervisord* is recommended as a solution for monitoring the Kestrel process. *systemd* isn't available on Ubuntu 14.04. [See previous version of this document](https://github.com/aspnet/Docs/blob/e9c1419175c4dd7e152df3746ba1df5935aaafd5/aspnetcore/publishing/linuxproduction.md)

This guide:

* Places an existing ASP.NET Core app behind a reverse proxy server.
* Sets up the reverse proxy server to forward requests to the Kestrel web server.
* Ensures the web app runs on startup as a daemon.
* Configures a process management tool to help restart the web app.

## Prerequisites

1. Access to an Ubuntu 16.04 Server with a standard user account with sudo privilege
1. An existing ASP.NET Core app

## Copy over the app

Run `dotnet publish` from the dev environment to package an app into a self-contained directory that can run on the server.

Copy the ASP.NET Core app to the server using whatever tool integrates into the organization's workflow (for example, SCP, FTP). Test the app, for example:

* From the command line, run `dotnet <app_assembly>.dll`.
* In a browser, navigate to `http://<serveraddress>:<port>` to verify the app works on Linux. 
 
## Configure a reverse proxy server

A reverse proxy is a common setup for serving dynamic web apps. A reverse proxy terminates the HTTP request and forwards it to the ASP.NET Core app.

### Why use a reverse proxy server?

Kestrel is great for serving dynamic content from ASP.NET Core; however, the web serving parts aren’t as feature rich as servers like IIS, Apache, or Nginx. A reverse proxy server can offload work like serving static content, caching requests, compressing requests, and SSL termination from the HTTP server. A reverse proxy server may reside on a dedicated machine or may be deployed alongside an HTTP server.

For the purposes of this guide, a single instance of Nginx is used. It runs on the same server, alongside the HTTP server. Based on requirements, a different setup may be choosen.

Because requests are forwarded by reverse proxy, use the `ForwardedHeaders` middleware from the `Microsoft.AspNetCore.HttpOverrides` package. This middleware updates `Request.Scheme`, using the `X-Forwarded-Proto` header, so that redirect URIs and other security policies work correctly.

When setting up a reverse proxy server, the authentication middleware needs `UseForwardedHeaders` to run first. This ordering ensures that the authentication middleware can consume the affected values and generate correct redirect URIs.

# [ASP.NET Core 2.x](#tab/aspnetcore2x)

Invoke the `UseForwardedHeaders` method (in the `Configure` method of *Startup.cs*) before calling `UseAuthentication` or similar authentication scheme middleware:

```csharp
app.UseForwardedHeaders(new ForwardedHeadersOptions
{
    ForwardedHeaders = ForwardedHeaders.XForwardedFor | ForwardedHeaders.XForwardedProto
});

app.UseAuthentication();
```

# [ASP.NET Core 1.x](#tab/aspnetcore1x)

Invoke the `UseForwardedHeaders` method (in the `Configure` method of *Startup.cs*) before calling `UseIdentity` and `UseFacebookAuthentication` or similar authentication scheme middleware:

```csharp
app.UseForwardedHeaders(new ForwardedHeadersOptions
{
    ForwardedHeaders = ForwardedHeaders.XForwardedFor | ForwardedHeaders.XForwardedProto
});

app.UseIdentity();
app.UseFacebookAuthentication(new FacebookOptions()
{
    AppId = Configuration["Authentication:Facebook:AppId"],
    AppSecret = Configuration["Authentication:Facebook:AppSecret"]
});
```

---

### Install Nginx

```bash
sudo apt-get install nginx
```

> [!NOTE]
> If optional Nginx modules will be installed, building Nginx from source might be required.

Use `apt-get` to install Nginx. The installer creates a System V init script that runs Nginx as daemon on system startup. Since Nginx was installed for the first time, explicitly start it by running:

```bash
sudo service nginx start
```

Verify a browser displays the default landing page for Nginx.

### Configure Nginx

To configure Nginx as a reverse proxy to forward requests to our ASP.NET Core app, modify `/etc/nginx/sites-available/default`. Open it in a text editor, and replace the contents with the following:

```
server {
    listen 80;
    location / {
        proxy_pass http://localhost:5000;
        proxy_http_version 1.1;
        proxy_set_header Upgrade $http_upgrade;
        proxy_set_header Connection keep-alive;
        proxy_set_header Host $http_host;
        proxy_cache_bypass $http_upgrade;
    }
}
```

This Nginx configuration file forwards incoming public traffic from port `80` to port `5000`.

Once the Nginx configuration is established, run `sudo nginx -t` to verify the syntax of the configuration files. If the configuration file test is successful, force Nginx to pick up the changes by running `sudo nginx -s reload`.

## Monitoring the app

<<<<<<< HEAD
The server is setup to forward requests made to `http://<serveraddress>:80` on to the ASP.NET Core app running on Kestrel at `http://127.0.0.1:5000`. However, nginx isn't set up to manage the Kestrel process. *systemd* can be used to create a service file to start and monitor the underlying web app. *systemd* is an init system that provides many powerful features for starting, stopping, and managing processes. 
=======
The server is setup to forward requests made to `http://<serveraddress>:80` on to the ASP.NET Core app running on Kestrel at `http://127.0.0.1:5000`. However, Nginx is not set up to manage the Kestrel process. *systemd* can be used to create a service file to start and monitor the underlying web app. *systemd* is an init system that provides many powerful features for starting, stopping, and managing processes. 
>>>>>>> dc6007c4

### Create the service file

Create the service definition file:

```bash
sudo nano /etc/systemd/system/kestrel-hellomvc.service
```

The following is an example service file for the app:

```ini
[Unit]
Description=Example .NET Web API App running on Ubuntu

[Service]
WorkingDirectory=/var/aspnetcore/hellomvc
ExecStart=/usr/bin/dotnet /var/aspnetcore/hellomvc/hellomvc.dll
Restart=always
RestartSec=10  # Restart service after 10 seconds if dotnet service crashes
SyslogIdentifier=dotnet-example
User=www-data
Environment=ASPNETCORE_ENVIRONMENT=Production
Environment=DOTNET_PRINT_TELEMETRY_MESSAGE=false

[Install]
WantedBy=multi-user.target
```

**Note:** If the user *www-data* isn't used by the configuration, the user defined here must be created first and given proper ownership for files.
**Note:** Linux has a case-sensitive file system. Setting ASPNETCORE_ENVIRONMENT to "Production" results in searching for the configuration file *appsettings.Production.json*, not *appsettings.production.json*.

Save the file and enable the service.

```bash
systemctl enable kestrel-hellomvc.service
```

Start the service and verify that it's running.

```
systemctl start kestrel-hellomvc.service
systemctl status kestrel-hellomvc.service

● kestrel-hellomvc.service - Example .NET Web API App running on Ubuntu
    Loaded: loaded (/etc/systemd/system/kestrel-hellomvc.service; enabled)
    Active: active (running) since Thu 2016-10-18 04:09:35 NZDT; 35s ago
Main PID: 9021 (dotnet)
    CGroup: /system.slice/kestrel-hellomvc.service
            └─9021 /usr/local/bin/dotnet /var/aspnetcore/hellomvc/hellomvc.dll
```

With the reverse proxy configured and Kestrel managed through systemd, the web app is fully configured and can be accessed from a browser on the local machine at `http://localhost`. It's also accessible from a remote machine, barring any firewall that might be blocking. Inspecting the response headers, the `Server` header shows the ASP.NET Core app being served by Kestrel.

```text
HTTP/1.1 200 OK
Date: Tue, 11 Oct 2016 16:22:23 GMT
Server: Kestrel
Keep-Alive: timeout=5, max=98
Connection: Keep-Alive
Transfer-Encoding: chunked
```

### Viewing logs

Since the web app using Kestrel is managed using `systemd`, all events and processes are logged to a centralized journal. However, this journal includes all entries for all services and processes managed by `systemd`. To view the `kestrel-hellomvc.service`-specific items, use the following command:

```bash
sudo journalctl -fu kestrel-hellomvc.service
```

For further filtering, time options such as `--since today`, `--until 1 hour ago` or a combination of these can reduce the amount of entries returned.

```bash
sudo journalctl -fu kestrel-hellomvc.service --since "2016-10-18" --until "2016-10-18 04:00"
```

## Securing the app

### Enable AppArmor

Linux Security Modules (LSM) is a framework that's part of the Linux kernel since Linux 2.6. LSM supports different implementations of security modules. [AppArmor](https://wiki.ubuntu.com/AppArmor) is a LSM that implements a Mandatory Access Control system which allows confining the program to a limited set of resources. Ensure AppArmor is enabled and properly configured.

### Configuring the firewall

Close off all external ports that are not in use. Uncomplicated firewall (ufw) provides a front end for `iptables` by providing a command line interface for configuring the firewall. Verify that `ufw` is configured to allow traffic on any ports needed.

```bash
sudo apt-get install ufw
sudo ufw enable

sudo ufw allow 80/tcp
sudo ufw allow 443/tcp
```

### Securing Nginx

The default distribution of Nginx doesn't enable SSL. To enable additional security features, build from source.

#### Download the source and install the build dependencies

```bash
# Install the build dependencies
sudo apt-get update
sudo apt-get install build-essential zlib1g-dev libpcre3-dev libssl-dev libxslt1-dev libxml2-dev libgd2-xpm-dev libgeoip-dev libgoogle-perftools-dev libperl-dev

# Download Nginx 1.10.0 or latest
wget http://www.nginx.org/download/nginx-1.10.0.tar.gz
tar zxf nginx-1.10.0.tar.gz
```

#### Change the Nginx response name

Edit *src/http/ngx_http_header_filter_module.c*:

```c
static char ngx_http_server_string[] = "Server: Web Server" CRLF;
static char ngx_http_server_full_string[] = "Server: Web Server" CRLF;
```

#### Configure the options and build

The PCRE library is required for regular expressions. Regular expressions are used in the location directive for the ngx_http_rewrite_module. The http_ssl_module adds HTTPS protocol support.

Consider using a web app firewall like *ModSecurity* to harden the app.

```bash
./configure
--with-pcre=../pcre-8.38
--with-zlib=../zlib-1.2.8
--with-http_ssl_module
--with-stream
--with-mail=dynamic
```

#### Configure SSL

* Configure the server to listen to HTTPS traffic on port `443` by specifying a valid certificate issued by a trusted Certificate Authority (CA).

* Harden the security by employing some of the practices depicted in the following */etc/nginx/nginx.conf* file. Examples include choosing a stronger cipher and redirecting all traffic over HTTP to HTTPS.

* Adding an `HTTP Strict-Transport-Security` (HSTS) header ensures all subsequent requests made by the client are over HTTPS only.

* Don't add the Strict-Transport-Security header or chose an appropriate `max-age` if SSL will be disabled in the future.

Add the */etc/nginx/proxy.conf* configuration file:

[!code-nginx[Main](linux-nginx/proxy.conf)]

Edit the */etc/nginx/nginx.conf* configuration file. The example contains both `http` and `server` sections in one configuration file.

[!code-nginx[Main](linux-nginx/nginx.conf?highlight=2)]

#### Secure Nginx from clickjacking
Clickjacking is a malicious technique to collect an infected user's clicks. Clickjacking tricks the victim (visitor) into clicking on an infected site. Use X-FRAME-OPTIONS to secure the site.

Edit the *nginx.conf* file:

```bash
sudo nano /etc/nginx/nginx.conf
```

Add the line `add_header X-Frame-Options "SAMEORIGIN";` and save the file, then restart Nginx.

#### MIME-type sniffing

This header prevents most browsers from MIME-sniffing a response away from the declared content type, as the header instructs the browser not to override the response content type. With the `nosniff` option, if the server says the content is "text/html", the browser renders it as "text/html".

Edit the *nginx.conf* file:

```bash
sudo nano /etc/nginx/nginx.conf
```

Add the line `add_header X-Content-Type-Options "nosniff";` and save the file, then restart Nginx.<|MERGE_RESOLUTION|>--- conflicted
+++ resolved
@@ -128,11 +128,7 @@
 
 ## Monitoring the app
 
-<<<<<<< HEAD
-The server is setup to forward requests made to `http://<serveraddress>:80` on to the ASP.NET Core app running on Kestrel at `http://127.0.0.1:5000`. However, nginx isn't set up to manage the Kestrel process. *systemd* can be used to create a service file to start and monitor the underlying web app. *systemd* is an init system that provides many powerful features for starting, stopping, and managing processes. 
-=======
-The server is setup to forward requests made to `http://<serveraddress>:80` on to the ASP.NET Core app running on Kestrel at `http://127.0.0.1:5000`. However, Nginx is not set up to manage the Kestrel process. *systemd* can be used to create a service file to start and monitor the underlying web app. *systemd* is an init system that provides many powerful features for starting, stopping, and managing processes. 
->>>>>>> dc6007c4
+The server is setup to forward requests made to `http://<serveraddress>:80` on to the ASP.NET Core app running on Kestrel at `http://127.0.0.1:5000`. However, Nginx isn't set up to manage the Kestrel process. *systemd* can be used to create a service file to start and monitor the underlying web app. *systemd* is an init system that provides many powerful features for starting, stopping, and managing processes. 
 
 ### Create the service file
 
