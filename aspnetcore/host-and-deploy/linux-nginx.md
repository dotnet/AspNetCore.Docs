---
title: Host ASP.NET Core on Linux with Nginx
author: rick-anderson
description: Learn how to setup Nginx as a reverse proxy on Ubuntu 16.04 to forward HTTP traffic to an ASP.NET Core web app running on Kestrel.
manager: wpickett
ms.author: riande
ms.custom: mvc
ms.date: 05/22/2018
ms.prod: asp.net-core
ms.technology: aspnet
ms.topic: article
uid: host-and-deploy/linux-nginx
---
# Host ASP.NET Core on Linux with Nginx

By [Sourabh Shirhatti](https://twitter.com/sshirhatti)

This guide explains setting up a production-ready ASP.NET Core environment on an Ubuntu 16.04 server. These instructions likely work with newer versions of Ubuntu, but the instructions haven't been tested with newer versions.

> [!NOTE]
> For Ubuntu 14.04, *supervisord* is recommended as a solution for monitoring the Kestrel process. *systemd* isn't available on Ubuntu 14.04. For Ubuntu 14.04 instructions, see the [previous version of this topic](https://github.com/aspnet/Docs/blob/e9c1419175c4dd7e152df3746ba1df5935aaafd5/aspnetcore/publishing/linuxproduction.md).

This guide:

* Places an existing ASP.NET Core app behind a reverse proxy server.
* Sets up the reverse proxy server to forward requests to the Kestrel web server.
* Ensures the web app runs on startup as a daemon.
* Configures a process management tool to help restart the web app.

## Prerequisites

1. Access to an Ubuntu 16.04 server with a standard user account with sudo privilege.
1. Install the .NET Core runtime on the server.
   1. Visit the [.NET Core All Downloads page](https://www.microsoft.com/net/download/all).
   1. Select the latest non-preview runtime from the list under **Runtime**.
   1. Select and follow the instructions for Ubuntu that match the Ubuntu version of the server.
1. An existing ASP.NET Core app.

## Publish and copy over the app

Configure the app for a [framework-dependent deployment](/dotnet/core/deploying/#framework-dependent-deployments-fdd).

Run [dotnet publish](/dotnet/core/tools/dotnet-publish) from the development environment to package an app into a directory (for example, *bin/Release/&lt;target_framework_moniker&gt;/publish*) that can run on the server:

```console
dotnet publish --configuration Release
```

The app can also be published as a [self-contained deployment](/dotnet/core/deploying/#self-contained-deployments-scd) if you prefer not to maintain the .NET Core runtime on the server.

Copy the ASP.NET Core app to the server using a tool that integrates into the organization's workflow (for example, SCP, SFTP). It's common to locate web apps under the *var* directory (for example, *var/aspnetcore/hellomvc*).

> [!NOTE]
> Under a production deployment scenario, a continuous integration workflow does the work of publishing the app and copying the assets to the server.

Test the app:

1. From the command line, run the app: `dotnet <app_assembly>.dll`.
1. In a browser, navigate to `http://<serveraddress>:<port>` to verify the app works on Linux locally.

<<<<<<< HEAD
* From the command line, run `dotnet <app_assembly>.dll`.
* In a browser, navigate to `http://<serveraddress>:<port>` to verify the app works on Linux.

=======
>>>>>>> 9e119a1a
## Configure a reverse proxy server

A reverse proxy is a common setup for serving dynamic web apps. A reverse proxy terminates the HTTP request and forwards it to the ASP.NET Core app.

<<<<<<< HEAD
::: moniker range=">= aspnetcore-2.0"
> [!NOTE]
> Either configuration&mdash;with or without a reverse proxy server&mdash;is a valid and supported hosting configuration for ASP.NET Core 2.0 or later apps. For more information, see [When to use Kestrel with a reverse proxy](xref:fundamentals/servers/kestrel#when-to-use-kestrel-with-a-reverse-proxy).
::: moniker-end

### Why use a reverse proxy server?
=======
### Use a reverse proxy server
>>>>>>> 9e119a1a

Kestrel is great for serving dynamic content from ASP.NET Core. However, the web serving capabilities aren't as feature rich as servers such as IIS, Apache, or Nginx. A reverse proxy server can offload work such as serving static content, caching requests, compressing requests, and SSL termination from the HTTP server. A reverse proxy server may reside on a dedicated machine or may be deployed alongside an HTTP server.

For the purposes of this guide, a single instance of Nginx is used. It runs on the same server, alongside the HTTP server. Based on requirements, a different setup may be chosen.

Because requests are forwarded by reverse proxy, use the Forwarded Headers Middleware from the [Microsoft.AspNetCore.HttpOverrides](https://www.nuget.org/packages/Microsoft.AspNetCore.HttpOverrides/) package. The middleware updates the `Request.Scheme`, using the `X-Forwarded-Proto` header, so that redirect URIs and other security policies work correctly.

When using any type of authentication middleware, the Forwarded Headers Middleware must run first. This ordering ensures that the authentication middleware can consume the header values and generate correct redirect URIs.

# [ASP.NET Core 2.x](#tab/aspnetcore2x)

Invoke the [UseForwardedHeaders](/dotnet/api/microsoft.aspnetcore.builder.forwardedheadersextensions.useforwardedheaders) method in `Startup.Configure` before calling [UseAuthentication](/dotnet/api/microsoft.aspnetcore.builder.authappbuilderextensions.useauthentication) or similar authentication scheme middleware. Configure the middleware to forward the `X-Forwarded-For` and `X-Forwarded-Proto` headers:

```csharp
app.UseForwardedHeaders(new ForwardedHeadersOptions
{
    ForwardedHeaders = ForwardedHeaders.XForwardedFor | ForwardedHeaders.XForwardedProto
});

app.UseAuthentication();
```

# [ASP.NET Core 1.x](#tab/aspnetcore1x)

Invoke the [UseForwardedHeaders](/dotnet/api/microsoft.aspnetcore.builder.forwardedheadersextensions.useforwardedheaders) method in `Startup.Configure` before calling [UseIdentity](/dotnet/api/microsoft.aspnetcore.builder.builderextensions.useidentity) and [UseFacebookAuthentication](/dotnet/api/microsoft.aspnetcore.builder.facebookappbuilderextensions.usefacebookauthentication) or similar authentication scheme middleware. Configure the middleware to forward the `X-Forwarded-For` and `X-Forwarded-Proto` headers:

```csharp
app.UseForwardedHeaders(new ForwardedHeadersOptions
{
    ForwardedHeaders = ForwardedHeaders.XForwardedFor | ForwardedHeaders.XForwardedProto
});

app.UseIdentity();
app.UseFacebookAuthentication(new FacebookOptions()
{
    AppId = Configuration["Authentication:Facebook:AppId"],
    AppSecret = Configuration["Authentication:Facebook:AppSecret"]
});
```

---

If no [ForwardedHeadersOptions](/dotnet/api/microsoft.aspnetcore.builder.forwardedheadersoptions) are specified to the middleware, the default headers to forward are `None`.

Additional configuration might be required for apps hosted behind proxy servers and load balancers. For more information, see [Configure ASP.NET Core to work with proxy servers and load balancers](xref:host-and-deploy/proxy-load-balancer).

### Install Nginx

Use `apt-get` to install Nginx. The installer creates a *systemd* init script that runs Nginx as daemon on system startup. 

```bash
sudo -s
nginx=stable # use nginx=development for latest development version
add-apt-repository ppa:nginx/$nginx
apt-get update
apt-get install nginx
```

The Ubuntu Personal Package Archive (PPA) is maintained by volunteers and isn't distributed by [nginx.org](https://nginx.org/). For more information, see [Nginx: Binary Releases: Official Debian/Ubuntu packages](https://www.nginx.com/resources/wiki/start/topics/tutorials/install/#official-debian-ubuntu-packages).

> [!NOTE]
> If optional Nginx modules are required, building Nginx from source might be required.

Since Nginx was installed for the first time, explicitly start it by running:

```bash
sudo service nginx start
```

Verify a browser displays the default landing page for Nginx. The landing page is reachable at `http://<server_IP_address>/index.nginx-debian.html`.

### Configure Nginx

To configure Nginx as a reverse proxy to forward requests to your ASP.NET Core app, modify */etc/nginx/sites-available/default*. Open it in a text editor, and replace the contents with the following:

```nginx
server {
    listen        80;
    server_name   example.com *.example.com;
    location / {
        proxy_pass         http://localhost:5000;
        proxy_http_version 1.1;
        proxy_set_header   Upgrade $http_upgrade;
        proxy_set_header   Connection keep-alive;
        proxy_set_header   Host $host;
        proxy_cache_bypass $http_upgrade;
    }
}
```

When no `server_name` matches, Nginx uses the default server. If no default server is defined, the first server in the configuration file is the default server. As a best practice, add a specific default server which returns a status code of 444 in your configuration file. A default server configuration example is:

```nginx
server {
    listen   80 default_server;
    # listen [::]:80 default_server deferred;
    return   444;
}
```

With the preceding configuration file and default server, Nginx accepts public traffic on port 80 with host header `example.com` or `*.example.com`. Requests not matching these hosts won't get forwarded to Kestrel. Nginx forwards the matching requests to Kestrel at `http://localhost:5000`. See [How nginx processes a request](https://nginx.org/docs/http/request_processing.html) for more information.

> [!WARNING]
> Failure to specify a proper [server_name directive](https://nginx.org/docs/http/server_names.html) exposes your app to security vulnerabilities. Subdomain wildcard binding (for example, `*.example.com`) doesn't pose this security risk if you control the entire parent domain (as opposed to `*.com`, which is vulnerable). See [rfc7230 section-5.4](https://tools.ietf.org/html/rfc7230#section-5.4) for more information.

Once the Nginx configuration is established, run `sudo nginx -t` to verify the syntax of the configuration files. If the configuration file test is successful, force Nginx to pick up the changes by running `sudo nginx -s reload`.

To directly run the app on the server:

1. Navigate to the app's directory.
1. Run the app's executable: `./<app_executable>`.

If a permissions error occurs, change the permissions:

```console
chmod u+x <app_executable>
```

If the app runs on the server but fails to respond over the Internet, check the server's firewall and confirm that port 80 is open. If using an Azure Ubuntu VM, add a Network Security Group (NSG) rule that enables inbound port 80 traffic. There's no need to enable an outbound port 80 rule, as the outbound traffic is automatically granted when the inbound rule is enabled.

When done testing the app, shut the app down with `Ctrl+C` at the command prompt.

## Monitoring the app

The server is setup to forward requests made to `http://<serveraddress>:80` on to the ASP.NET Core app running on Kestrel at `http://127.0.0.1:5000`. However, Nginx isn't set up to manage the Kestrel process. *systemd* can be used to create a service file to start and monitor the underlying web app. *systemd* is an init system that provides many powerful features for starting, stopping, and managing processes. 

### Create the service file

Create the service definition file:

```bash
sudo nano /etc/systemd/system/kestrel-hellomvc.service
```

The following is an example service file for the app:

```ini
[Unit]
Description=Example .NET Web API App running on Ubuntu

[Service]
WorkingDirectory=/var/aspnetcore/hellomvc
ExecStart=/usr/bin/dotnet /var/aspnetcore/hellomvc/hellomvc.dll
Restart=always
RestartSec=10  # Restart service after 10 seconds if dotnet service crashes
SyslogIdentifier=dotnet-example
User=www-data
Environment=ASPNETCORE_ENVIRONMENT=Production
Environment=DOTNET_PRINT_TELEMETRY_MESSAGE=false

[Install]
WantedBy=multi-user.target
```

If the user *www-data* isn't used by the configuration, the user defined here must be created first and given proper ownership for files.

Linux has a case-sensitive file system. Setting ASPNETCORE_ENVIRONMENT to "Production" results in searching for the configuration file *appsettings.Production.json*, not *appsettings.production.json*.

> [!NOTE]
> Some values (for example, SQL connection strings) must be escaped for the configuration providers to read the environment variables. Use the following command to generate a properly escaped value for use in the configuration file:
>
> ```console
> systemd-escape "<value-to-escape>"
> ```

Save the file and enable the service.

```bash
systemctl enable kestrel-hellomvc.service
```

Start the service and verify that it's running.

```
systemctl start kestrel-hellomvc.service
systemctl status kestrel-hellomvc.service

● kestrel-hellomvc.service - Example .NET Web API App running on Ubuntu
    Loaded: loaded (/etc/systemd/system/kestrel-hellomvc.service; enabled)
    Active: active (running) since Thu 2016-10-18 04:09:35 NZDT; 35s ago
Main PID: 9021 (dotnet)
    CGroup: /system.slice/kestrel-hellomvc.service
            └─9021 /usr/local/bin/dotnet /var/aspnetcore/hellomvc/hellomvc.dll
```

With the reverse proxy configured and Kestrel managed through systemd, the web app is fully configured and can be accessed from a browser on the local machine at `http://localhost`. It's also accessible from a remote machine, barring any firewall that might be blocking. Inspecting the response headers, the `Server` header shows the ASP.NET Core app being served by Kestrel.

```text
HTTP/1.1 200 OK
Date: Tue, 11 Oct 2016 16:22:23 GMT
Server: Kestrel
Keep-Alive: timeout=5, max=98
Connection: Keep-Alive
Transfer-Encoding: chunked
```

### Viewing logs

Since the web app using Kestrel is managed using `systemd`, all events and processes are logged to a centralized journal. However, this journal includes all entries for all services and processes managed by `systemd`. To view the `kestrel-hellomvc.service`-specific items, use the following command:

```bash
sudo journalctl -fu kestrel-hellomvc.service
```

For further filtering, time options such as `--since today`, `--until 1 hour ago` or a combination of these can reduce the amount of entries returned.

```bash
sudo journalctl -fu kestrel-hellomvc.service --since "2016-10-18" --until "2016-10-18 04:00"
```

## Securing the app

### Enable AppArmor

Linux Security Modules (LSM) is a framework that's part of the Linux kernel since Linux 2.6. LSM supports different implementations of security modules. [AppArmor](https://wiki.ubuntu.com/AppArmor) is a LSM that implements a Mandatory Access Control system which allows confining the program to a limited set of resources. Ensure AppArmor is enabled and properly configured.

### Configuring the firewall

Close off all external ports that are not in use. Uncomplicated firewall (ufw) provides a front end for `iptables` by providing a command line interface for configuring the firewall. Verify that `ufw` is configured to allow traffic on any ports needed.

```bash
sudo apt-get install ufw
sudo ufw enable

sudo ufw allow 80/tcp
sudo ufw allow 443/tcp
```

### Securing Nginx

#### Change the Nginx response name

Edit *src/http/ngx_http_header_filter_module.c*:

```c
static char ngx_http_server_string[] = "Server: Web Server" CRLF;
static char ngx_http_server_full_string[] = "Server: Web Server" CRLF;
```

#### Configure options

Configure the server with additional required modules. Consider using a web app firewall, such as [ModSecurity](https://www.modsecurity.org/), to harden the app.

#### Configure SSL

* Configure the server to listen to HTTPS traffic on port `443` by specifying a valid certificate issued by a trusted Certificate Authority (CA).

* Harden the security by employing some of the practices depicted in the following */etc/nginx/nginx.conf* file. Examples include choosing a stronger cipher and redirecting all traffic over HTTP to HTTPS.

* Adding an `HTTP Strict-Transport-Security` (HSTS) header ensures all subsequent requests made by the client are over HTTPS only.

* Don't add the Strict-Transport-Security header or chose an appropriate `max-age` if SSL will be disabled in the future.

Add the */etc/nginx/proxy.conf* configuration file:

[!code-nginx[](linux-nginx/proxy.conf)]

Edit the */etc/nginx/nginx.conf* configuration file. The example contains both `http` and `server` sections in one configuration file.

[!code-nginx[](linux-nginx/nginx.conf?highlight=2)]

#### Secure Nginx from clickjacking
Clickjacking is a malicious technique to collect an infected user's clicks. Clickjacking tricks the victim (visitor) into clicking on an infected site. Use X-FRAME-OPTIONS to secure the site.

Edit the *nginx.conf* file:

```bash
sudo nano /etc/nginx/nginx.conf
```

Add the line `add_header X-Frame-Options "SAMEORIGIN";` and save the file, then restart Nginx.

#### MIME-type sniffing

This header prevents most browsers from MIME-sniffing a response away from the declared content type, as the header instructs the browser not to override the response content type. With the `nosniff` option, if the server says the content is "text/html", the browser renders it as "text/html".

Edit the *nginx.conf* file:

```bash
sudo nano /etc/nginx/nginx.conf
```

Add the line `add_header X-Content-Type-Options "nosniff";` and save the file, then restart Nginx.

## Additional resources

* [Nginx: Binary Releases: Official Debian/Ubuntu packages](https://www.nginx.com/resources/wiki/start/topics/tutorials/install/#official-debian-ubuntu-packages)<|MERGE_RESOLUTION|>--- conflicted
+++ resolved
@@ -58,26 +58,18 @@
 1. From the command line, run the app: `dotnet <app_assembly>.dll`.
 1. In a browser, navigate to `http://<serveraddress>:<port>` to verify the app works on Linux locally.
 
-<<<<<<< HEAD
-* From the command line, run `dotnet <app_assembly>.dll`.
-* In a browser, navigate to `http://<serveraddress>:<port>` to verify the app works on Linux.
-
-=======
->>>>>>> 9e119a1a
 ## Configure a reverse proxy server
 
 A reverse proxy is a common setup for serving dynamic web apps. A reverse proxy terminates the HTTP request and forwards it to the ASP.NET Core app.
 
-<<<<<<< HEAD
 ::: moniker range=">= aspnetcore-2.0"
+
 > [!NOTE]
 > Either configuration&mdash;with or without a reverse proxy server&mdash;is a valid and supported hosting configuration for ASP.NET Core 2.0 or later apps. For more information, see [When to use Kestrel with a reverse proxy](xref:fundamentals/servers/kestrel#when-to-use-kestrel-with-a-reverse-proxy).
+
 ::: moniker-end
 
-### Why use a reverse proxy server?
-=======
 ### Use a reverse proxy server
->>>>>>> 9e119a1a
 
 Kestrel is great for serving dynamic content from ASP.NET Core. However, the web serving capabilities aren't as feature rich as servers such as IIS, Apache, or Nginx. A reverse proxy server can offload work such as serving static content, caching requests, compressing requests, and SSL termination from the HTTP server. A reverse proxy server may reside on a dedicated machine or may be deployed alongside an HTTP server.
 
