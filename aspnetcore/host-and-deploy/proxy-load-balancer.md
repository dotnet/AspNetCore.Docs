--- conflicted
+++ resolved
@@ -5,11 +5,7 @@
 monikerRange: '>= aspnetcore-2.1'
 ms.author: riande
 ms.custom: mvc
-<<<<<<< HEAD
-ms.date: 05/28/2019
-=======
 ms.date: 06/07/2019
->>>>>>> 3d085159
 uid: host-and-deploy/proxy-load-balancer
 ---
 # Configure ASP.NET Core to work with proxy servers and load balancers
