--- conflicted
+++ resolved
@@ -5,13 +5,7 @@
 manager: wpickett
 ms.author: riande
 ms.custom: mvc
-<<<<<<< HEAD
 ms.date: 01/29/2018
-ms.topic: article
-ms.technology: aspnet
-=======
-ms.date: 01/08/2018
->>>>>>> bb119c0f
 ms.prod: asp.net-core
 ms.technology: aspnet
 ms.topic: article
