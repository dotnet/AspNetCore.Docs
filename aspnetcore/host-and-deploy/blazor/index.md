---
title: Host and deploy Blazor
author: guardrex
description: Discover how to host and deploy Blazor apps.
monikerRange: '>= aspnetcore-3.0'
ms.author: riande
ms.custom: mvc
<<<<<<< HEAD
ms.date: 05/21/2019
=======
ms.date: 05/23/2019
>>>>>>> 759ddac4
uid: host-and-deploy/blazor/index
---
# Host and deploy Blazor

By [Luke Latham](https://github.com/guardrex), [Rainer Stropek](https://www.timecockpit.com), and [Daniel Roth](https://github.com/danroth27)

## Publish the app

Apps are published for deployment in Release configuration.

# [Visual Studio](#tab/visual-studio)

1. Select **Build** > **Publish {APPLICATION}** from the navigation bar.
1. Select the *publish target*. To publish locally, select **Folder**.
1. Accept the default location in the **Choose a folder** field or specify a different location. Select the **Publish** button.

# [Visual Studio Code / .NET Core CLI](#tab/visual-studio-code+netcore-cli)

Use the [dotnet publish](/dotnet/core/tools/dotnet-publish) command to publish the app with a Release configuration:

```console
dotnet publish -c Release
```

---

Publishing the app triggers a [restore](/dotnet/core/tools/dotnet-restore) of the project's dependencies and [builds](/dotnet/core/tools/dotnet-build) the project before creating the assets for deployment. As part of the build process, unused methods and assemblies are removed to reduce app download size and load times.

A Blazor client-side app is published to the */bin/Release/{TARGET FRAMEWORK}/publish/{ASSEMBLY NAME}/dist* folder. A Blazor server-side app is published to the */bin/Release/{TARGET FRAMEWORK}/publish* folder.

The assets in the folder are deployed to the web server. Deployment might be a manual or automated process depending on the development tools in use.

## Deployment

For deployment guidance, see the following topics:

* <xref:host-and-deploy/blazor/client-side>
* <xref:host-and-deploy/blazor/server-side>

## Blazor serverless hosting with Azure Storage

Blazor client-side apps can be served from [Azure Storage](https://azure.microsoft.com/services/storage/) as static content directly from a storage container.

For more information, see [Host and deploy Blazor client-side (Standalone deployment): Azure Storage](xref:host-and-deploy/blazor/client-side#azure-storage).<|MERGE_RESOLUTION|>--- conflicted
+++ resolved
@@ -5,11 +5,7 @@
 monikerRange: '>= aspnetcore-3.0'
 ms.author: riande
 ms.custom: mvc
-<<<<<<< HEAD
-ms.date: 05/21/2019
-=======
 ms.date: 05/23/2019
->>>>>>> 759ddac4
 uid: host-and-deploy/blazor/index
 ---
 # Host and deploy Blazor
