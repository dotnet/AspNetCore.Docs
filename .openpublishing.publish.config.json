--- conflicted
+++ resolved
@@ -24,14 +24,9 @@
       "version": 0
     }
   ],
-<<<<<<< HEAD
   "notification_subscribers": [
     "riande@microsoft.com"
   ],
-=======
-  "notification_subscribers": [],
-  "sync_notification_subscribers": null,
->>>>>>> 49a13da7
   "branches_to_filter": [],
   "git_repository_branch_open_to_public_contributors": "main",
   "skip_source_output_uploading": false,
